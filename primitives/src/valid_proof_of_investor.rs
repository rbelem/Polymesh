<<<<<<< HEAD
use crate::{CddId, Claim, IdentityId, InvestorZKProofData, Scope, Ticker};
=======
use crate::{CddId, Claim, IdentityId, InvestorZKProofData, Scope};
>>>>>>> 130f38f8
use cryptography::claim_proofs::ProofPublicKey;
use curve25519_dalek::ristretto::CompressedRistretto;

// ZKProofs claims
// =========================================================

/// Data structure used to check if any of its internal claims exist in context.
#[derive(Clone)]
#[cfg_attr(feature = "std", derive(Debug))]
pub struct ValidProofOfInvestor;

impl ValidProofOfInvestor {
    /// Evaluates if the claim is a valid proof.
    pub fn evaluate_claim(claim: &Claim, id: &IdentityId, proof: &InvestorZKProofData) -> bool {
        match claim {
            Claim::InvestorUniqueness(Scope::Ticker(ticker), scope_id, cdd_id) => {
                let message = InvestorZKProofData::make_message(id, ticker.as_slice());
                Self::verify_proof(cdd_id, id, scope_id, ticker.as_slice(), proof, &message)
            }
            Claim::InvestorUniqueness(Scope::Identity(identity), scope_id, cdd_id) => {
                let message = InvestorZKProofData::make_message(id, &identity.to_bytes());
                Self::verify_proof(cdd_id, id, scope_id, &identity.to_bytes(), proof, &message)
            }
            Claim::InvestorUniqueness(Scope::Custom(scope), scope_id, cdd_id) => {
                let message = InvestorZKProofData::make_message(id, &scope);
                Self::verify_proof(cdd_id, id, scope_id, &scope, proof, &message)
            }
            _ => false,
        }
    }

    /// It double check that `proof` matches with the rest of the parameters.
    fn verify_proof(
        cdd_id_raw: &CddId,
        investor: &IdentityId,
        scope_id_raw: &IdentityId,
        scope: &[u8],
        proof: &InvestorZKProofData,
        message: impl AsRef<[u8]>,
    ) -> bool {
        if let Some(cdd_id) = CompressedRistretto::from_slice(cdd_id_raw.as_slice()).decompress() {
            if let Some(scope_id) =
                CompressedRistretto::from_slice(scope_id_raw.as_bytes()).decompress()
            {
<<<<<<< HEAD
                let verifier = ProofPublicKey::new(
                    cdd_id,
                    investor_raw.as_bytes(),
                    scope_id,
                    ticker.as_slice(),
                );
=======
                let verifier = ProofPublicKey::new(cdd_id, &investor.to_bytes(), scope_id, scope);
>>>>>>> 130f38f8
                return verifier.verify_id_match_proof(message.as_ref(), &proof.0);
            }
        }
        false
    }
}

#[cfg(test)]
mod tests {
    use super::*;
    use crate::proposition::{exists, Proposition};
    use crate::{Claim, Context, InvestorUid, InvestorZKProofData, Ticker};
    use cryptography::claim_proofs::{compute_cdd_id, compute_scope_id};
    use sp_std::convert::{From, TryFrom};

    #[test]
    fn generate_and_validate_claim() {
        let investor_id = IdentityId::from(100);
        let investor_uid = InvestorUid::from(b"inv0".as_ref());
        let asset_ticker = Ticker::try_from(b"1".as_ref()).unwrap();

        let exists_affiliate_claim = Claim::Affiliate(Scope::Ticker(asset_ticker));
        let proposition = exists(&exists_affiliate_claim);

        let context = Context {
            claims: vec![].into_iter(),
            id: investor_id,
            primary_issuance_agent: None,
        };
        assert_eq!(proposition.evaluate(context), false);

        let context = Context {
            claims: vec![Claim::Affiliate(Scope::Ticker(asset_ticker))].into_iter(),
            id: investor_id,
            primary_issuance_agent: None,
        };
        assert_eq!(proposition.evaluate(context), true);

        let proof: InvestorZKProofData =
            InvestorZKProofData::new(&investor_id, &investor_uid, &asset_ticker);
        let cdd_claim = InvestorZKProofData::make_cdd_claim(&investor_id, &investor_uid);
        let cdd_id = compute_cdd_id(&cdd_claim).compress().to_bytes().into();
        let scope_claim =
            InvestorZKProofData::make_scope_claim(&asset_ticker.as_slice(), &investor_uid);
        let scope_id = compute_scope_id(&scope_claim).compress().to_bytes().into();

        let claim = Claim::InvestorUniqueness(Scope::Ticker(asset_ticker), scope_id, cdd_id);

        assert!(ValidProofOfInvestor::evaluate_claim(
            &claim,
            &investor_id,
            &proof
        ));
    }
}<|MERGE_RESOLUTION|>--- conflicted
+++ resolved
@@ -1,8 +1,4 @@
-<<<<<<< HEAD
-use crate::{CddId, Claim, IdentityId, InvestorZKProofData, Scope, Ticker};
-=======
 use crate::{CddId, Claim, IdentityId, InvestorZKProofData, Scope};
->>>>>>> 130f38f8
 use cryptography::claim_proofs::ProofPublicKey;
 use curve25519_dalek::ristretto::CompressedRistretto;
 
@@ -47,16 +43,7 @@
             if let Some(scope_id) =
                 CompressedRistretto::from_slice(scope_id_raw.as_bytes()).decompress()
             {
-<<<<<<< HEAD
-                let verifier = ProofPublicKey::new(
-                    cdd_id,
-                    investor_raw.as_bytes(),
-                    scope_id,
-                    ticker.as_slice(),
-                );
-=======
                 let verifier = ProofPublicKey::new(cdd_id, &investor.to_bytes(), scope_id, scope);
->>>>>>> 130f38f8
                 return verifier.verify_id_match_proof(message.as_ref(), &proof.0);
             }
         }
