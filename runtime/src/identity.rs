use rstd::prelude::*;
//use codec::Codec;

pub static DID_PREFIX: &'static str = "did:poly:";
use crate::{
    balances,
    entity::{IdentityRole, RoledKey},
};

use codec::Encode;
use sr_primitives::traits::{CheckedAdd, CheckedSub};
use srml_support::{
    decl_event, decl_module, decl_storage,
    dispatch::Result,
    ensure,
    traits::{Currency, ExistenceRequirement, WithdrawReason},
};
use system::{self, ensure_signed};

#[derive(codec::Encode, codec::Decode, Default, Clone, PartialEq, Debug)]
pub struct Issuer {
    did: Vec<u8>,
    access_level: u16,
    active: bool,
}

#[derive(codec::Encode, codec::Decode, Default, Clone, PartialEq, Debug)]
pub struct Investor {
    pub did: Vec<u8>,
    pub access_level: u16,
    pub active: bool,
    pub jurisdiction: u16,
}

#[derive(codec::Encode, codec::Decode, Default, Clone, PartialEq, Debug)]
pub struct DidRecord<U> {
    pub master_key: RoledKey,
    pub signing_keys: Vec<Vec<u8>>,
    pub balance: U,
}

#[derive(codec::Encode, codec::Decode, Default, Clone, PartialEq, Eq, Debug)]
pub struct Claim<U> {
    topic: u32,
    schema: u32,
    bytes: Vec<u8>,
    expiry: U,
}

#[derive(codec::Encode, codec::Decode, Default, Clone, PartialEq, Eq, Debug)]
pub struct ClaimRecord<U> {
    claim: Claim<U>,
    revoked: bool,
    /// issuer DID
    issued_by: Vec<u8>,
    attestation: Vec<u8>,
}

/// The module's configuration trait.
pub trait Trait: system::Trait + balances::Trait + timestamp::Trait {
    /// The overarching event type.
    type Event: From<Event<Self>> + Into<<Self as system::Trait>::Event>;
}

decl_storage! {
    trait Store for Module<T: Trait> as identity {

        Owner get(owner) config(): T::AccountId;

        SimpleTokenIssuerList get(simple_token_issuer_list): map Vec<u8> => Issuer;
        IssuerList get(issuer_list): map Vec<u8> => Issuer;
        pub InvestorList get(investor_list): map Vec<u8> => Investor;

        /// DID -> identity info
        pub DidRecords get(did_records): map Vec<u8> => DidRecord<T::Balance>;

        /// DID -> DID claim issuers
        pub ClaimIssuers get(claim_issuers): map Vec<u8> => Vec<Vec<u8>>;

        /// DID -> Associated claims
        pub Claims get(claims): map Vec<u8> => Vec<ClaimRecord<T::Moment>>;

        // Signing key => DID
        pub SigningKeyDid get(signing_key_did): map Vec<u8> => Vec<u8>;

        // Signing key => Charge Fee to did?. Default is false i.e. the fee will be charged from user balance
        pub ChargeDid get(charge_did): map Vec<u8> => bool;

        /// How much does creating a DID cost
        pub DidCreationFee get(did_creation_fee) config(): T::Balance;
    }
}

decl_module! {
    /// The module declaration.
    pub struct Module<T: Trait> for enum Call where origin: T::Origin {
        // Initializing events
        // this is needed only if you are using events in your module
        fn deposit_event() = default;

        fn create_issuer(origin, issuer_did: Vec<u8>) -> Result {
            let sender = ensure_signed(origin)?;

            ensure!(Self::owner() == sender,"Sender must be the identity module owner");

            Self::do_create_issuer(issuer_did)
        }

        fn create_simple_token_issuer(origin, issuer_did: Vec<u8>) -> Result {
            let sender = ensure_signed(origin)?;
            ensure!(Self::owner() == sender,"Sender must be the identity module owner");

            Self::do_create_simple_token_issuer(issuer_did)
        }

        fn create_investor(origin, investor_did: Vec<u8>) -> Result {
            let sender = ensure_signed(origin)?;
            ensure!(Self::owner() == sender,"Sender must be the identity module owner");

            Self::do_create_investor(investor_did)
        }

        fn set_charge_did(origin, charge_did: bool) -> Result {
            let sender = ensure_signed(origin)?;
            <ChargeDid>::insert(sender.encode(), charge_did);
            Ok(())
        }

        /// Register signing keys for a new DID. Uses origin key as the master key
        pub fn register_did(origin, did: Vec<u8>, signing_keys: Vec<Vec<u8>>) -> Result {

            let sender = ensure_signed(origin)?;

            let master_key = sender.encode();

            // Make sure caller specified a correct DID
            validate_did(did.as_slice())?;

            // Make sure there's no pre-existing entry for the DID
            ensure!(!<DidRecords<T>>::exists(&did), "DID must be unique");

            // TODO: Subtract the fee
            let _imbalance = <balances::Module<T> as Currency<_>>::withdraw(
                &sender,
                Self::did_creation_fee(),
                WithdrawReason::Fee,
                ExistenceRequirement::KeepAlive
                )?;

            for key in &signing_keys {
                if <SigningKeyDid>::exists(key) {
                    ensure!(<SigningKeyDid>::get(key) == did, "One signing key can only belong to one DID");
                }
            }

            for key in &signing_keys {
                <SigningKeyDid>::insert(key, did.clone());
            }

            let record = DidRecord {
                signing_keys: signing_keys.clone(),
                master_key: RoledKey::new( &master_key, vec![IdentityRole::Full]),
                ..Default::default()
            };

            <DidRecords<T>>::insert(&did, record);

            Self::deposit_event(RawEvent::NewDid(did, sender, signing_keys));

            Ok(())
        }

        /// Adds new signing keys for a DID. Only called by master key owner.
        fn add_signing_keys(origin, did: Vec<u8>, additional_keys: Vec<Vec<u8>>) -> Result {
            let sender = ensure_signed(origin)?;

            ensure!(<DidRecords<T>>::exists(&did), "DID must already exist");

            // Verify that sender key is current master key
            let sender_key = sender.encode();
<<<<<<< HEAD
            let record = <DidRecords<T>>::get(did.clone());
            ensure!(sender_key == record.master_key.key, "Sender must hold the master key");
=======
            let record = <DidRecords<T>>::get(&did);
            ensure!(sender_key == record.master_key, "Sender must hold the master key");
>>>>>>> 731be228

            for key in &additional_keys {
                if <SigningKeyDid>::exists(key) {
                    ensure!(<SigningKeyDid>::get(key) == did, "One signing key can only belong to one DID");
                }
            }

            for key in &additional_keys {
                <SigningKeyDid>::insert(key, did.clone());
            }

            <DidRecords<T>>::mutate(&did,
            |record| {
                // Concatenate new keys while making sure the key set is
                // unique
                let mut new_additional_keys = additional_keys.iter()
                    .filter( |&key| !record.signing_keys.contains(key))
                    .cloned()
                    .collect::<Vec<_>>();
                record.signing_keys.append( &mut new_additional_keys);
            });

            Self::deposit_event(RawEvent::SigningKeysAdded(did, additional_keys));

            Ok(())
        }

        /// Removes specified signing keys of a DID if present. Only called by master key owner.
        fn remove_signing_keys(origin, did: Vec<u8>, keys_to_remove: Vec<Vec<u8>>) -> Result {
            let sender = ensure_signed(origin)?;

            // Verify that sender key is current master key
            let sender_key = sender.encode();
<<<<<<< HEAD
            let record = <DidRecords<T>>::get(did.clone());
            ensure!(sender_key == record.master_key.key, "Sender must hold the master key");
=======
            let record = <DidRecords<T>>::get(&did);
            ensure!(sender_key == record.master_key, "Sender must hold the master key");
>>>>>>> 731be228

            ensure!(<DidRecords<T>>::exists(&did), "DID must already exist");

            for key in &keys_to_remove {
                if <SigningKeyDid>::exists(key) {
                    ensure!(<SigningKeyDid>::get(key) == did, "Signing key does not belong to this DID");
                }
            }

            for key in &keys_to_remove {
                <SigningKeyDid>::remove(key);
            }

            <DidRecords<T>>::mutate(&did,
            |record| {
                // Filter out keys meant for deletion
                let signed_keys = record.signing_keys
                    .iter()
                    .filter(|&key| !keys_to_remove.contains(key))
                    .cloned()
                    .collect::<Vec<_>>();

                (*record).signing_keys = signed_keys;
            });

            Self::deposit_event(RawEvent::SigningKeysRemoved(did, keys_to_remove));

            Ok(())
        }

        /// Sets a new master key for a DID. Only called by master key owner.
        fn set_master_key(origin, did: Vec<u8>, new_key: Vec<u8>) -> Result {
            let sender = ensure_signed(origin)?;

            // Verify that sender key is current master key
            let sender_key = sender.encode();
<<<<<<< HEAD
            let record = <DidRecords<T>>::get(did.clone());
            ensure!(sender_key == record.master_key.key, "Sender must hold the master key");
=======
            let record = <DidRecords<T>>::get(&did);
            ensure!(sender_key == record.master_key, "Sender must hold the master key");
>>>>>>> 731be228

            ensure!(<DidRecords<T>>::exists(&did), "DID must already exist");

            <DidRecords<T>>::mutate(&did,
            |record| {
                (*record).master_key.key.copy_from_slice(&new_key)
            });

            Self::deposit_event(RawEvent::NewMasterKey(did, sender, new_key));

            Ok(())
        }

        /// Adds funds to a DID.
        pub fn fund_poly(origin, did: Vec<u8>, amount: <T as balances::Trait>::Balance) -> Result {
            let sender = ensure_signed(origin)?;

            ensure!(<DidRecords<T>>::exists(&did), "DID must already exist");

            let record = <DidRecords<T>>::get(&did);

            // We must know that new balance is valid without creating side effects
            let new_record_balance = record.balance.checked_add(&amount).ok_or("overflow occured when increasing DID balance")?;

            let _imbalance = <balances::Module<T> as Currency<_>>::withdraw(
                &sender,
                amount,
                WithdrawReason::Fee,
                ExistenceRequirement::KeepAlive
                )?;

            <DidRecords<T>>::mutate(&did, |record| {
                (*record).balance = new_record_balance;
            });

            Self::deposit_event(RawEvent::PolyDepositedInDid(did, sender, amount));

            Ok(())
        }

        /// Withdraws funds from a DID. Only called by master key owner.
        fn withdrawy_poly(origin, did: Vec<u8>, amount: <T as balances::Trait>::Balance) -> Result {
            let sender = ensure_signed(origin)?;

            // Verify that sender key is current master key
            let sender_key = sender.encode();
<<<<<<< HEAD
            let record = <DidRecords<T>>::get(did.clone());
            ensure!(sender_key == record.master_key.key, "Sender must hold the master key");
=======
            let record = <DidRecords<T>>::get(&did);
            ensure!(sender_key == record.master_key, "Sender must hold the master key");
>>>>>>> 731be228

            ensure!(<DidRecords<T>>::exists(&did), "DID must already exist");

            let record = <DidRecords<T>>::get(&did);

            // We must know that new balance is valid without creating side effects
            let new_record_balance = record.balance.checked_sub(&amount).ok_or("underflow occured when decreasing DID balance")?;

            let _imbalance = <balances::Module<T> as Currency<_>>::deposit_into_existing(&sender, amount)?;

            <DidRecords<T>>::mutate(&did, |record| {
                (*record).balance = new_record_balance;
            });

            Self::deposit_event(RawEvent::PolyWithdrawnFromDid(did, sender, amount));

            Ok(())
        }

        /// Transfers funds between DIDs.
        fn transfer_poly(origin, did: Vec<u8>, to_did: Vec<u8>, amount: <T as balances::Trait>::Balance) -> Result {
            let sender = ensure_signed(origin)?;

            // Check that sender is allowed to act on behalf of `did`
            ensure!(Self::is_signing_key(&did, &sender.encode()), "sender must be a signing key for DID");

            let from_record = <DidRecords<T>>::get(did.clone());
            let to_record = <DidRecords<T>>::get(to_did.clone());

            // Same for `from`
            let new_from_balance = from_record.balance.checked_sub(&amount).ok_or("Sender must have sufficient funds")?;

            // Compute new `to_did` balance and check that beneficiary's balance can be increased
            let new_to_balance = to_record.balance.checked_add(&amount).ok_or("Failed to increase to_did balance")?;

            // Alter from record
            <DidRecords<T>>::mutate(did, |record| {
                record.balance = new_from_balance;
            });

            // Alter to record
            <DidRecords<T>>::mutate(to_did, |record| {
                record.balance = new_to_balance;
            });

            Ok(())
        }

        /// Appends a claim issuer DID to a DID. Only called by master key owner.
        fn add_claim_issuer(origin, did: Vec<u8>, did_issuer: Vec<u8>) -> Result {
            let sender = ensure_signed(origin)?;

            // Verify that sender key is current master key
            let sender_key = sender.encode();
<<<<<<< HEAD
            let record = <DidRecords<T>>::get(did.clone());
            ensure!(sender_key == record.master_key.key, "Sender must hold the master key");
=======
            let record = <DidRecords<T>>::get(&did);
            ensure!(sender_key == record.master_key, "Sender must hold the master key");
>>>>>>> 731be228

            <ClaimIssuers>::mutate(did.clone(), |old_claim_issuers| {
                if !old_claim_issuers.contains(&did_issuer) {
                    old_claim_issuers.push(did_issuer.clone());
                }
            });

            Self::deposit_event(RawEvent::NewClaimIssuer(did, did_issuer));

            Ok(())
        }

        /// Removes a claim issuer DID. Only called by master key owner.
        fn remove_claim_issuer(origin, did: Vec<u8>, did_issuer: Vec<u8>) -> Result {
            let sender = ensure_signed(origin)?;

            // Verify that sender key is current master key
            let sender_key = sender.encode();
<<<<<<< HEAD
            let record = <DidRecords<T>>::get(did.clone());
            ensure!(sender_key == record.master_key.key, "Sender must hold the master key");
=======
            let record = <DidRecords<T>>::get(&did);
            ensure!(sender_key == record.master_key, "Sender must hold the master key");
>>>>>>> 731be228

            ensure!(<DidRecords<T>>::exists(&did), "DID must already exist");
            ensure!(<DidRecords<T>>::exists(&did_issuer), "claim issuer DID must already exist");

            <ClaimIssuers>::mutate(&did, |old_claim_issuers| {
                *old_claim_issuers = old_claim_issuers
                    .iter()
                    .filter(|&issuer| *issuer != did_issuer)
                    .cloned()
                    .collect();
            });

            Self::deposit_event(RawEvent::RemovedClaimIssuer(did, did_issuer));

            Ok(())
        }

        /// Adds new claim records. Only called by did_issuer's signing key
        fn add_claim(origin, did: Vec<u8>, did_issuer: Vec<u8>, claims: Vec<Claim<T::Moment>>) -> Result {
            let sender = ensure_signed(origin)?;

            ensure!(<DidRecords<T>>::exists(&did), "DID must already exist");
            ensure!(<DidRecords<T>>::exists(&did_issuer), "claim issuer DID must already exist");

            let sender_key = sender.encode();
            ensure!(Self::is_claim_issuer(&did, &did_issuer) || Self::is_master_key(&did, &sender_key), "did_issuer must be a claim issuer or master key for DID");

            // Verify that sender key is one of did_issuer's signing keys
            ensure!(Self::is_signing_key(&did_issuer, &sender_key), "Sender must hold a claim issuer's signing key");

            <Claims<T>>::mutate(&did, |claim_records| {
                let mut new_records = claims
                    .iter()
                    .cloned()
                    .map(|claim| ClaimRecord {
                        claim,
                        revoked: false,
                        issued_by: did_issuer.clone(),
                        attestation: Vec::new(),
                    })
                    .collect();

                claim_records.append(&mut new_records);
            });

            Self::deposit_event(RawEvent::NewClaims(did, did_issuer, claims));

            Ok(())
        }

        /// Adds new claim records with an attestation. Only called by issuer signing keys
        fn add_claim_with_attestation(origin, did: Vec<u8>, did_issuer: Vec<u8>, claims: Vec<Claim<T::Moment>>, attestation: Vec<u8>) -> Result {
            let sender = ensure_signed(origin)?;

            ensure!(<DidRecords<T>>::exists(&did), "DID must already exist");
            ensure!(<DidRecords<T>>::exists(&did_issuer), "claim issuer DID must already exist");

            let sender_key = sender.encode();
            ensure!(Self::is_claim_issuer(&did, &did_issuer) || Self::is_master_key(&did, &sender_key), "did_issuer must be a claim issuer or master key for DID");

            // Verify that sender key is one of did_issuer's signing keys
            ensure!(Self::is_signing_key(&did_issuer, &sender_key), "Sender must hold a claim issuer's signing key");

            <Claims<T>>::mutate(&did, |claim_records| {
                let mut new_records = claims
                    .iter()
                    .cloned()
                    .map(|claim| ClaimRecord {
                        claim,
                        revoked: false,
                        issued_by: did_issuer.clone(),
                        attestation: attestation.clone(),
                    })
                    .collect();

                claim_records.append(&mut new_records);
            });

            Self::deposit_event(RawEvent::NewClaimsWithAttestation(did, did_issuer, claims, attestation));

            Ok(())
        }

        /// Marks the specified claim as revoked
        fn revoke_claim(origin, did: Vec<u8>, did_issuer: Vec<u8>, claim: Claim<T::Moment>) -> Result {
            let sender = ensure_signed(origin)?;

            ensure!(<DidRecords<T>>::exists(&did), "DID must already exist");
            ensure!(<DidRecords<T>>::exists(&did_issuer), "claim issuer DID must already exist");
            ensure!(Self::is_claim_issuer(&did, &did_issuer), "did_issuer must be a claim issuer for DID");

            // Verify that sender key is one of did_issuer's signing keys
            let sender_key = sender.encode();
            ensure!(Self::is_signing_key(&did_issuer, &sender_key), "Sender must hold a claim issuer's signing key");

            <Claims<T>>::mutate(&did, |claim_records| {
                claim_records
                    .iter_mut()
                    .for_each(|record| if record.issued_by == did_issuer && record.claim == claim {
                        (*record).revoked = true;
                })
            });

            Self::deposit_event(RawEvent::RevokedClaim(did, did_issuer, claim));

            Ok(())
        }

        /// Marks all claims of an issuer as revoked
        fn revoke_all(origin, did: Vec<u8>, did_issuer: Vec<u8>) -> Result {
            let sender = ensure_signed(origin)?;

            ensure!(<DidRecords<T>>::exists(did.clone()), "DID must already exist");
            ensure!(<DidRecords<T>>::exists(did_issuer.clone()), "claim issuer DID must already exist");
            ensure!(Self::is_claim_issuer(&did, &did_issuer), "did_issuer must be a claim issuer or master key for DID");

            // Verify that sender key is one of did_issuer's signing keys
            let sender_key = sender.encode();
            ensure!(Self::is_signing_key(&did_issuer, &sender_key), "Sender must hold a claim issuer's signing key");

            <Claims<T>>::mutate(did.clone(), |claim_records| {

                claim_records
                    .iter_mut()
                    .for_each(|record| if record.issued_by == did_issuer {
                        (*record).revoked = true;
                })
            });

            Self::deposit_event(RawEvent::RevokedAllClaims(did, did_issuer));

            Ok(())
        }
    }
}

decl_event!(
    pub enum Event<T>
    where
        AccountId = <T as system::Trait>::AccountId,
        Balance = <T as balances::Trait>::Balance,
        Moment = <T as timestamp::Trait>::Moment,
    {
        /// DID, master key account ID, signing keys
        NewDid(Vec<u8>, AccountId, Vec<Vec<u8>>),

        /// DID, new keys
        SigningKeysAdded(Vec<u8>, Vec<Vec<u8>>),

        /// DID, the keys that got removed
        SigningKeysRemoved(Vec<u8>, Vec<Vec<u8>>),

        /// DID, old master key account ID, new key
        NewMasterKey(Vec<u8>, AccountId, Vec<u8>),

        /// beneficiary DID, sender, amount
        PolyDepositedInDid(Vec<u8>, AccountId, Balance),

        /// DID, beneficiary, amount
        PolyWithdrawnFromDid(Vec<u8>, AccountId, Balance),

        /// DID, amount
        PolyChargedFromDid(Vec<u8>, Balance),

        /// DID from, DID to, amount
        PolyTransfer(Vec<u8>, Vec<u8>, Balance),

        /// DID, claim issuer DID
        NewClaimIssuer(Vec<u8>, Vec<u8>),

        /// DID, removed claim issuer DID
        RemovedClaimIssuer(Vec<u8>, Vec<u8>),

        /// DID, claim issuer DID, claims
        NewClaims(Vec<u8>, Vec<u8>, Vec<Claim<Moment>>),

        /// DID, claim issuer DID, claims, attestation
        NewClaimsWithAttestation(Vec<u8>, Vec<u8>, Vec<Claim<Moment>>, Vec<u8>),

        /// DID, claim issuer DID, claim
        RevokedClaim(Vec<u8>, Vec<u8>, Claim<Moment>),

        /// DID, claim issuer DID
        RevokedAllClaims(Vec<u8>, Vec<u8>),

        /// DID
        NewIssuer(Vec<u8>),
    }
);

impl<T: Trait> Module<T> {
    /// Add a new issuer. Warning: No identity module ownership checks are performed
    pub fn do_create_issuer(issuer_did: Vec<u8>) -> Result {
        let new_issuer = Issuer {
            did: issuer_did.clone(),
            access_level: 1,
            active: true,
        };

        <IssuerList>::insert(issuer_did.clone(), new_issuer);

        Self::deposit_event(RawEvent::NewIssuer(issuer_did));

        Ok(())
    }

    /// Add a new SimpleToken issuer. Warning: No identity module ownership checks are performed
    pub fn do_create_simple_token_issuer(issuer_did: Vec<u8>) -> Result {
        let new_simple_token_issuer = Issuer {
            did: issuer_did.clone(),
            access_level: 1,
            active: true,
        };

        <SimpleTokenIssuerList>::insert(issuer_did, new_simple_token_issuer);
        Ok(())
    }

    /// Add a new investor. Warning: No identity module ownership checks are performed
    pub fn do_create_investor(investor_did: Vec<u8>) -> Result {
        let new_investor = Investor {
            did: investor_did.clone(),
            access_level: 1,
            active: true,
            jurisdiction: 1,
        };

        <InvestorList>::insert(investor_did, new_investor);
        Ok(())
    }

    pub fn is_issuer(did: &Vec<u8>) -> bool {
        let user = Self::issuer_list(did);
        user.did == *did && user.access_level == 1 && user.active
    }

    pub fn is_simple_token_issuer(did: Vec<u8>) -> bool {
        let user = Self::simple_token_issuer_list(did.clone());
        user.did == did && user.access_level == 1 && user.active
    }

    pub fn is_investor(did: Vec<u8>) -> bool {
        let user = Self::investor_list(did.clone());
        user.did == did && user.access_level == 1 && user.active
    }

    pub fn is_claim_issuer(did: &Vec<u8>, issuer_did: &Vec<u8>) -> bool {
        <ClaimIssuers>::get(did).contains(issuer_did)
    }

    pub fn is_signing_key(did: &Vec<u8>, key: &Vec<u8>) -> bool {
        let record = <DidRecords<T>>::get(did);
        record.signing_keys.contains(key) || Self::is_master_key(did, key)
    }

    /// Use `did` as reference.
    pub fn is_master_key(did: &Vec<u8>, key: &Vec<u8>) -> bool {
        key == &<DidRecords<T>>::get(did).master_key.key
    }

    /// Withdraws funds from a DID balance
    pub fn charge_poly(did: Vec<u8>, amount: T::Balance) -> bool {
        if !<DidRecords<T>>::exists(did.clone()) {
            return false;
        }

        let record = <DidRecords<T>>::get(did.clone());

        if record.balance < amount {
            return false;
        }

        <DidRecords<T>>::mutate(did.clone(), |record| {
            (*record).balance = record.balance - amount;
        });

        Self::deposit_event(RawEvent::PolyChargedFromDid(did, amount));

        return true;
    }
}

/// Make sure the supplied slice is a valid Polymesh DID
pub fn validate_did(did: &[u8]) -> Result {
    // TODO: Also check length after prefix,
    if did.starts_with(DID_PREFIX.as_bytes()) {
        Ok(())
    } else {
        Err("DID has no valid prefix")
    }
}

pub trait IdentityTrait<T> {
    fn signing_key_charge_did(signing_key: &Vec<u8>) -> bool;
    fn charge_poly(did: &Vec<u8>, amount: T) -> bool;
}

impl<T: Trait> IdentityTrait<T::Balance> for Module<T> {
    fn charge_poly(signing_key: &Vec<u8>, amount: T::Balance) -> bool {
        Self::charge_poly(<SigningKeyDid>::get(signing_key), amount)
    }

    fn signing_key_charge_did(signing_key: &Vec<u8>) -> bool {
        if <SigningKeyDid>::exists(signing_key) {
            if Self::is_signing_key(&<SigningKeyDid>::get(signing_key), signing_key) {
                if <ChargeDid>::exists(signing_key) {
                    return <ChargeDid>::get(signing_key);
                }
            }
        }
        return false;
    }
}

/// tests for this module
#[cfg(test)]
mod tests {
    use super::*;

    use sr_io::{with_externalities, TestExternalities};
    use sr_primitives::{
        testing::Header,
        traits::{BlakeTwo256, ConvertInto, IdentityLookup},
        Perbill,
    };
    use srml_support::{assert_err, assert_ok, impl_outer_origin, parameter_types};
    use std::result::Result;
    use substrate_primitives::{Blake2Hasher, H256};

    impl_outer_origin! {
        pub enum Origin for IdentityTest {}
    }

    // For testing the module, we construct most of a mock runtime. This means
    // first constructing a configuration type (`Test`) which `impl`s each of the
    // configuration traits of modules we want to use.
    #[derive(Clone, Eq, PartialEq)]
    pub struct IdentityTest;

    parameter_types! {
        pub const BlockHashCount: u32 = 250;
        pub const MaximumBlockWeight: u32 = 4096;
        pub const MaximumBlockLength: u32 = 4096;
        pub const AvailableBlockRatio: Perbill = Perbill::from_percent(75);
    }

    impl system::Trait for IdentityTest {
        type Origin = Origin;
        type Index = u64;
        type BlockNumber = u64;
        type Hash = H256;
        type Hashing = BlakeTwo256;
        type AccountId = u64;
        type Lookup = IdentityLookup<Self::AccountId>;
        type Header = Header;
        type Event = ();

        type Call = ();
        type WeightMultiplierUpdate = ();
        type BlockHashCount = BlockHashCount;
        type MaximumBlockWeight = MaximumBlockWeight;
        type MaximumBlockLength = MaximumBlockLength;
        type AvailableBlockRatio = AvailableBlockRatio;
        type Version = ();
    }

    parameter_types! {
        pub const ExistentialDeposit: u64 = 0;
        pub const TransferFee: u64 = 0;
        pub const CreationFee: u64 = 0;
        pub const TransactionBaseFee: u64 = 0;
        pub const TransactionByteFee: u64 = 0;
    }

    impl balances::Trait for IdentityTest {
        type Balance = u128;
        type OnFreeBalanceZero = ();
        type OnNewAccount = ();
        type Event = ();
        type TransactionPayment = ();
        type DustRemoval = ();
        type TransferPayment = ();

        type ExistentialDeposit = ExistentialDeposit;
        type TransferFee = TransferFee;
        type CreationFee = CreationFee;
        type TransactionBaseFee = TransactionBaseFee;
        type TransactionByteFee = TransactionByteFee;
        type WeightToFee = ConvertInto;
        type Identity = super::Module<IdentityTest>;
    }

    parameter_types! {
        pub const MinimumPeriod: u64 = 3;
    }

    impl timestamp::Trait for IdentityTest {
        type Moment = u64;
        type OnTimestampSet = ();
        type MinimumPeriod = MinimumPeriod;
    }

    impl super::Trait for IdentityTest {
        type Event = ();
    }

    type Identity = super::Module<IdentityTest>;

    /// Create externalities
    fn build_ext() -> TestExternalities<Blake2Hasher> {
        system::GenesisConfig::default()
            .build_storage::<IdentityTest>()
            .unwrap()
            .into()
    }

    /// It creates an Account and registers its DID.
    fn make_account(
        id: u64,
    ) -> Result<(<IdentityTest as system::Trait>::Origin, Vec<u8>), &'static str> {
        let signed_id = Origin::signed(id);
        let did = format!("did:poly:{}", id).as_bytes().to_vec();

        Identity::register_did(signed_id.clone(), did.clone(), vec![])?;
        Ok((signed_id, did))
    }

    #[test]
    fn dids_are_unique() {
        with_externalities(&mut build_ext(), || {
            let did_1 = "did:poly:1".as_bytes().to_vec();

            assert_ok!(Identity::register_did(
                Origin::signed(1),
                did_1.clone(),
                vec![]
            ));

            assert_ok!(Identity::register_did(
                Origin::signed(2),
                "did:poly:2".as_bytes().to_vec(),
                vec![]
            ));

            assert_err!(
                Identity::register_did(Origin::signed(3), did_1, vec![]),
                "DID must be unique"
            );
        });
    }

    #[test]
    fn only_claim_issuers_can_add_claims() {
        with_externalities(&mut build_ext(), || {
            let owner_id = Identity::owner();
            let (owner, owner_did) = make_account(owner_id).unwrap();
            let (_issuer, issuer_did) = make_account(2).unwrap();
            let (claim_issuer, claim_issuer_did) = make_account(3).unwrap();

            assert_ok!(Identity::add_signing_keys(
                claim_issuer.clone(),
                claim_issuer_did.clone(),
                vec![owner_id.encode()]
            ));

            // Create issuer and claim issuer
            assert_ok!(Identity::create_issuer(owner.clone(), issuer_did.clone()));
            assert_ok!(Identity::add_claim_issuer(
                owner.clone(),
                owner_did.clone(),
                claim_issuer_did.clone()
            ));

            // Add Claims by master & claim_issuer
            let claims = vec![Claim {
                topic: 1,
                schema: 1,
                bytes: vec![],
                expiry: 10,
            }];

            assert_ok!(Identity::add_claim(
                owner.clone(),
                owner_did.clone(),
                claim_issuer_did.clone(),
                claims.clone()
            ));
            assert_ok!(Identity::add_claim(
                claim_issuer.clone(),
                owner_did.clone(),
                claim_issuer_did.clone(),
                claims.clone()
            ));

            assert_err!(
                Identity::add_claim(
                    claim_issuer.clone(),
                    owner_did.clone(),
                    issuer_did.clone(),
                    claims.clone()
                ),
                "did_issuer must be a claim issuer or master key for DID"
            );
            assert_err!(
                Identity::add_claim(owner.clone(), owner_did.clone(), issuer_did, claims),
                "Sender must hold a claim issuer\'s signing key"
            );
        });
    }

    #[test]
    fn only_master_or_signing_keys_can_authenticate_as_an_identity() {
        with_externalities(&mut build_ext(), || {
            let owner_id = Identity::owner();
            let owner_key = owner_id.encode();
            let (_owner, owner_did) = make_account(owner_id).unwrap();
            let (a, a_did) = make_account(2).unwrap();
            let (_b, b_did) = make_account(3).unwrap();

            assert_ok!(Identity::add_signing_keys(
                a.clone(),
                a_did.clone(),
                vec![owner_key.clone()]
            ));

            // Check master key on master and signing_keys.
            assert!(Identity::is_signing_key(&owner_did, &owner_key));
            assert!(Identity::is_signing_key(&a_did, &owner_key));

            assert!(Identity::is_signing_key(&b_did, &owner_key) == false);

            // ... and remove that key.
            assert_ok!(Identity::remove_signing_keys(
                a.clone(),
                a_did.clone(),
                vec![owner_key.clone()]
            ));
            assert!(Identity::is_signing_key(&a_did, &owner_key) == false);
        });
    }

    #[test]
    fn revoking_claims() {
        with_externalities(&mut build_ext(), || {
            let owner_id = Identity::owner();
            let (owner, owner_did) = make_account(Identity::owner()).unwrap();
            let (issuer, issuer_did) = make_account(2).unwrap();

            let (claim_issuer, claim_issuer_did) = make_account(3).unwrap();
            assert_ok!(Identity::add_claim_issuer(
                owner.clone(),
                owner_did.clone(),
                claim_issuer_did.clone()
            ));
            assert_ok!(Identity::add_signing_keys(
                claim_issuer.clone(),
                claim_issuer_did.clone(),
                vec![owner_id.encode()]
            ));

            // Add Claims by master & claim_issuer
            let claim = Claim {
                topic: 1,
                schema: 1,
                bytes: vec![],
                expiry: 10,
            };

            assert_ok!(Identity::add_claim(
                owner.clone(),
                owner_did.clone(),
                claim_issuer_did.clone(),
                vec![claim.clone()]
            ));

            assert_err!(
                Identity::revoke_claim(
                    issuer.clone(),
                    issuer_did.clone(),
                    claim_issuer_did.clone(),
                    claim.clone()
                ),
                "did_issuer must be a claim issuer for DID"
            );
            assert_err!(
                Identity::revoke_claim(
                    claim_issuer.clone(),
                    claim_issuer_did.clone(),
                    claim_issuer_did.clone(),
                    claim.clone()
                ),
                "did_issuer must be a claim issuer for DID"
            );

            assert_ok!(Identity::revoke_claim(
                owner.clone(),
                owner_did.clone(),
                claim_issuer_did.clone(),
                claim.clone()
            ));
            // TODO Revoke claim twice??
            assert_ok!(Identity::revoke_claim(
                owner,
                owner_did,
                claim_issuer_did,
                claim
            ));
        });
    }
}<|MERGE_RESOLUTION|>--- conflicted
+++ resolved
@@ -178,13 +178,8 @@
 
             // Verify that sender key is current master key
             let sender_key = sender.encode();
-<<<<<<< HEAD
-            let record = <DidRecords<T>>::get(did.clone());
+            let record = <DidRecords<T>>::get(&did);
             ensure!(sender_key == record.master_key.key, "Sender must hold the master key");
-=======
-            let record = <DidRecords<T>>::get(&did);
-            ensure!(sender_key == record.master_key, "Sender must hold the master key");
->>>>>>> 731be228
 
             for key in &additional_keys {
                 if <SigningKeyDid>::exists(key) {
@@ -218,13 +213,8 @@
 
             // Verify that sender key is current master key
             let sender_key = sender.encode();
-<<<<<<< HEAD
-            let record = <DidRecords<T>>::get(did.clone());
+            let record = <DidRecords<T>>::get(&did);
             ensure!(sender_key == record.master_key.key, "Sender must hold the master key");
-=======
-            let record = <DidRecords<T>>::get(&did);
-            ensure!(sender_key == record.master_key, "Sender must hold the master key");
->>>>>>> 731be228
 
             ensure!(<DidRecords<T>>::exists(&did), "DID must already exist");
 
@@ -261,13 +251,8 @@
 
             // Verify that sender key is current master key
             let sender_key = sender.encode();
-<<<<<<< HEAD
-            let record = <DidRecords<T>>::get(did.clone());
+            let record = <DidRecords<T>>::get(&did);
             ensure!(sender_key == record.master_key.key, "Sender must hold the master key");
-=======
-            let record = <DidRecords<T>>::get(&did);
-            ensure!(sender_key == record.master_key, "Sender must hold the master key");
->>>>>>> 731be228
 
             ensure!(<DidRecords<T>>::exists(&did), "DID must already exist");
 
@@ -314,13 +299,8 @@
 
             // Verify that sender key is current master key
             let sender_key = sender.encode();
-<<<<<<< HEAD
-            let record = <DidRecords<T>>::get(did.clone());
+            let record = <DidRecords<T>>::get(&did);
             ensure!(sender_key == record.master_key.key, "Sender must hold the master key");
-=======
-            let record = <DidRecords<T>>::get(&did);
-            ensure!(sender_key == record.master_key, "Sender must hold the master key");
->>>>>>> 731be228
 
             ensure!(<DidRecords<T>>::exists(&did), "DID must already exist");
 
@@ -375,13 +355,8 @@
 
             // Verify that sender key is current master key
             let sender_key = sender.encode();
-<<<<<<< HEAD
-            let record = <DidRecords<T>>::get(did.clone());
+            let record = <DidRecords<T>>::get(&did);
             ensure!(sender_key == record.master_key.key, "Sender must hold the master key");
-=======
-            let record = <DidRecords<T>>::get(&did);
-            ensure!(sender_key == record.master_key, "Sender must hold the master key");
->>>>>>> 731be228
 
             <ClaimIssuers>::mutate(did.clone(), |old_claim_issuers| {
                 if !old_claim_issuers.contains(&did_issuer) {
@@ -400,13 +375,8 @@
 
             // Verify that sender key is current master key
             let sender_key = sender.encode();
-<<<<<<< HEAD
-            let record = <DidRecords<T>>::get(did.clone());
+            let record = <DidRecords<T>>::get(&did);
             ensure!(sender_key == record.master_key.key, "Sender must hold the master key");
-=======
-            let record = <DidRecords<T>>::get(&did);
-            ensure!(sender_key == record.master_key, "Sender must hold the master key");
->>>>>>> 731be228
 
             ensure!(<DidRecords<T>>::exists(&did), "DID must already exist");
             ensure!(<DidRecords<T>>::exists(&did_issuer), "claim issuer DID must already exist");
