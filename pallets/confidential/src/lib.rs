// This file is part of the Polymesh distribution (https://github.com/PolymathNetwork/Polymesh).
// Copyright (c) 2020 Polymath

// This program is free software: you can redistribute it and/or modify
// it under the terms of the GNU General Public License as published by
// the Free Software Foundation, version 3.

// This program is distributed in the hope that it will be useful, but
// WITHOUT ANY WARRANTY; without even the implied warranty of
// MERCHANTABILITY or FITNESS FOR A PARTICULAR PURPOSE. See the GNU
// General Public License for more details.

// You should have received a copy of the GNU General Public License
// along with this program. If not, see <http://www.gnu.org/licenses/>.
#![cfg_attr(not(feature = "std"), no_std)]
#![feature(box_syntax)]

use polymesh_common_utilities::identity::Trait as IdentityTrait;
use polymesh_primitives::{IdentityId, Ticker};
use polymesh_primitives_derive::{SliceU8StrongTyped, VecU8StrongTyped};

use pallet_identity as identity;

use bulletproofs::RangeProof;
use cryptography::asset_proofs::range_proof::{
    prove_within_range, verify_within_range, InRangeProof,
};
use curve25519_dalek::{ristretto::CompressedRistretto, scalar::Scalar};

use codec::{Decode, Encode};
use frame_support::{
    debug, decl_error, decl_event, decl_module, decl_storage, dispatch::DispatchResult,
};
<<<<<<< HEAD
use frame_system::ensure_signed;
=======
>>>>>>> 144126ff
use sp_std::prelude::*;

pub mod rng;
pub use rng::native_rng;

#[derive(Encode, Decode, Clone, Default, PartialEq, Eq, SliceU8StrongTyped)]
pub struct RangeProofInitialMessageWrapper(pub [u8; 32]);

#[derive(Encode, Decode, Clone, Debug, PartialEq, Eq, VecU8StrongTyped)]
pub struct RangeProofFinalResponseWrapper(pub Vec<u8>);

#[derive(Encode, Decode, Clone, Debug, PartialEq, Eq)]
pub struct TickerRangeProof {
    // pub proof: RangeProofWrapper,
    pub initial_message: RangeProofInitialMessageWrapper,
    // pub committed_value: CompressedRistrettoWrapper,
    pub final_response: RangeProofFinalResponseWrapper,
    pub max_two_exp: u32,
}

pub trait Trait: frame_system::Trait + IdentityTrait {
    type Event: From<Event> + Into<<Self as frame_system::Trait>::Event>;
}

type Identity<T> = identity::Module<T>;

#[derive(Encode, Decode, Clone, Debug, PartialEq, Eq)]
pub struct ProverTickerKey {
    prover: IdentityId,
    ticker: Ticker,
}

decl_storage! {
    trait Store for Module<T: Trait> as Confidential {
        /// Number of investor per asset.
        pub RangeProofs get(fn range_proof): double_map hasher(twox_64_concat) IdentityId, hasher(blake2_128_concat) ProverTickerKey => Option<TickerRangeProof>;

        pub RangeProofVerifications get(fn range_proof_verification): double_map hasher(blake2_128_concat) (IdentityId, Ticker), hasher(twox_64_concat) IdentityId => bool;
    }
}

decl_module! {
    pub struct Module<T: Trait> for enum Call where origin: T::Origin {
        type Error = Error<T>;

        fn deposit_event() = default;

        #[weight = 8_000_000_000]
        pub fn add_range_proof(origin,
            target_id: IdentityId,
            ticker: Ticker,
            secret_value: u64,
        ) -> DispatchResult
        {
            let prover = Identity::<T>::ensure_origin_call_permissions(origin)?.primary_did;

            // Create proof
            let mut rng = rng::Rng::default();
            let rand_blind = Scalar::random(&mut rng);
            let in_range_proof = prove_within_range( secret_value, rand_blind, 32, &mut rng)
                .map_err(|e| {
                    debug::error!("Confidential error: {:?}", e);
                    Error::<T>::InvalidRangeProof
                })?;

            let ticker_range_proof = TickerRangeProof {
                initial_message: RangeProofInitialMessageWrapper::from(in_range_proof.init.as_bytes().as_ref()),
                final_response: in_range_proof.response.to_bytes().into(),
                max_two_exp: 32,
            };
            let prover_ticker_key = ProverTickerKey { prover, ticker };
            <RangeProofs>::insert(&target_id, &prover_ticker_key, ticker_range_proof);
            Ok(())
        }

        #[weight = 6_000_000_000]
        pub fn add_verify_range_proof(origin,
            target: IdentityId,
            prover: IdentityId,
            ticker: Ticker) -> DispatchResult
        {
            let verifier_id = Identity::<T>::ensure_origin_call_permissions(origin)?.primary_did;

            Self::verify_range_proof(target, prover, ticker)?;

            <RangeProofVerifications>::insert((target, ticker), verifier_id, true);
            Ok(())
        }
    }
}

decl_event! {
    pub enum Event
    {
        RangeProofAdded(IdentityId, Ticker, TickerRangeProof),
        RangeProofVerified(IdentityId, IdentityId, Ticker),
    }
}

decl_error! {
    pub enum Error for Module<T: Trait> {
        ///
        MissingRangeProof,
        ///
        InvalidRangeProof,
    }
}

impl<T: Trait> Module<T> {
    pub fn verify_range_proof(
        target: IdentityId,
        prover: IdentityId,
        ticker: Ticker,
    ) -> DispatchResult {
        let prover_ticker_key = ProverTickerKey { prover, ticker };
        let mut rng = rng::Rng::default();

        let trp = Self::range_proof(&target, &prover_ticker_key)
            .ok_or_else(|| Error::<T>::MissingRangeProof)?;

        let init = CompressedRistretto::from_slice(trp.initial_message.as_slice());
        let response = RangeProof::from_bytes(trp.final_response.as_slice())
            .map_err(|_| Error::<T>::InvalidRangeProof)?;
        let proof = InRangeProof {
            init,
            response,
            range: 32,
        };

        verify_within_range(&proof, &mut rng).map_err(|_| Error::<T>::InvalidRangeProof.into())
    }
}<|MERGE_RESOLUTION|>--- conflicted
+++ resolved
@@ -31,10 +31,6 @@
 use frame_support::{
     debug, decl_error, decl_event, decl_module, decl_storage, dispatch::DispatchResult,
 };
-<<<<<<< HEAD
-use frame_system::ensure_signed;
-=======
->>>>>>> 144126ff
 use sp_std::prelude::*;
 
 pub mod rng;
