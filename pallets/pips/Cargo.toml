--- conflicted
+++ resolved
@@ -42,30 +42,6 @@
 no_std = []
 only-staking = []
 std = [
-<<<<<<< HEAD
-	"serde_derive",
-	"serde/std",
-	"codec/std",
-	"sp-std/std",
-	"sp-io/std",
-	"sp-core/std",
-	"sp-runtime/std",
-	"sp-api/std",
-	"sp-version/std",
-	"pallet-timestamp/std",
-	"frame-system/std",
-	"frame-support/std",
-	"polymesh-primitives/std",
-	"polymesh-common-utilities/std",
-	"pallet-balances/std",
-	"pallet-group/std",
-	"pallet-identity/std",
-	"pallet-treasury/std",
-]
-runtime-benchmarks = [
-    "frame-benchmarking",
-    "pallet-committee",
-=======
     "codec/std",
     "frame-support/std",
     "frame-system/std",
@@ -84,5 +60,8 @@
     "sp-runtime/std",
     "sp-std/std",
     "sp-version/std",
->>>>>>> fdd00eee
+]
+runtime-benchmarks = [
+    "frame-benchmarking",
+    "pallet-committee",
 ]