// This file is part of Substrate.

// Copyright (C) 2017-2020 Parity Technologies (UK) Ltd.
// SPDX-License-Identifier: Apache-2.0

// Licensed under the Apache License, Version 2.0 (the "License");
// you may not use this file except in compliance with the License.
// You may obtain a copy of the License at
//
//     http://www.apache.org/licenses/LICENSE-2.0
//
// Unless required by applicable law or agreed to in writing, software
// distributed under the License is distributed on an "AS IS" BASIS,
// WITHOUT WARRANTIES OR CONDITIONS OF ANY KIND, either express or implied.
// See the License for the specific language governing permissions and
// limitations under the License.

// Modified by Polymath Inc - 13rd March 2020
// - Validator has posses CDD check
// - Validator should be a compliant first before adding into the potential validator list.
// - Nominators should posses a valid CDD check to be a potential nominator. To facilitate `nominate()`
// dispatchable gets modified.
// - Introduce `validate_cdd_expiry_nominators()` to remove the nominators from the potential nominators list
// when there CDD check get expired.
// - Commission can be individual or global.
// - Validators stash account should stake a minimum bonding amount to be a potential validator.

//! # Staking Module
//!
//! The Staking module is used to manage funds at stake by network maintainers.
//!
//! - [`staking::Trait`](./trait.Trait.html)
//! - [`Call`](./enum.Call.html)
//! - [`Module`](./struct.Module.html)
//!
//! ## Overview
//!
//! The Staking module is the means by which a set of network maintainers (known as _authorities_ in
//! some contexts and _validators_ in others) are chosen based upon those who voluntarily place
//! funds under deposit. Under deposit, those funds are rewarded under normal operation but are held
//! at pain of _slash_ (expropriation) should the staked maintainer be found not to be discharging
//! its duties properly.
//!
//! ### Terminology
//! <!-- Original author of paragraph: @gavofyork -->
//!
//! - Staking: The process of locking up funds for some time, placing them at risk of slashing
//!   (loss) in order to become a rewarded maintainer of the network.
//! - Validating: The process of running a node to actively maintain the network, either by
//!   producing blocks or guaranteeing finality of the chain.
//! - Nominating: The process of placing staked funds behind one or more validators in order to
//!   share in any reward, and punishment, they take.
//! - Stash account: The account holding an owner's funds used for staking.
//! - Controller account: The account that controls an owner's funds for staking.
//! - Era: A (whole) number of sessions, which is the period that the validator set (and each
//!   validator's active nominator set) is recalculated and where rewards are paid out.
//! - Slash: The punishment of a staker by reducing its funds.
//!
//! ### Goals
//! <!-- Original author of paragraph: @gavofyork -->
//!
//! The staking system in Substrate NPoS is designed to make the following possible:
//!
//! - Stake funds that are controlled by a cold wallet.
//! - Withdraw some, or deposit more, funds without interrupting the role of an entity.
//! - Switch between roles (nominator, validator, idle) with minimal overhead.
//!
//! ### Scenarios
//!
//! #### Staking
//!
//! Almost any interaction with the Staking module requires a process of _**bonding**_ (also known
//! as being a _staker_). To become *bonded*, a fund-holding account known as the _stash account_,
//! which holds some or all of the funds that become frozen in place as part of the staking process,
//! is paired with an active **controller** account, which issues instructions on how they shall be
//! used.
//!
//! An account pair can become bonded using the [`bond`](./enum.Call.html#variant.bond) call.
//!
//! Stash accounts can change their associated controller using the
//! [`set_controller`](./enum.Call.html#variant.set_controller) call.
//!
//! There are three possible roles that any staked account pair can be in: `Validator`, `Nominator`
//! and `Idle` (defined in [`StakerStatus`](./enum.StakerStatus.html)). There are three
//! corresponding instructions to change between roles, namely:
//! [`validate`](./enum.Call.html#variant.validate),
//! [`nominate`](./enum.Call.html#variant.nominate), and [`chill`](./enum.Call.html#variant.chill).
//!
//! #### Validating
//!
//! A **validator** takes the role of either validating blocks or ensuring their finality,
//! maintaining the veracity of the network. A validator should avoid both any sort of malicious
//! misbehavior and going offline. Bonded accounts that state interest in being a validator do NOT
//! get immediately chosen as a validator. Instead, they are declared as a _candidate_ and they
//! _might_ get elected at the _next era_ as a validator. The result of the election is determined
//! by nominators and their votes.
//!
//! An account can become a validator candidate via the
//! [`validate`](./enum.Call.html#variant.validate) call
//! But only those validators are in effect whose compliance status is active via
//! [`add_permissioned_validator`](./enum.Call.html#variant.validate) call & there _stash_ accounts has valid CDD claim.
//! Compliance status can only provided by the [`T::RequiredAddOrigin`].
//!
//! #### Nomination
//!
//! A **nominator** does not take any _direct_ role in maintaining the network, instead, it votes on
//! a set of validators  to be elected. Once interest in nomination is stated by an account, it
//! takes effect at the next election round. The funds in the nominator's stash account indicate the
//! _weight_ of its vote. Both the rewards and any punishment that a validator earns are shared
//! between the validator and its nominators. This rule incentivizes the nominators to NOT vote for
//! the misbehaving/offline validators as much as possible, simply because the nominators will also
//! lose funds if they vote poorly.
//!
//! An account can become a nominator via the [`nominate`](enum.Call.html#variant.nominate) call
//! & potential account should posses a valid CDD claim having an expiry greater
//! than the [`BondingDuration`](./struct.BondingDuration.html).
//!
//! #### Rewards and Slash
//!
//! The **reward and slashing** procedure is the core of the Staking module, attempting to _embrace
//! valid behavior_ while _punishing any misbehavior or lack of availability_.
//!
//! Rewards must be claimed for each era before it gets too old by `$HISTORY_DEPTH` using the
//! `payout_stakers` call. Any account can call `payout_stakers`, which pays the reward to the
//! validator as well as its nominators. Only the [`Trait::MaxNominatorRewardedPerValidator`]
//! biggest stakers can claim their reward. This is to limit the i/o cost to mutate storage for each
//! nominator's account.
//!
//! Slashing can occur at any point in time, once misbehavior is reported. Once slashing is
//! determined, a value is deducted from the balance of the validator and all the nominators who
//! voted for this validator (values are deducted from the _stash_ account of the slashed entity).
//!
//! Slashing logic is further described in the documentation of the `slashing` module.
//!
//! Similar to slashing, rewards are also shared among a validator and its associated nominators.
//! Yet, the reward funds are not always transferred to the stash account and can be configured. See
//! [Reward Calculation](#reward-calculation) for more details.
//!
//! #### Chilling
//!
//! Finally, any of the roles above can choose to step back temporarily and just chill for a while.
//! This means that if they are a nominator, they will not be considered as voters anymore and if
//! they are validators, they will no longer be a candidate for the next election.
//!
//! An account can step back via the [`chill`](enum.Call.html#variant.chill) call.
//!
//! ### Session managing
//!
//! The module implement the trait `SessionManager`. Which is the only API to query new validator
//! set and allowing these validator set to be rewarded once their era is ended.
//!
//! ## Interface
//!
//! ### Dispatchable Functions
//!
//! The dispatchable functions of the Staking module enable the steps needed for entities to accept
//! and change their role, alongside some helper functions to get/set the metadata of the module.
//!
//! ### Public Functions
//!
//! The Staking module contains many public storage items and (im)mutable functions.
//!
//! ## Usage
//!
//! ### Example: Rewarding a validator by id.
//!
//! ```
//! use frame_support::{decl_module, dispatch};
//! use frame_system::ensure_signed;
//! use pallet_staking::{self as staking};
//!
//! pub trait Trait: staking::Trait {}
//!
//! decl_module! {
//!     pub struct Module<T: Trait> for enum Call where origin: T::Origin {
//!         /// Reward a validator.
//!         #[weight = 0]
//!         pub fn reward_myself(origin) -> dispatch::DispatchResult {
//!             let reported = ensure_signed(origin)?;
//!             <staking::Module<T>>::reward_by_ids(vec![(reported, 10)]);
//!             Ok(())
//!         }
//!     }
//! }
//! # fn main() { }
//! ```
//!
//! ## Implementation Details
//!
//! ### Era payout
//!
//! The era payout is computed using yearly inflation curve defined at
//! [`T::RewardCurve`](./trait.Trait.html#associatedtype.RewardCurve) as such:
//!
//! ```nocompile
//! staker_payout = yearly_inflation(npos_token_staked / total_tokens) * total_tokens / era_per_year
//! ```
//! This payout is used to reward stakers as defined in next section
//!
//! ```nocompile
//! remaining_payout = max_yearly_inflation * total_tokens / era_per_year - staker_payout
//! ```
//! The remaining reward is send to the configurable end-point
//! [`T::RewardRemainder`](./trait.Trait.html#associatedtype.RewardRemainder).
//!
//! ### Reward Calculation
//!
//! Validators and nominators are rewarded at the end of each era. The total reward of an era is
//! calculated using the era duration and the staking rate (the total amount of tokens staked by
//! nominators and validators, divided by the total token supply). It aims to incentivize toward a
//! defined staking rate. The full specification can be found
//! [here](https://research.web3.foundation/en/latest/polkadot/Token%20Economics.html#inflation-model).
//!
//! Total reward is split among validators and their nominators depending on the number of points
//! they received during the era. Points are added to a validator using
//! [`reward_by_ids`](./enum.Call.html#variant.reward_by_ids) or
//! [`reward_by_indices`](./enum.Call.html#variant.reward_by_indices).
//!
//! [`Module`](./struct.Module.html) implements
//! [`pallet_authorship::EventHandler`](../pallet_authorship/trait.EventHandler.html) to add reward
//! points to block producer and block producer of referenced uncles.
//!
//! The validator and its nominator split their reward as following:
//!
//! The validator can declare an amount, named
//! [`commission`](./struct.ValidatorPrefs.html#structfield.commission), that does not get shared
//! with the nominators at each reward payout through its
//! [`ValidatorPrefs`](./struct.ValidatorPrefs.html). This value gets deducted from the total reward
//! that is paid to the validator and its nominators. The remaining portion is split among the
//! validator and all of the nominators that nominated the validator, proportional to the value
//! staked behind this validator (_i.e._ dividing the
//! [`own`](./struct.Exposure.html#structfield.own) or
//! [`others`](./struct.Exposure.html#structfield.others) by
//! [`total`](./struct.Exposure.html#structfield.total) in [`Exposure`](./struct.Exposure.html)).
//!
//! All entities who receive a reward have the option to choose their reward destination through the
//! [`Payee`](./struct.Payee.html) storage item (see
//! [`set_payee`](enum.Call.html#variant.set_payee)), to be one of the following:
//!
//! - Controller account, (obviously) not increasing the staked value.
//! - Stash account, not increasing the staked value.
//! - Stash account, also increasing the staked value.
//!
//! ### Additional Fund Management Operations
//!
//! Any funds already placed into stash can be the target of the following operations:
//!
//! The controller account can free a portion (or all) of the funds using the
//! [`unbond`](enum.Call.html#variant.unbond) call. Note that the funds are not immediately
//! accessible. Instead, a duration denoted by [`BondingDuration`](./struct.BondingDuration.html)
//! (in number of eras) must pass until the funds can actually be removed. Once the
//! `BondingDuration` is over, the [`withdraw_unbonded`](./enum.Call.html#variant.withdraw_unbonded)
//! call can be used to actually withdraw the funds.
//!
//! Note that there is a limitation to the number of fund-chunks that can be scheduled to be
//! unlocked in the future via [`unbond`](enum.Call.html#variant.unbond). In case this maximum
//! (`MAX_UNLOCKING_CHUNKS`) is reached, the bonded account _must_ first wait until a successful
//! call to `withdraw_unbonded` to remove some of the chunks.
//!
//! ### Election Algorithm
//!
//! The current election algorithm is implemented based on Phragmén. The reference implementation
//! can be found [here](https://github.com/w3f/consensus/tree/master/NPoS).
//!
//! The election algorithm, aside from electing the validators with the most stake value and votes,
//! tries to divide the nominator votes among candidates in an equal manner. To further assure this,
//! an optional post-processing can be applied that iteratively normalizes the nominator staked
//! values until the total difference among votes of a particular nominator are less than a
//! threshold.
//!
//! ## GenesisConfig
//!
//! The Staking module depends on the [`GenesisConfig`](./struct.GenesisConfig.html). The
//! `GenesisConfig` is optional and allow to set some initial stakers.
//!
//! ## Related Modules
//!
//! - [Balances](../pallet_balances/index.html): Used to manage values at stake.
//! - [Session](../pallet_session/index.html): Used to manage sessions. Also, a list of new
//!   validators is stored in the Session module's `Validators` at the end of each era.

#![recursion_limit = "128"]
#![cfg_attr(not(feature = "std"), no_std)]

#[cfg(any(feature = "runtime-benchmarks"))]
pub mod benchmarking;
#[cfg(any(feature = "runtime-benchmarks"))]
pub mod testing_utils;

pub mod inflation;
pub mod offchain_election;
pub mod slashing;

use codec::{Decode, Encode, HasCompact};
use frame_support::{
    decl_error, decl_event, decl_module, decl_storage,
    dispatch::{
        DispatchErrorWithPostInfo, DispatchResult, DispatchResultWithPostInfo, IsSubType,
        WithPostDispatchInfo,
    },
    ensure,
    storage::IterableStorageMap,
    traits::{
        Currency, EnsureOrigin, EstimateNextNewSession, Get, Imbalance, LockIdentifier,
        LockableCurrency, OnUnbalanced, UnixTime, WithdrawReasons,
    },
    weights::{
        constants::{WEIGHT_PER_MICROS, WEIGHT_PER_NANOS},
        DispatchClass::Operational,
        Pays, Weight,
    },
};
use frame_system::{
    self as system, ensure_none, ensure_root, ensure_signed, offchain::SendTransactionTypes,
};
use pallet_identity as identity;
use pallet_session::historical;
use polymesh_common_utilities::{identity::Trait as IdentityTrait, Context};
use polymesh_primitives::IdentityId;
use sp_npos_elections::{
    build_support_map, evaluate_support, generate_solution_type, is_score_better, seq_phragmen,
    Assignment, ElectionResult as PrimitiveElectionResult, ElectionScore, ExtendedBalance,
    SupportMap, VoteWeight, VotingLimit,
};
use sp_runtime::{
    curve::PiecewiseLinear,
    traits::{
        AtLeast32BitUnsigned, CheckedSub, Convert, Dispatchable, SaturatedConversion, Saturating,
        StaticLookup, Zero,
    },
    transaction_validity::{
        InvalidTransaction, TransactionPriority, TransactionSource, TransactionValidity,
        TransactionValidityError, ValidTransaction,
    },
    DispatchError, PerThing, PerU16, Perbill, Percent, RuntimeDebug,
};
#[cfg(feature = "std")]
use sp_runtime::{Deserialize, Serialize};
use sp_staking::{
    offence::{Offence, OffenceDetails, OffenceError, OnOffenceHandler, ReportOffence},
    SessionIndex,
};
use sp_std::{
    collections::btree_map::BTreeMap,
    convert::{From, TryInto},
    mem::size_of,
    prelude::*,
    result,
};

const STAKING_ID: LockIdentifier = *b"staking ";
pub const MAX_UNLOCKING_CHUNKS: usize = 32;
pub const MAX_NOMINATIONS: usize = <CompactAssignments as VotingLimit>::LIMIT;

pub(crate) const LOG_TARGET: &str = "staking";

// syntactic sugar for logging.
#[macro_export]
macro_rules! log {
    ($level:tt, $patter:expr $(, $values:expr)* $(,)?) => {
        frame_support::debug::$level!(
            target: crate::LOG_TARGET,
            $patter $(, $values)*
        )
    };
}

/// Data type used to index nominators in the compact type
pub type NominatorIndex = u32;

/// Data type used to index validators in the compact type.
pub type ValidatorIndex = u16;

// Ensure the size of both ValidatorIndex and NominatorIndex. They both need to be well below usize.
static_assertions::const_assert!(size_of::<ValidatorIndex>() <= size_of::<usize>());
static_assertions::const_assert!(size_of::<NominatorIndex>() <= size_of::<usize>());

/// Maximum number of stakers that can be stored in a snapshot.
pub(crate) const MAX_VALIDATORS: usize = ValidatorIndex::max_value() as usize;
pub(crate) const MAX_NOMINATORS: usize = NominatorIndex::max_value() as usize;

/// Counter for the number of eras that have passed.
pub type EraIndex = u32;

/// Counter for the number of "reward" points earned by a given validator.
pub type RewardPoint = u32;

// Note: Maximum nomination limit is set here -- 16.
generate_solution_type!(
    #[compact]
    pub struct CompactAssignments::<NominatorIndex, ValidatorIndex, OffchainAccuracy>(16)
);
<<<<<<< HEAD

/// Information regarding the active era (era in used in session).
#[derive(Encode, Decode, RuntimeDebug)]
pub struct ActiveEraInfo {
    /// Index of era.
    pub index: EraIndex,
    /// Moment of start expressed as millisecond from `$UNIX_EPOCH`.
    ///
    /// Start can be none if start hasn't been set for the era yet,
    /// Start is set on the first on_finalize of the era to guarantee usage of `Time`.
    start: Option<u64>,
}
=======
>>>>>>> 144126ff

/// Accuracy used for on-chain election.
pub type ChainAccuracy = Perbill;

/// Accuracy used for off-chain election. This better be small.
pub type OffchainAccuracy = PerU16;

/// The balance type of this module.
pub type BalanceOf<T> =
    <<T as Trait>::Currency as Currency<<T as frame_system::Trait>::AccountId>>::Balance;

#[cfg(debug_assertions)]
impl CompactAssignments {
    pub fn push_votes1(&mut self, v: (NominatorIndex, ValidatorIndex)) {
        self.votes1.push(v)
    }

    pub fn get_votes3(
        &mut self,
    ) -> &mut Vec<(
        NominatorIndex,
        [(ValidatorIndex, OffchainAccuracy); 2],
        ValidatorIndex,
    )> {
        &mut self.votes3
    }
}

type PositiveImbalanceOf<T> =
    <<T as Trait>::Currency as Currency<<T as frame_system::Trait>::AccountId>>::PositiveImbalance;
pub type NegativeImbalanceOf<T> =
    <<T as Trait>::Currency as Currency<<T as frame_system::Trait>::AccountId>>::NegativeImbalance;

/// Information regarding the active era (era in used in session).
#[derive(Encode, Decode, RuntimeDebug)]
pub struct ActiveEraInfo {
    /// Index of era.
    pub index: EraIndex,
    /// Moment of start expressed as millisecond from `$UNIX_EPOCH`.
    ///
    /// Start can be none if start hasn't been set for the era yet,
    /// Start is set on the first on_finalize of the era to guarantee usage of `Time`.
    start: Option<u64>,
}

/// Reward points of an era. Used to split era total payout between validators.
///
/// This points will be used to reward validators and their respective nominators.
#[derive(PartialEq, Encode, Decode, Default, RuntimeDebug)]
pub struct EraRewardPoints<AccountId: Ord> {
    /// Total number of points. Equals the sum of reward points for each validator.
    pub total: RewardPoint,
    /// The reward points earned by a given validator.
    pub individual: BTreeMap<AccountId, RewardPoint>,
}

/// Indicates the initial status of the staker.
#[derive(RuntimeDebug)]
#[cfg_attr(feature = "std", derive(Serialize, Deserialize))]
pub enum StakerStatus<AccountId> {
    /// Chilling.
    Idle,
    /// Declared desire in validating or already participating in it.
    Validator,
    /// Nominating for a group of other stakers.
    Nominator(Vec<AccountId>),
}

/// A destination account for payment.
#[derive(PartialEq, Eq, Copy, Clone, Encode, Decode, RuntimeDebug)]
pub enum RewardDestination {
    /// Pay into the stash account, increasing the amount at stake accordingly.
    Staked,
    /// Pay into the stash account, not increasing the amount at stake.
    Stash,
    /// Pay into the controller account.
    Controller,
}

impl Default for RewardDestination {
    fn default() -> Self {
        RewardDestination::Staked
    }
}

/// Preference of what happens regarding validation.
#[derive(PartialEq, Eq, Clone, Default, Encode, Decode, RuntimeDebug)]
pub struct ValidatorPrefs {
    /// Reward that validator takes up-front; only the rest is split between themselves and
    /// nominators.
    #[codec(compact)]
    pub commission: Perbill,
}

// Polymesh-Note: Polymesh specific changes to allow flexibility in commission
/// Commission can be set globally or by validator
#[derive(PartialEq, Eq, Clone, Encode, Decode, RuntimeDebug)]
#[cfg_attr(feature = "std", derive(Serialize, Deserialize))]
pub enum Commission {
    /// Flag that allow every validator to have individual commission.
    Individual,
    /// Every validator has same commission that set globally.
    Global(Perbill),
}

impl Default for Commission {
    fn default() -> Self {
        Commission::Individual
    }
}

/// Just a Balance/BlockNumber tuple to encode when a chunk of funds will be unlocked.
#[derive(PartialEq, Eq, Clone, Encode, Decode, RuntimeDebug)]
pub struct UnlockChunk<Balance: HasCompact> {
    /// Amount of funds to be unlocked.
    #[codec(compact)]
    pub value: Balance,
    /// Era number at which point it'll be unlocked.
    #[codec(compact)]
    pub era: EraIndex,
}

/// The ledger of a (bonded) stash.
#[derive(PartialEq, Eq, Clone, Encode, Decode, RuntimeDebug)]
pub struct StakingLedger<AccountId, Balance: HasCompact> {
    /// The stash account whose balance is actually locked and at stake.
    pub stash: AccountId,
    /// The total amount of the stash's balance that we are currently accounting for.
    /// It's just `active` plus all the `unlocking` balances.
    #[codec(compact)]
    pub total: Balance,
    /// The total amount of the stash's balance that will be at stake in any forthcoming
    /// rounds.
    #[codec(compact)]
    pub active: Balance,
    /// Any balance that is becoming free, which may eventually be transferred out
    /// of the stash (assuming it doesn't get slashed first).
    pub unlocking: Vec<UnlockChunk<Balance>>,
    /// List of eras for which the stakers behind a validator have claimed rewards. Only updated
    /// for validators.
    pub claimed_rewards: Vec<EraIndex>,
}

impl<AccountId, Balance: HasCompact + Copy + Saturating + AtLeast32BitUnsigned>
    StakingLedger<AccountId, Balance>
{
    /// Remove entries from `unlocking` that are sufficiently old and reduce the
    /// total by the sum of their balances.
    fn consolidate_unlocked(self, current_era: EraIndex) -> Self {
        let mut total = self.total;
        let unlocking = self
            .unlocking
            .into_iter()
            .filter(|chunk| {
                if chunk.era > current_era {
                    true
                } else {
                    total = total.saturating_sub(chunk.value);
                    false
                }
            })
            .collect();

        Self {
            stash: self.stash,
            total,
            active: self.active,
            unlocking,
            claimed_rewards: self.claimed_rewards,
        }
    }

    /// Re-bond funds that were scheduled for unlocking.
    fn rebond(mut self, value: Balance) -> Self {
        let mut unlocking_balance: Balance = Zero::zero();

        while let Some(last) = self.unlocking.last_mut() {
            if unlocking_balance + last.value <= value {
                unlocking_balance += last.value;
                self.active += last.value;
                self.unlocking.pop();
            } else {
                let diff = value - unlocking_balance;

                unlocking_balance += diff;
                self.active += diff;
                last.value -= diff;
            }

            if unlocking_balance >= value {
                break;
            }
        }

        self
    }
}

impl<AccountId, Balance> StakingLedger<AccountId, Balance>
where
    Balance: AtLeast32BitUnsigned + Saturating + Copy,
{
    /// Slash the validator for a given amount of balance. This can grow the value
    /// of the slash in the case that the validator has less than `minimum_balance`
    /// active funds. Returns the amount of funds actually slashed.
    ///
    /// Slashes from `active` funds first, and then `unlocking`, starting with the
    /// chunks that are closest to unlocking.
    fn slash(&mut self, mut value: Balance, minimum_balance: Balance) -> Balance {
        let pre_total = self.total;
        let total = &mut self.total;
        let active = &mut self.active;

        let slash_out_of =
            |total_remaining: &mut Balance, target: &mut Balance, value: &mut Balance| {
                let mut slash_from_target = (*value).min(*target);

                if !slash_from_target.is_zero() {
                    *target -= slash_from_target;

                    // don't leave a dust balance in the staking system.
                    if *target <= minimum_balance {
                        slash_from_target += *target;
                        *value += sp_std::mem::replace(target, Zero::zero());
                    }

                    *total_remaining = total_remaining.saturating_sub(slash_from_target);
                    *value -= slash_from_target;
                }
            };

        slash_out_of(total, active, &mut value);

        let i = self
            .unlocking
            .iter_mut()
            .map(|chunk| {
                slash_out_of(total, &mut chunk.value, &mut value);
                chunk.value
            })
            .take_while(|value| value.is_zero()) // take all fully-consumed chunks out.
            .count();

        // kill all drained chunks.
        let _ = self.unlocking.drain(..i);

        pre_total.saturating_sub(*total)
    }
}

/// A record of the nominations made by a specific account.
#[derive(PartialEq, Eq, Clone, Encode, Decode, RuntimeDebug)]
pub struct Nominations<AccountId> {
    /// The targets of nomination.
    pub targets: Vec<AccountId>,
    /// The era the nominations were submitted.
    ///
    /// Except for initial nominations which are considered submitted at era 0.
    pub submitted_in: EraIndex,
    /// Whether the nominations have been suppressed. This can happen due to slashing of the
    /// validators, or other events that might invalidate the nomination.
    ///
    /// NOTE: this for future proofing and is thus far not used.
    pub suppressed: bool,
}

/// The amount of exposure (to slashing) than an individual nominator has.
#[derive(PartialEq, Eq, PartialOrd, Ord, Clone, Encode, Decode, RuntimeDebug)]
pub struct IndividualExposure<AccountId, Balance: HasCompact> {
    /// The stash account of the nominator in question.
    pub who: AccountId,
    /// Amount of funds exposed.
    #[codec(compact)]
    pub value: Balance,
}

/// A snapshot of the stake backing a single validator in the system.
#[derive(PartialEq, Eq, PartialOrd, Ord, Clone, Encode, Decode, Default, RuntimeDebug)]
pub struct Exposure<AccountId, Balance: HasCompact> {
    /// The total balance backing this validator.
    #[codec(compact)]
    pub total: Balance,
    /// The validator's own stash that is exposed.
    #[codec(compact)]
    pub own: Balance,
    /// The portions of nominators stashes that are exposed.
    pub others: Vec<IndividualExposure<AccountId, Balance>>,
}

/// A pending slash record. The value of the slash has been computed but not applied yet,
/// rather deferred for several eras.
#[derive(Encode, Decode, Default, RuntimeDebug)]
pub struct UnappliedSlash<AccountId, Balance: HasCompact> {
    /// The stash ID of the offending validator.
    pub validator: AccountId,
    /// The validator's own slash.
    own: Balance,
    /// All other slashed stakers and amounts.
    others: Vec<(AccountId, Balance)>,
    /// Reporters of the offence; bounty payout recipients.
    reporters: Vec<AccountId>,
    /// The amount of payout.
    pub payout: Balance,
}

/// Indicate how an election round was computed.
#[derive(PartialEq, Eq, Clone, Copy, Encode, Decode, RuntimeDebug)]
pub enum ElectionCompute {
    /// Result was forcefully computed on chain at the end of the session.
    OnChain,
    /// Result was submitted and accepted to the chain via a signed transaction.
    Signed,
    /// Result was submitted and accepted to the chain via an unsigned transaction (by an
    /// authority).
    Unsigned,
}

/// The result of an election round.
#[derive(PartialEq, Eq, Clone, Encode, Decode, RuntimeDebug)]
pub struct ElectionResult<AccountId, Balance: HasCompact> {
    /// Flat list of validators who have been elected.
    elected_stashes: Vec<AccountId>,
    /// Flat list of new exposures, to be updated in the [`Exposure`] storage.
    exposures: Vec<(AccountId, Exposure<AccountId, Balance>)>,
    /// Type of the result. This is kept on chain only to track and report the best score's
    /// submission type. An optimisation could remove this.
    pub compute: ElectionCompute,
}

/// The status of the upcoming (offchain) election.
#[derive(PartialEq, Eq, Clone, Encode, Decode, RuntimeDebug)]
pub enum ElectionStatus<BlockNumber> {
    /// Nothing has and will happen for now. submission window is not open.
    Closed,
    /// The submission window has been open since the contained block number.
    Open(BlockNumber),
}

/// Some indications about the size of the election. This must be submitted with the solution.
///
/// Note that these values must reflect the __total__ number, not only those that are present in the
/// solution. In short, these should be the same size as the size of the values dumped in
/// `SnapshotValidators` and `SnapshotNominators`.
#[derive(PartialEq, Eq, Clone, Encode, Decode, RuntimeDebug, Default)]
pub struct ElectionSize {
    /// Number of validators in the snapshot of the current election round.
    #[codec(compact)]
    pub validators: ValidatorIndex,
    /// Number of nominators in the snapshot of the current election round.
    #[codec(compact)]
    pub nominators: NominatorIndex,
}

impl<BlockNumber: PartialEq> ElectionStatus<BlockNumber> {
    fn is_open_at(&self, n: BlockNumber) -> bool {
        *self == Self::Open(n)
    }

    fn is_closed(&self) -> bool {
        matches!(self, Self::Closed)
    }

    fn is_open(&self) -> bool {
        !self.is_closed()
    }
}

impl<BlockNumber> Default for ElectionStatus<BlockNumber> {
    fn default() -> Self {
        Self::Closed
    }
}

/// Means for interacting with a specialized version of the `session` trait.
///
/// This is needed because `Staking` sets the `ValidatorIdOf` of the `pallet_session::Trait`
pub trait SessionInterface<AccountId>: frame_system::Trait {
    /// Disable a given validator by stash ID.
    ///
    /// Returns `true` if new era should be forced at the end of this session.
    /// This allows preventing a situation where there is too many validators
    /// disabled and block production stalls.
    fn disable_validator(validator: &AccountId) -> Result<bool, ()>;
    /// Get the validators from session.
    fn validators() -> Vec<AccountId>;
    /// Prune historical session tries up to but not including the given index.
    fn prune_historical_up_to(up_to: SessionIndex);
}

impl<T: Trait> SessionInterface<<T as frame_system::Trait>::AccountId> for T
where
    T: pallet_session::Trait<ValidatorId = <T as frame_system::Trait>::AccountId>,
    T: pallet_session::historical::Trait<
        FullIdentification = Exposure<<T as frame_system::Trait>::AccountId, BalanceOf<T>>,
        FullIdentificationOf = ExposureOf<T>,
    >,
    T::SessionHandler: pallet_session::SessionHandler<<T as frame_system::Trait>::AccountId>,
    T::SessionManager: pallet_session::SessionManager<<T as frame_system::Trait>::AccountId>,
    T::ValidatorIdOf: Convert<
        <T as frame_system::Trait>::AccountId,
        Option<<T as frame_system::Trait>::AccountId>,
    >,
{
    fn disable_validator(validator: &<T as frame_system::Trait>::AccountId) -> Result<bool, ()> {
        <pallet_session::Module<T>>::disable(validator)
    }

    fn validators() -> Vec<<T as frame_system::Trait>::AccountId> {
        <pallet_session::Module<T>>::validators()
    }

    fn prune_historical_up_to(up_to: SessionIndex) {
        <pallet_session::historical::Module<T>>::prune_up_to(up_to);
    }
}

pub mod weight {
    use super::*;

    /// All weight notes are pertaining to the case of a better solution, in which we execute
    /// the longest code path.
    /// Weight: 0 + (0.63 μs * v) + (0.36 μs * n) + (96.53 μs * a ) + (8 μs * w ) with:
    /// * v validators in snapshot validators,
    /// * n nominators in snapshot nominators,
    /// * a assignment in the submitted solution
    /// * w winners in the submitted solution
    ///
    /// State reads:
    ///     - Initial checks:
    ///         - ElectionState, CurrentEra, QueuedScore
    ///         - SnapshotValidators.len() + SnapShotNominators.len()
    ///         - ValidatorCount
    ///         - SnapshotValidators
    ///         - SnapshotNominators
    ///     - Iterate over nominators:
    ///         - compact.len() * Nominators(who)
    ///         - (non_self_vote_edges) * SlashingSpans
    ///     - For `assignment_ratio_to_staked`: Basically read the staked value of each stash.
    ///         - (winners.len() + compact.len()) * (Ledger + Bonded)
    ///         - TotalIssuance (read a gzillion times potentially, but well it is cached.)
    /// - State writes:
    ///     - QueuedElected, QueuedScore
    pub fn weight_for_submit_solution<T: Trait>(
        winners: &[ValidatorIndex],
        compact: &CompactAssignments,
        size: &ElectionSize,
    ) -> Weight {
        (630 * WEIGHT_PER_NANOS)
            .saturating_mul(size.validators as Weight)
            .saturating_add((360 * WEIGHT_PER_NANOS).saturating_mul(size.nominators as Weight))
            .saturating_add((96 * WEIGHT_PER_MICROS).saturating_mul(compact.len() as Weight))
            .saturating_add((8 * WEIGHT_PER_MICROS).saturating_mul(winners.len() as Weight))
            // Initial checks
            .saturating_add(T::DbWeight::get().reads(8))
            // Nominators
            .saturating_add(T::DbWeight::get().reads(compact.len() as Weight))
            // SlashingSpans (upper bound for invalid solution)
            .saturating_add(T::DbWeight::get().reads(compact.edge_count() as Weight))
            // `assignment_ratio_to_staked`
            .saturating_add(
                T::DbWeight::get().reads(2 * ((winners.len() + compact.len()) as Weight)),
            )
            .saturating_add(T::DbWeight::get().reads(1))
            // write queued score and elected
            .saturating_add(T::DbWeight::get().writes(2))
    }

    /// Weight of `submit_solution` in case of a correct submission.
    ///
    /// refund: we charged compact.len() * read(1) for SlashingSpans. A valid solution only reads
    /// winners.len().
    pub fn weight_for_correct_submit_solution<T: Trait>(
        winners: &[ValidatorIndex],
        compact: &CompactAssignments,
        size: &ElectionSize,
    ) -> Weight {
        // NOTE: for consistency, we re-compute the original weight to maintain their relation and
        // prevent any foot-guns.
        let original_weight = weight_for_submit_solution::<T>(winners, compact, size);
        original_weight
            .saturating_sub(T::DbWeight::get().reads(compact.edge_count() as Weight))
            .saturating_add(T::DbWeight::get().reads(winners.len() as Weight))
    }
}

pub trait WeightInfo {
    fn bond(u: u32) -> Weight;
    fn bond_extra(u: u32) -> Weight;
    fn unbond(u: u32) -> Weight;
    fn withdraw_unbonded_update(s: u32) -> Weight;
    fn withdraw_unbonded_kill(s: u32) -> Weight;
    fn validate(u: u32) -> Weight;
    fn nominate(n: u32) -> Weight;
    fn chill(u: u32) -> Weight;
    fn set_payee(u: u32) -> Weight;
    fn set_controller(u: u32) -> Weight;
    fn set_validator_count(c: u32) -> Weight;
    fn force_no_eras(i: u32) -> Weight;
    fn force_new_era(i: u32) -> Weight;
    fn force_new_era_always(i: u32) -> Weight;
    fn set_invulnerables(v: u32) -> Weight;
    fn force_unstake(s: u32) -> Weight;
    fn cancel_deferred_slash(s: u32) -> Weight;
    fn payout_stakers(n: u32) -> Weight;
    fn payout_stakers_alive_controller(n: u32) -> Weight;
    fn rebond(l: u32) -> Weight;
    fn set_history_depth(e: u32) -> Weight;
    fn reap_stash(s: u32) -> Weight;
    fn new_era(v: u32, n: u32) -> Weight;
    fn do_slash(l: u32) -> Weight;
    fn payout_all(v: u32, n: u32) -> Weight;
    fn submit_solution_initial(v: u32, n: u32, a: u32, w: u32) -> Weight;
    fn submit_solution_better(v: u32, n: u32, a: u32, w: u32) -> Weight;
    fn submit_solution_weaker(v: u32, n: u32) -> Weight;
}

impl WeightInfo for () {
    fn bond(_u: u32) -> Weight {
        1_000_000_000
    }
    fn bond_extra(_u: u32) -> Weight {
        1_000_000_000
    }
    fn unbond(_u: u32) -> Weight {
        1_000_000_000
    }
    fn withdraw_unbonded_update(_s: u32) -> Weight {
        1_000_000_000
    }
    fn withdraw_unbonded_kill(_s: u32) -> Weight {
        1_000_000_000
    }
    fn validate(_u: u32) -> Weight {
        1_000_000_000
    }
    fn nominate(_n: u32) -> Weight {
        1_000_000_000
    }
    fn chill(_u: u32) -> Weight {
        1_000_000_000
    }
    fn set_payee(_u: u32) -> Weight {
        1_000_000_000
    }
    fn set_controller(_u: u32) -> Weight {
        1_000_000_000
    }
    fn set_validator_count(_c: u32) -> Weight {
        1_000_000_000
    }
    fn force_no_eras(_i: u32) -> Weight {
        1_000_000_000
    }
    fn force_new_era(_i: u32) -> Weight {
        1_000_000_000
    }
    fn force_new_era_always(_i: u32) -> Weight {
        1_000_000_000
    }
    fn set_invulnerables(_v: u32) -> Weight {
        1_000_000_000
    }
    fn force_unstake(_s: u32) -> Weight {
        1_000_000_000
    }
    fn cancel_deferred_slash(_s: u32) -> Weight {
        1_000_000_000
    }
    fn payout_stakers(_n: u32) -> Weight {
        1_000_000_000
    }
    fn payout_stakers_alive_controller(_n: u32) -> Weight {
        1_000_000_000
    }
    fn rebond(_l: u32) -> Weight {
        1_000_000_000
    }
    fn set_history_depth(_e: u32) -> Weight {
        1_000_000_000
    }
    fn reap_stash(_s: u32) -> Weight {
        1_000_000_000
    }
    fn new_era(_v: u32, _n: u32) -> Weight {
        1_000_000_000
    }
    fn do_slash(_l: u32) -> Weight {
        1_000_000_000
    }
    fn payout_all(_v: u32, _n: u32) -> Weight {
        1_000_000_000
    }
    fn submit_solution_initial(_v: u32, _n: u32, _a: u32, _w: u32) -> Weight {
        1_000_000_000
    }
    fn submit_solution_better(_v: u32, _n: u32, _a: u32, _w: u32) -> Weight {
        1_000_000_000
    }
    fn submit_solution_weaker(_v: u32, _n: u32) -> Weight {
        1_000_000_000
    }
}

pub trait Trait:
    frame_system::Trait + SendTransactionTypes<Call<Self>> + pallet_babe::Trait + IdentityTrait
{
    /// The staking balance.
    type Currency: LockableCurrency<Self::AccountId, Moment = Self::BlockNumber>;

    /// Time used for computing era duration.
    ///
    /// It is guaranteed to start being called from the first `on_finalize`. Thus value at genesis
    /// is not used.
    type UnixTime: UnixTime;

    /// Convert a balance into a number used for election calculation. This must fit into a `u64`
    /// but is allowed to be sensibly lossy. The `u64` is used to communicate with the
    /// [`sp_npos_elections`] crate which accepts u64 numbers and does operations in 128.
    /// Consequently, the backward convert is used convert the u128s from sp-elections back to a
    /// [`BalanceOf`].
    type CurrencyToVote: Convert<BalanceOf<Self>, VoteWeight> + Convert<u128, BalanceOf<Self>>;

    /// Tokens have been minted and are unused for validator-reward.
    /// See [Era payout](./index.html#era-payout).
    type RewardRemainder: OnUnbalanced<NegativeImbalanceOf<Self>>;

    /// The overarching event type.
    type Event: From<Event<Self>> + Into<<Self as frame_system::Trait>::Event>;

    /// Handler for the unbalanced reduction when slashing a staker.
    type Slash: OnUnbalanced<NegativeImbalanceOf<Self>>;

    /// Handler for the unbalanced increment when rewarding a staker.
    type Reward: OnUnbalanced<PositiveImbalanceOf<Self>>;

    /// Number of sessions per era.
    type SessionsPerEra: Get<SessionIndex>;

    /// Number of eras that staked funds must remain bonded for.
    type BondingDuration: Get<EraIndex>;

    /// Number of eras that slashes are deferred by, after computation.
    ///
    /// This should be less than the bonding duration. Set to 0 if slashes
    /// should be applied immediately, without opportunity for intervention.
    type SlashDeferDuration: Get<EraIndex>;

    /// The origin which can cancel a deferred slash. Root can always do this.
    type SlashCancelOrigin: EnsureOrigin<Self::Origin>;

    /// Interface for interacting with a session module.
    type SessionInterface: self::SessionInterface<Self::AccountId>;

    /// The NPoS reward curve used to define yearly inflation.
    /// See [Era payout](./index.html#era-payout).
    type RewardCurve: Get<&'static PiecewiseLinear<'static>>;

    /// Something that can estimate the next session change, accurately or as a best effort guess.
    type NextNewSession: EstimateNextNewSession<Self::BlockNumber>;

    /// The number of blocks before the end of the era from which election submissions are allowed.
    ///
    /// Setting this to zero will disable the offchain compute and only on-chain seq-phragmen will
    /// be used.
    ///
    /// This is bounded by being within the last session. Hence, setting it to a value more than the
    /// length of a session will be pointless.
    type ElectionLookahead: Get<Self::BlockNumber>;

    /// The overarching call type.
    type Call: Dispatchable + From<Call<Self>> + IsSubType<Call<Self>> + Clone;

    /// Maximum number of balancing iterations to run in the offchain submission.
    ///
    /// If set to 0, balance_solution will not be executed at all.
    type MaxIterations: Get<u32>;

    /// The threshold of improvement that should be provided for a new solution to be accepted.
    type MinSolutionScoreBump: Get<Perbill>;

    /// The maximum number of nominators rewarded for each validator.
    ///
    /// For each validator only the `$MaxNominatorRewardedPerValidator` biggest stakers can claim
    /// their reward. This used to limit the i/o cost for the nominator payout.
    type MaxNominatorRewardedPerValidator: Get<u32>;

    /// A configuration for base priority of unsigned transactions.
    ///
    /// This is exposed so that it can be tuned for particular runtime, when
    /// multiple pallets send unsigned transactions.
    type UnsignedPriority: Get<TransactionPriority>;

    /// Weight information for extrinsics in this pallet.
    type WeightInfo: WeightInfo;

    /// Required origin for adding a potential validator (can always be Root).
    type RequiredAddOrigin: EnsureOrigin<Self::Origin>;

    /// Required origin for removing a validator (can always be Root).
    type RequiredRemoveOrigin: EnsureOrigin<Self::Origin>;

    /// Required origin for changing compliance status (can always be Root).
    type RequiredComplianceOrigin: EnsureOrigin<Self::Origin>;

    /// Required origin for changing validator commission.
    type RequiredCommissionOrigin: EnsureOrigin<Self::Origin>;

    /// Required origin for changing the history depth.
    type RequiredChangeHistoryDepthOrigin: EnsureOrigin<Self::Origin>;
}

/// Mode of era-forcing.
#[derive(Copy, Clone, PartialEq, Eq, Encode, Decode, RuntimeDebug)]
#[cfg_attr(feature = "std", derive(Serialize, Deserialize))]
pub enum Forcing {
    /// Not forcing anything - just let whatever happen.
    NotForcing,
    /// Force a new era, then reset to `NotForcing` as soon as it is done.
    ForceNew,
    /// Avoid a new era indefinitely.
    ForceNone,
    /// Force a new era at the end of all sessions indefinitely.
    ForceAlways,
}

impl Default for Forcing {
    fn default() -> Self {
        Forcing::NotForcing
    }
}

// A value placed in storage that represents the current version of the Staking storage. This value
// is used by the `on_runtime_upgrade` logic to determine whether we run storage migration logic.
// This should match directly with the semantic versions of the Rust crate.
#[derive(Encode, Decode, Clone, Copy, PartialEq, Eq, RuntimeDebug)]
enum Releases {
    V1_0_0Ancient,
    V2_0_0,
    V3_0_0,
    V4_0_0,
}

impl Default for Releases {
    fn default() -> Self {
        Releases::V4_0_0
    }
}

decl_storage! {
    trait Store for Module<T: Trait> as Staking {
        /// Number of eras to keep in history.
        ///
        /// Information is kept for eras in `[current_era - history_depth; current_era]`.
        ///
        /// Must be more than the number of eras delayed by session otherwise. I.e. active era must
        /// always be in history. I.e. `active_era > current_era - history_depth` must be
        /// guaranteed.
        HistoryDepth get(fn history_depth) config(): u32 = 84;

        /// The ideal number of staking participants.
        pub ValidatorCount get(fn validator_count) config(): u32;

        /// Minimum number of staking participants before emergency conditions are imposed.
        pub MinimumValidatorCount get(fn minimum_validator_count) config(): u32;

        /// Any validators that may never be slashed or forcibly kicked. It's a Vec since they're
        /// easy to initialize and the performance hit is minimal (we expect no more than four
        /// invulnerables) and restricted to testnets.
        pub Invulnerables get(fn invulnerables) config(): Vec<T::AccountId>;

        /// Map from all locked "stash" accounts to the controller account.
        pub Bonded get(fn bonded): map hasher(twox_64_concat) T::AccountId => Option<T::AccountId>;

        /// Map from all (unlocked) "controller" accounts to the info regarding the staking.
        pub Ledger get(fn ledger):
            map hasher(blake2_128_concat) T::AccountId
            => Option<StakingLedger<T::AccountId, BalanceOf<T>>>;

        /// Where the reward payment should be made. Keyed by stash.
        pub Payee get(fn payee): map hasher(twox_64_concat) T::AccountId => RewardDestination;

        /// The map from (wannabe) validator stash key to the preferences of that validator.
        pub Validators get(fn validators):
            map hasher(twox_64_concat) T::AccountId => ValidatorPrefs;

        /// The map from nominator stash key to the set of stash keys of all validators to nominate.
        pub Nominators get(fn nominators):
            map hasher(twox_64_concat) T::AccountId => Option<Nominations<T::AccountId>>;

        /// The current era index.
        ///
        /// This is the latest planned era, depending on how the Session pallet queues the validator
        /// set, it might be active or not.
        pub CurrentEra get(fn current_era): Option<EraIndex>;

        /// The active era information, it holds index and start.
        ///
        /// The active era is the era currently rewarded.
        /// Validator set of this era must be equal to `SessionInterface::validators`.
        pub ActiveEra get(fn active_era): Option<ActiveEraInfo>;

        /// The session index at which the era start for the last `HISTORY_DEPTH` eras.
        pub ErasStartSessionIndex get(fn eras_start_session_index):
            map hasher(twox_64_concat) EraIndex => Option<SessionIndex>;

        /// Exposure of validator at era.
        ///
        /// This is keyed first by the era index to allow bulk deletion and then the stash account.
        ///
        /// Is it removed after `HISTORY_DEPTH` eras.
        /// If stakers hasn't been set or has been removed then empty exposure is returned.
        pub ErasStakers get(fn eras_stakers):
            double_map hasher(twox_64_concat) EraIndex, hasher(twox_64_concat) T::AccountId
            => Exposure<T::AccountId, BalanceOf<T>>;

        /// Clipped Exposure of validator at era.
        ///
        /// This is similar to [`ErasStakers`] but number of nominators exposed is reduced to the
        /// `T::MaxNominatorRewardedPerValidator` biggest stakers.
        /// (Note: the field `total` and `own` of the exposure remains unchanged).
        /// This is used to limit the i/o cost for the nominator payout.
        ///
        /// This is keyed fist by the era index to allow bulk deletion and then the stash account.
        ///
        /// Is it removed after `HISTORY_DEPTH` eras.
        /// If stakers hasn't been set or has been removed then empty exposure is returned.
        pub ErasStakersClipped get(fn eras_stakers_clipped):
            double_map hasher(twox_64_concat) EraIndex, hasher(twox_64_concat) T::AccountId
            => Exposure<T::AccountId, BalanceOf<T>>;

        /// Similar to `ErasStakers`, this holds the preferences of validators.
        ///
        /// This is keyed first by the era index to allow bulk deletion and then the stash account.
        ///
        /// Is it removed after `HISTORY_DEPTH` eras.
        // If prefs hasn't been set or has been removed then 0 commission is returned.
        pub ErasValidatorPrefs get(fn eras_validator_prefs):
            double_map hasher(twox_64_concat) EraIndex, hasher(twox_64_concat) T::AccountId
            => ValidatorPrefs;

        /// The total validator era payout for the last `HISTORY_DEPTH` eras.
        ///
        /// Eras that haven't finished yet or has been removed doesn't have reward.
        pub ErasValidatorReward get(fn eras_validator_reward):
            map hasher(twox_64_concat) EraIndex => Option<BalanceOf<T>>;

        /// Rewards for the last `HISTORY_DEPTH` eras.
        /// If reward hasn't been set or has been removed then 0 reward is returned.
        pub ErasRewardPoints get(fn eras_reward_points):
            map hasher(twox_64_concat) EraIndex => EraRewardPoints<T::AccountId>;

        /// The total amount staked for the last `HISTORY_DEPTH` eras.
        /// If total hasn't been set or has been removed then 0 stake is returned.
        pub ErasTotalStake get(fn eras_total_stake):
            map hasher(twox_64_concat) EraIndex => BalanceOf<T>;

        /// Mode of era forcing.
        pub ForceEra get(fn force_era) config(): Forcing;

        /// The percentage of the slash that is distributed to reporters.
        ///
        /// The rest of the slashed value is handled by the `Slash`.
        pub SlashRewardFraction get(fn slash_reward_fraction) config(): Perbill;

        /// The amount of currency given to reporters of a slash event which was
        /// canceled by extraordinary circumstances (e.g. governance).
        pub CanceledSlashPayout get(fn canceled_payout) config(): BalanceOf<T>;

        /// All unapplied slashes that are queued for later.
        pub UnappliedSlashes:
            map hasher(twox_64_concat) EraIndex => Vec<UnappliedSlash<T::AccountId, BalanceOf<T>>>;

        /// A mapping from still-bonded eras to the first session index of that era.
        ///
        /// Must contains information for eras for the range:
        /// `[active_era - bounding_duration; active_era]`
        pub BondedEras: Vec<(EraIndex, SessionIndex)>;

        /// All slashing events on validators, mapped by era to the highest slash proportion
        /// and slash value of the era.
        ValidatorSlashInEra:
            double_map hasher(twox_64_concat) EraIndex, hasher(twox_64_concat) T::AccountId
            => Option<(Perbill, BalanceOf<T>)>;

        /// All slashing events on nominators, mapped by era to the highest slash value of the era.
        NominatorSlashInEra:
            double_map hasher(twox_64_concat) EraIndex, hasher(twox_64_concat) T::AccountId
            => Option<BalanceOf<T>>;

        /// Slashing spans for stash accounts.
        SlashingSpans: map hasher(twox_64_concat) T::AccountId => Option<slashing::SlashingSpans>;

        /// Records information about the maximum slash of a stash within a slashing span,
        /// as well as how much reward has been paid out.
        SpanSlash:
            map hasher(twox_64_concat) (T::AccountId, slashing::SpanIndex)
            => slashing::SpanRecord<BalanceOf<T>>;

        /// The earliest era for which we have a pending, unapplied slash.
        EarliestUnappliedSlash: Option<EraIndex>;

        /// Snapshot of validators at the beginning of the current election window. This should only
        /// have a value when [`EraElectionStatus`] == `ElectionStatus::Open(_)`.
        pub SnapshotValidators get(fn snapshot_validators): Option<Vec<T::AccountId>>;

        /// Snapshot of nominators at the beginning of the current election window. This should only
        /// have a value when [`EraElectionStatus`] == `ElectionStatus::Open(_)`.
        pub SnapshotNominators get(fn snapshot_nominators): Option<Vec<T::AccountId>>;

        /// The next validator set. At the end of an era, if this is available (potentially from the
        /// result of an offchain worker), it is immediately used. Otherwise, the on-chain election
        /// is executed.
        pub QueuedElected get(fn queued_elected): Option<ElectionResult<T::AccountId, BalanceOf<T>>>;

        /// The score of the current [`QueuedElected`].
        pub QueuedScore get(fn queued_score): Option<ElectionScore>;

        /// Flag to control the execution of the offchain election. When `Open(_)`, we accept
        /// solutions to be submitted.
        pub EraElectionStatus get(fn era_election_status): ElectionStatus<T::BlockNumber>;

        /// True if the current **planned** session is final. Note that this does not take era
        /// forcing into account.
        pub IsCurrentSessionFinal get(fn is_current_session_final): bool = false;

        /// The map from (wannabe) validators to the status of compliance.
        pub PermissionedValidators get(fn permissioned_validators):
            map hasher(twox_64_concat) T::AccountId => bool;

        /// Commission rate to be used by all validators.
        pub ValidatorCommission get(fn validator_commission) config(): Commission;

        /// The minimum amount with which a validator can bond.
        pub MinimumBondThreshold get(fn min_bond_threshold) config(): BalanceOf<T>;

        /// True if network has been upgraded to this version.
        /// Storage version of the pallet.
        ///
        /// This is set to v3.0.0 for new networks.
        StorageVersion build(|_: &GenesisConfig<T>| Releases::V4_0_0): Releases;
    }
    add_extra_genesis {
        config(stakers):
            Vec<(T::AccountId, T::AccountId, BalanceOf<T>, StakerStatus<T::AccountId>)>;
        build(|config: &GenesisConfig<T>| {
            for &(ref stash, ref controller, balance, ref status) in &config.stakers {
                assert!(
                    T::Currency::free_balance(&stash) >= balance,
                    "Stash does not have enough balance to bond."
                );
                let _ = <Module<T>>::bond(
                    T::Origin::from(Some(stash.clone()).into()),
                    T::Lookup::unlookup(controller.clone()),
                    balance,
                    RewardDestination::Staked,
                );
                let _ = match status {
                    StakerStatus::Validator => {
                        let mut prefs = ValidatorPrefs::default();
                        if let Commission::Global(commission) = config.validator_commission {
                            prefs.commission = commission;
                        }
                        <Module<T>>::validate(
                            T::Origin::from(Some(controller.clone()).into()),
                            prefs,
                        ).expect("Unable to add to Validator list");
                        <Module<T>>::add_permissioned_validator(
                            frame_system::RawOrigin::Root.into(),
                            stash.clone()
                        )
                    },
                    StakerStatus::Nominator(votes) => {
                        <Module<T>>::nominate(
                            T::Origin::from(Some(controller.clone()).into()),
                            votes.iter().map(|l| T::Lookup::unlookup(l.clone())).collect(),
                        )
                    }, _ => Ok(())
                };
            }
        });
    }
}

decl_event!(
    pub enum Event<T> where Balance = BalanceOf<T>, <T as frame_system::Trait>::AccountId {
        /// The era payout has been set; the first balance is the validator-payout; the second is
        /// the remainder from the maximum amount of reward.
        /// [era_index, validator_payout, remainder]
        EraPayout(EraIndex, Balance, Balance),
        /// The staker has been rewarded by this amount. [stash, amount]
        Reward(AccountId, Balance),
        /// One validator (and its nominators) has been slashed by the given amount.
        /// [validator, amount]
        Slash(AccountId, Balance),
        /// An old slashing report from a prior era was discarded because it could
        /// not be processed. [session_index]
        OldSlashingReportDiscarded(SessionIndex),
        /// A new set of stakers was elected with the given [compute].
        StakingElection(ElectionCompute),
        /// A new solution for the upcoming election has been stored. [compute]
        SolutionStored(ElectionCompute),
        /// An account has bonded this amount. [did, stash, amount]
        ///
        /// NOTE: This event is only emitted when funds are bonded via a dispatchable. Notably,
        /// it will not be emitted for staking rewards when they are added to stake.
        Bonded(IdentityId, AccountId, Balance),
        /// An account has unbonded this amount. [did, stash, amount]
        Unbonded(IdentityId, AccountId, Balance),
        /// User has updated their nominations
        Nominated(IdentityId, AccountId, Vec<AccountId>),
        /// An account has called `withdraw_unbonded` and removed unbonding chunks worth `Balance`
        /// from the unlocking queue. [stash, amount]
        Withdrawn(AccountId, Balance),
        /// An entity has issued a candidacy. See the transaction for who.
        PermissionedValidatorAdded(Option<IdentityId>, AccountId),
        /// The given member was removed. See the transaction for who.
        PermissionedValidatorRemoved(Option<IdentityId>, AccountId),
        /// Remove the nominators from the valid nominators when there CDD expired.
        /// Caller, Stash accountId of nominators
        InvalidatedNominators(IdentityId, AccountId, Vec<AccountId>),
        /// Individual commissions are enabled.
        IndividualCommissionEnabled(Option<IdentityId>),
        /// When changes to commission are made and global commission is in effect.
        /// (old value, new value)
        GlobalCommissionUpdated(Option<IdentityId>, Perbill, Perbill),
        /// Min bond threshold was updated (new value).
        MinimumBondThresholdUpdated(Option<IdentityId>, Balance),
    }
);

decl_error! {
    /// Error for the staking module.
    pub enum Error for Module<T: Trait> {
        /// Not a controller account.
        NotController,
        /// Not a stash account.
        NotStash,
        /// Stash is already bonded.
        AlreadyBonded,
        /// Controller is already paired.
        AlreadyPaired,
        /// Targets cannot be empty.
        EmptyTargets,
        /// Duplicate index.
        DuplicateIndex,
        /// Slash record index out of bounds.
        InvalidSlashIndex,
        /// Can not bond with value less than minimum balance.
        InsufficientValue,
        /// Can not schedule more unlock chunks.
        NoMoreChunks,
        /// Can not rebond without unlocking chunks.
        NoUnlockChunk,
        /// Attempting to target a stash that still has funds.
        FundedTarget,
        /// Invalid era to reward.
        InvalidEraToReward,
        /// Invalid number of nominations.
        InvalidNumberOfNominations,
        /// Items are not sorted and unique.
        NotSortedAndUnique,
        /// Rewards for this era have already been claimed for this validator.
        AlreadyClaimed,
        /// The submitted result is received out of the open window.
        OffchainElectionEarlySubmission,
        /// The submitted result is not as good as the one stored on chain.
        OffchainElectionWeakSubmission,
        /// The snapshot data of the current window is missing.
        SnapshotUnavailable,
        /// Incorrect number of winners were presented.
        OffchainElectionBogusWinnerCount,
        /// One of the submitted winners is not an active candidate on chain (index is out of range
        /// in snapshot).
        OffchainElectionBogusWinner,
        /// Error while building the assignment type from the compact. This can happen if an index
        /// is invalid, or if the weights _overflow_.
        OffchainElectionBogusCompact,
        /// One of the submitted nominators is not an active nominator on chain.
        OffchainElectionBogusNominator,
        /// One of the submitted nominators has an edge to which they have not voted on chain.
        OffchainElectionBogusNomination,
        /// One of the submitted nominators has an edge which is submitted before the last non-zero
        /// slash of the target.
        OffchainElectionSlashedNomination,
        /// A self vote must only be originated from a validator to ONLY themselves.
        OffchainElectionBogusSelfVote,
        /// The submitted result has unknown edges that are not among the presented winners.
        OffchainElectionBogusEdge,
        /// The claimed score does not match with the one computed from the data.
        OffchainElectionBogusScore,
        /// The election size is invalid.
        OffchainElectionBogusElectionSize,
        /// The call is not allowed at the given time due to restrictions of election period.
        CallNotAllowed,
        /// Incorrect previous history depth input provided.
        IncorrectHistoryDepth,
        /// Incorrect number of slashing spans provided.
        IncorrectSlashingSpans,
        /// Permissioned validator already exists.
        AlreadyExists,
        /// Permissioned validator not exists.
        NotExists,
        /// Individual commissions already enabled.
        AlreadyEnabled,
        /// Updates with same value.
        NoChange,
        /// Updates with same value.
        InvalidCommission
    }
}

decl_module! {
    pub struct Module<T: Trait> for enum Call where origin: T::Origin {
        /// Number of sessions per era.
        const SessionsPerEra: SessionIndex = T::SessionsPerEra::get();

        /// Number of eras that staked funds must remain bonded for.
        const BondingDuration: EraIndex = T::BondingDuration::get();

        /// Number of eras that slashes are deferred by, after computation.
        ///
        /// This should be less than the bonding duration.
        /// Set to 0 if slashes should be applied immediately, without opportunity for
        /// intervention.
        const SlashDeferDuration: EraIndex = T::SlashDeferDuration::get();

        /// The number of blocks before the end of the era from which election submissions are allowed.
        ///
        /// Setting this to zero will disable the offchain compute and only on-chain seq-phragmen will
        /// be used.
        ///
        /// This is bounded by being within the last session. Hence, setting it to a value more than the
        /// length of a session will be pointless.
        const ElectionLookahead: T::BlockNumber = T::ElectionLookahead::get();

        /// Maximum number of balancing iterations to run in the offchain submission.
        ///
        /// If set to 0, balance_solution will not be executed at all.
        const MaxIterations: u32 = T::MaxIterations::get();

        /// The threshold of improvement that should be provided for a new solution to be accepted.
        const MinSolutionScoreBump: Perbill = T::MinSolutionScoreBump::get();

        /// The maximum number of nominators rewarded for each validator.
        ///
        /// For each validator only the `$MaxNominatorRewardedPerValidator` biggest stakers can claim
        /// their reward. This used to limit the i/o cost for the nominator payout.
        const MaxNominatorRewardedPerValidator: u32 = T::MaxNominatorRewardedPerValidator::get();

        type Error = Error<T>;

        fn deposit_event() = default;

        /// sets `ElectionStatus` to `Open(now)` where `now` is the block number at which the
        /// election window has opened, if we are at the last session and less blocks than
        /// `T::ElectionLookahead` is remaining until the next new session schedule. The offchain
        /// worker, if applicable, will execute at the end of the current block, and solutions may
        /// be submitted.
        fn on_initialize(now: T::BlockNumber) -> Weight {
            let mut consumed_weight = 0;
            let mut add_weight = |reads, writes, weight| {
                consumed_weight += T::DbWeight::get().reads_writes(reads, writes);
                consumed_weight += weight;
            };
            if
                // if we don't have any ongoing offchain compute.
                Self::era_election_status().is_closed() &&
                // either current session final based on the plan, or we're forcing.
                (Self::is_current_session_final() || Self::will_era_be_forced())
            {
                if let Some(next_session_change) = T::NextNewSession::estimate_next_new_session(now) {
                    if let Some(remaining) = next_session_change.checked_sub(&now) {
                        if remaining <= T::ElectionLookahead::get() && !remaining.is_zero() {
                            // create snapshot.
                            let (did_snapshot, snapshot_weight) = Self::create_stakers_snapshot();
                            add_weight(0, 0, snapshot_weight);
                            if did_snapshot {
                                // Set the flag to make sure we don't waste any compute here in the same era
                                // after we have triggered the offline compute.
                                <EraElectionStatus<T>>::put(
                                    ElectionStatus::<T::BlockNumber>::Open(now)
                                );
                                add_weight(0, 1, 0);
                                log!(info, "💸 Election window is Open({:?}). Snapshot created", now);
                            } else {
                                log!(warn, "💸 Failed to create snapshot at {:?}.", now);
                            }
                        }
                    }
                } else {
                    log!(warn, "💸 Estimating next session change failed.");
                }
                add_weight(0, 0, T::NextNewSession::weight(now))
            }
            // For `era_election_status`, `is_current_session_final`, `will_era_be_forced`
            add_weight(3, 0, 0);
            // Additional read from `on_finalize`
            add_weight(1, 0, 0);
            consumed_weight
        }

        /// Check if the current block number is the one at which the election window has been set
        /// to open. If so, it runs the offchain worker code.
        fn offchain_worker(now: T::BlockNumber) {
            use offchain_election::{set_check_offchain_execution_status, compute_offchain_election};

            if Self::era_election_status().is_open_at(now) {
                let offchain_status = set_check_offchain_execution_status::<T>(now);
                if let Err(why) = offchain_status {
                    log!(debug, "skipping offchain worker in open election window due to [{}]", why);
                } else if let Err(e) = compute_offchain_election::<T>() {
                    log!(error, "💸 Error in election offchain worker: {:?}", e);
                } else {
                    log!(debug, "Executed offchain worker thread without errors.");
                }
            }
        }

        fn on_finalize() {
            // Set the start of the first era.
            if let Some(mut active_era) = Self::active_era() {
                if active_era.start.is_none() {
                    let now_as_millis_u64 = T::UnixTime::now().as_millis().saturated_into::<u64>();
                    active_era.start = Some(now_as_millis_u64);
                    // This write only ever happens once, we don't include it in the weight in general
                    ActiveEra::put(active_era);
                }
            }
            // `on_finalize` weight is tracked in `on_initialize`
        }

        fn integrity_test() {
            sp_io::TestExternalities::new_empty().execute_with(||
                assert!(
                    T::SlashDeferDuration::get() < T::BondingDuration::get() || T::BondingDuration::get() == 0,
                    "As per documentation, slash defer duration ({}) should be less than bonding duration ({}).",
                    T::SlashDeferDuration::get(),
                    T::BondingDuration::get(),
                )
            );
        }

        /// Take the origin account as a stash and lock up `value` of its balance. `controller` will
        /// be the account that controls it.
        ///
        /// `value` must be more than the `minimum_balance` specified by `T::Currency`.
        ///
        /// The dispatch origin for this call must be _Signed_ by the stash account.
        ///
        /// Emits `Bonded`.
        ///
        /// # <weight>
        /// - Independent of the arguments. Moderate complexity.
        /// - O(1).
        /// - Three extra DB entries.
        ///
        /// NOTE: Two of the storage writes (`Self::bonded`, `Self::payee`) are _never_ cleaned
        /// unless the `origin` falls below _existential deposit_ and gets removed as dust.
        /// ------------------
        /// Base Weight: 67.87 µs
        /// DB Weight:
        /// - Read: Bonded, Ledger, [Origin Account], Current Era, History Depth, Locks
        /// - Write: Bonded, Payee, [Origin Account], Locks, Ledger
        /// # </weight>
        /// # Arguments
        /// * origin Stash account (signer of the extrinsic).
        /// * controller Account that controls the operation of stash.
        /// * payee Destination where reward can be transferred.
        #[weight = 67 * WEIGHT_PER_MICROS + T::DbWeight::get().reads_writes(5, 4)]
        pub fn bond(origin,
            controller: <T::Lookup as StaticLookup>::Source,
            #[compact] value: BalanceOf<T>,
            payee: RewardDestination,
        ) {
            let stash = ensure_signed(origin)?;
            ensure!(!<Bonded<T>>::contains_key(&stash), Error::<T>::AlreadyBonded);

            let controller = T::Lookup::lookup(controller)?;
            ensure!(!<Ledger<T>>::contains_key(&controller), Error::<T>::AlreadyPaired);

            // Reject a bond which is considered to be _dust_.
            // Not needed this check as we removes the Existential deposit concept
            // but keeping this to be defensive.
            let min_balance = <T as Trait>::Currency::minimum_balance();
            ensure!( value >= min_balance, Error::<T>::InsufficientValue);

            // You're auto-bonded forever, here. We might improve this by only bonding when
            // you actually validate/nominate and remove once you unbond __everything__.
            <Bonded<T>>::insert(&stash, &controller);
            <Payee<T>>::insert(&stash, payee);

            system::Module::<T>::inc_ref(&stash);

            let current_era = CurrentEra::get().unwrap_or(0);
            let history_depth = Self::history_depth();
            let last_reward_era = current_era.saturating_sub(history_depth);

            let stash_balance = T::Currency::free_balance(&stash);
            let value = value.min(stash_balance);
            let did = Context::current_identity::<T::Identity>().unwrap_or_default();
            Self::deposit_event(RawEvent::Bonded(did, stash.clone(), value));
            let item = StakingLedger {
                stash,
                total: value,
                active: value,
                unlocking: vec![],
                claimed_rewards: (last_reward_era..current_era).collect(),
            };
            Self::update_ledger(&controller, &item);
        }

        /// Add some extra amount that have appeared in the stash `free_balance` into the balance up
        /// for staking.
        ///
        /// Use this if there are additional funds in your stash account that you wish to bond.
        /// Unlike [`bond`] or [`unbond`] this function does not impose any limitation on the amount
        /// that can be added.
        ///
        /// The dispatch origin for this call must be _Signed_ by the stash, not the controller and
        /// it can be only called when [`EraElectionStatus`] is `Closed`.
        ///
        /// Emits `Bonded`.
        ///
        /// # <weight>
        /// - Independent of the arguments. Insignificant complexity.
        /// - O(1).
        /// - One DB entry.
        /// ------------
        /// Base Weight: 54.88 µs
        /// DB Weight:
        /// - Read: Era Election Status, Bonded, Ledger, [Origin Account], Locks
        /// - Write: [Origin Account], Locks, Ledger
        /// # </weight>
        ///
        /// # Arguments
        /// * origin Stash account (signer of the extrinsic).
        /// * max_additional Extra amount that need to be bonded.
        #[weight = 55 * WEIGHT_PER_MICROS + T::DbWeight::get().reads_writes(4, 2)]
        pub fn bond_extra(origin, #[compact] max_additional: BalanceOf<T>) {
            ensure!(Self::era_election_status().is_closed(), Error::<T>::CallNotAllowed);
            let stash = ensure_signed(origin)?;

            let controller = Self::bonded(&stash).ok_or(Error::<T>::NotStash)?;
            let mut ledger = Self::ledger(&controller).ok_or(Error::<T>::NotController)?;

            let stash_balance = T::Currency::free_balance(&stash);

            if let Some(extra) = stash_balance.checked_sub(&ledger.total) {
                let extra = extra.min(max_additional);
                ledger.total += extra;
                ledger.active += extra;
                let did = Context::current_identity::<T::Identity>().unwrap_or_default();
                Self::deposit_event(RawEvent::Bonded(did, stash, extra));
                Self::update_ledger(&controller, &ledger);
            }
        }

        /// Schedule a portion of the stash to be unlocked ready for transfer out after the bond
        /// period ends. If this leaves an amount actively bonded less than
        /// T::Currency::minimum_balance(), then it is increased to the full amount.
        ///
        /// Once the unlock period is done, you can call `withdraw_unbonded` to actually move
        /// the funds out of management ready for transfer.
        ///
        /// No more than a limited number of unlocking chunks (see `MAX_UNLOCKING_CHUNKS`)
        /// can co-exists at the same time. In that case, [`Call::withdraw_unbonded`] need
        /// to be called first to remove some of the chunks (if possible).
        ///
        /// The dispatch origin for this call must be _Signed_ by the controller, not the stash.
        /// And, it can be only called when [`EraElectionStatus`] is `Closed`.
        ///
        /// Emits `Unbonded`.
        ///
        /// See also [`Call::withdraw_unbonded`].
        ///
        /// # <weight>
        /// - Independent of the arguments. Limited but potentially exploitable complexity.
        /// - Contains a limited number of reads.
        /// - Each call (requires the remainder of the bonded balance to be above `minimum_balance`)
        ///   will cause a new entry to be inserted into a vector (`Ledger.unlocking`) kept in storage.
        ///   The only way to clean the aforementioned storage item is also user-controlled via
        ///   `withdraw_unbonded`.
        /// - One DB entry.
        /// ----------
        /// Base Weight: 50.34 µs
        /// DB Weight:
        /// - Read: Era Election Status, Ledger, Current Era, Locks, [Origin Account]
        /// - Write: [Origin Account], Locks, Ledger
        /// </weight>
        ///
        /// # Arguments
        /// * origin Controller (Signer of the extrinsic).
        /// * value Balance needs to be unbonded.
        #[weight = 50 * WEIGHT_PER_MICROS + T::DbWeight::get().reads_writes(4, 2)]
        pub fn unbond(origin, #[compact] value: BalanceOf<T>) {
            ensure!(Self::era_election_status().is_closed(), Error::<T>::CallNotAllowed);
            let controller = ensure_signed(origin)?;
            let mut ledger = Self::ledger(&controller).ok_or(Error::<T>::NotController)?;
            ensure!(
                ledger.unlocking.len() < MAX_UNLOCKING_CHUNKS,
                Error::<T>::NoMoreChunks,
            );
            Self::unbond_balance(controller, &mut ledger, value);
        }

        /// Remove any unlocked chunks from the `unlocking` queue from our management.
        ///
        /// This essentially frees up that balance to be used by the stash account to do
        /// whatever it wants.
        ///
        /// The dispatch origin for this call must be _Signed_ by the controller, not the stash.
        /// And, it can be only called when [`EraElectionStatus`] is `Closed`.
        ///
        /// Emits `Withdrawn`.
        ///
        /// See also [`Call::unbond`].
        ///
        /// # <weight>
        /// - Could be dependent on the `origin` argument and how much `unlocking` chunks exist.
        ///  It implies `consolidate_unlocked` which loops over `Ledger.unlocking`, which is
        ///  indirectly user-controlled. See [`unbond`] for more detail.
        /// - Contains a limited number of reads, yet the size of which could be large based on `ledger`.
        /// - Writes are limited to the `origin` account key.
        /// ---------------
        /// Complexity O(S) where S is the number of slashing spans to remove
        /// Base Weight:
        /// Update: 50.52 + .028 * S µs
        /// - Reads: EraElectionStatus, Ledger, Current Era, Locks, [Origin Account]
        /// - Writes: [Origin Account], Locks, Ledger
        /// Kill: 79.41 + 2.366 * S µs
        /// - Reads: EraElectionStatus, Ledger, Current Era, Bonded, Slashing Spans, [Origin Account], Locks
        /// - Writes: Bonded, Slashing Spans (if S > 0), Ledger, Payee, Validators, Nominators, [Origin Account], Locks
        /// - Writes Each: SpanSlash * S
        /// NOTE: Weight annotation is the kill scenario, we refund otherwise.
        /// # </weight>
        #[weight = T::DbWeight::get().reads_writes(6, 6)
            .saturating_add(80 * WEIGHT_PER_MICROS)
            .saturating_add(
                (2 * WEIGHT_PER_MICROS).saturating_mul(Weight::from(*num_slashing_spans))
            )
            .saturating_add(T::DbWeight::get().writes(Weight::from(*num_slashing_spans)))
            // if slashing spans is non-zero, add 1 more write
            .saturating_add(T::DbWeight::get().writes(Weight::from(*num_slashing_spans).min(1)))
        ]
        pub fn withdraw_unbonded(origin, num_slashing_spans: u32) -> DispatchResultWithPostInfo {
            ensure!(Self::era_election_status().is_closed(), Error::<T>::CallNotAllowed);
            let controller = ensure_signed(origin)?;
            let mut ledger = Self::ledger(&controller).ok_or(Error::<T>::NotController)?;
            let (stash, old_total) = (ledger.stash.clone(), ledger.total);
            if let Some(current_era) = Self::current_era() {
                ledger = ledger.consolidate_unlocked(current_era)
            }

            let post_info_weight = if ledger.unlocking.is_empty() && ledger.active.is_zero() {
                // This account must have called `unbond()` with some value that caused the active
                // portion to fall below existential deposit + will have no more unlocking chunks
                // left. We can now safely remove all staking-related information.
                Self::kill_stash(&stash, num_slashing_spans)?;
                // remove the lock.
                T::Currency::remove_lock(STAKING_ID, &stash);
                // This is worst case scenario, so we use the full weight and return None
                None
            } else {
                // This was the consequence of a partial unbond. just update the ledger and move on.
                Self::update_ledger(&controller, &ledger);
                // This is only an update, so we use less overall weight
                Some(50 * WEIGHT_PER_MICROS + T::DbWeight::get().reads_writes(4, 2))
            };

            // `old_total` should never be less than the new total because
            // `consolidate_unlocked` strictly subtracts balance.
            if ledger.total < old_total {
                // Already checked that this won't overflow by entry condition.
                let value = old_total - ledger.total;
                Self::deposit_event(RawEvent::Withdrawn(stash, value));
            }

            Ok(post_info_weight.into())
        }

        /// Declare the desire to validate for the origin controller.
        ///
        /// Effects will be felt at the beginning of the next era.
        ///
        /// The dispatch origin for this call must be _Signed_ by the controller, not the stash.
        /// And, it can be only called when [`EraElectionStatus`] is `Closed`.
        ///
        /// # <weight>
        /// - Independent of the arguments. Insignificant complexity.
        /// - Contains a limited number of reads.
        /// - Writes are limited to the `origin` account key.
        /// -----------
        /// Base Weight: 17.13 µs
        /// DB Weight:
        /// - Read: Era Election Status, Ledger
        /// - Write: Nominators, Validators
        /// # </weight>
        #[weight = 17 * WEIGHT_PER_MICROS + T::DbWeight::get().reads_writes(2, 2)]
        pub fn validate(origin, prefs: ValidatorPrefs) {
            ensure!(Self::era_election_status().is_closed(), Error::<T>::CallNotAllowed);
            let controller = ensure_signed(origin)?;
            let ledger = Self::ledger(&controller).ok_or(Error::<T>::NotController)?;
            let stash = &ledger.stash;

            ensure!(ledger.active >= <MinimumBondThreshold<T>>::get(), Error::<T>::InsufficientValue);
            // Polymesh-Note - It is used to check whether the passed commission is same as global.
            if let Commission::Global(commission) = <ValidatorCommission>::get() {
                ensure!(prefs.commission == commission, Error::<T>::InvalidCommission);
            }

            <Nominators<T>>::remove(stash);
            <Validators<T>>::insert(stash, prefs);
        }

        /// Declare the desire to nominate `targets` for the origin controller.
        ///
        /// Effects will be felt at the beginning of the next era. This can only be called when
        /// [`EraElectionStatus`] is `Closed`.
        ///
        /// The dispatch origin for this call must be _Signed_ by the controller, not the stash.
        /// And, it can be only called when [`EraElectionStatus`] is `Closed`.
        ///
        /// # <weight>
        /// - The transaction's complexity is proportional to the size of `targets` (N)
        /// which is capped at CompactAssignments::LIMIT (MAX_NOMINATIONS).
        /// - Both the reads and writes follow a similar pattern.
        /// ---------
        /// Base Weight: 22.34 + .36 * N µs
        /// where N is the number of targets
        /// DB Weight:
        /// - Reads: Era Election Status, Ledger, Current Era
        /// - Writes: Validators, Nominators
        /// # </weight>
        #[weight = T::DbWeight::get().reads_writes(3, 2)
            .saturating_add(22 * WEIGHT_PER_MICROS)
            .saturating_add((360 * WEIGHT_PER_NANOS).saturating_mul(targets.len() as Weight))
        ]
        pub fn nominate(origin, targets: Vec<<T::Lookup as StaticLookup>::Source>) {
            ensure!(Self::era_election_status().is_closed(), Error::<T>::CallNotAllowed);
            let controller = ensure_signed(origin)?;
            let ledger = Self::ledger(&controller).ok_or(Error::<T>::NotController)?;
            let stash = &ledger.stash;
            ensure!(!targets.is_empty(), Error::<T>::EmptyTargets);
            // A Claim_key can have multiple claim value provided by different claim issuers.
            // So here we iterate every CDD claim provided to the nominator If any claim is greater than
            // the threshold value of timestamp i.e current_timestamp + Bonding duration
            // then nominator is added into the nominator pool.

            if let Some(nominate_identity) = <identity::Module<T>>::get_identity(stash) {
                let leeway = Self::get_bonding_duration_period() as u32;
                if <identity::Module<T>>::fetch_cdd(nominate_identity, leeway.into()).is_some() {
                    let targets = targets.into_iter()
                        .take(MAX_NOMINATIONS)
                        .map(T::Lookup::lookup)
                        .collect::<result::Result<Vec<T::AccountId>, _>>()?;

                    let nominations = Nominations {
                        targets: targets.clone(),
                        // initial nominations are considered submitted at era 0. See `Nominations` doc
                        submitted_in: Self::current_era().unwrap_or(0),
                        suppressed: false,
                    };

                    <Validators<T>>::remove(stash);
                    <Nominators<T>>::insert(stash, &nominations);
                    Self::deposit_event(RawEvent::Nominated(nominate_identity, stash.clone(), targets));
                }
            }
        }

        /// Declare no desire to either validate or nominate.
        ///
        /// Effects will be felt at the beginning of the next era.
        ///
        /// The dispatch origin for this call must be _Signed_ by the controller, not the stash.
        /// And, it can be only called when [`EraElectionStatus`] is `Closed`.
        ///
        /// # <weight>
        /// - Independent of the arguments. Insignificant complexity.
        /// - Contains one read.
        /// - Writes are limited to the `origin` account key.
        /// --------
        /// Base Weight: 16.53 µs
        /// DB Weight:
        /// - Read: EraElectionStatus, Ledger
        /// - Write: Validators, Nominators
        /// # </weight>
        #[weight = 16 * WEIGHT_PER_MICROS + T::DbWeight::get().reads_writes(2, 2)]
        pub fn chill(origin) {
            ensure!(Self::era_election_status().is_closed(), Error::<T>::CallNotAllowed);
            let controller = ensure_signed(origin)?;
            let ledger = Self::ledger(&controller).ok_or(Error::<T>::NotController)?;
            Self::chill_stash(&ledger.stash);
        }

        /// (Re-)set the payment target for a controller.
        ///
        /// Effects will be felt at the beginning of the next era.
        ///
        /// The dispatch origin for this call must be _Signed_ by the controller, not the stash.
        ///
        /// # <weight>
        /// - Independent of the arguments. Insignificant complexity.
        /// - Contains a limited number of reads.
        /// - Writes are limited to the `origin` account key.
        /// ---------
        /// - Base Weight: 11.33 µs
        /// - DB Weight:
        ///     - Read: Ledger
        ///     - Write: Payee
        /// # </weight>
        #[weight = 11 * WEIGHT_PER_MICROS + T::DbWeight::get().reads_writes(1, 1)]
        pub fn set_payee(origin, payee: RewardDestination) {
            let controller = ensure_signed(origin)?;
            let ledger = Self::ledger(&controller).ok_or(Error::<T>::NotController)?;
            let stash = &ledger.stash;
            <Payee<T>>::insert(stash, payee);
        }

        /// (Re-)set the controller of a stash.
        ///
        /// Effects will be felt at the beginning of the next era.
        ///
        /// The dispatch origin for this call must be _Signed_ by the stash, not the controller.
        ///
        /// # <weight>
        /// - Independent of the arguments. Insignificant complexity.
        /// - Contains a limited number of reads.
        /// - Writes are limited to the `origin` account key.
        /// ----------
        /// Base Weight: 25.22 µs
        /// DB Weight:
        /// - Read: Bonded, Ledger New Controller, Ledger Old Controller
        /// - Write: Bonded, Ledger New Controller, Ledger Old Controller
        /// # </weight>
        #[weight = 25 * WEIGHT_PER_MICROS + T::DbWeight::get().reads_writes(3, 3)]
        pub fn set_controller(origin, controller: <T::Lookup as StaticLookup>::Source) {
            let stash = ensure_signed(origin)?;
            let old_controller = Self::bonded(&stash).ok_or(Error::<T>::NotStash)?;
            let controller = T::Lookup::lookup(controller)?;
            ensure!(!<Ledger<T>>::contains_key(&controller), Error::<T>::AlreadyPaired);
            if controller != old_controller {
                <Bonded<T>>::insert(&stash, &controller);
                if let Some(l) = <Ledger<T>>::take(&old_controller) {
                    <Ledger<T>>::insert(&controller, l);
                }
            }
        }

        /// Sets the ideal number of validators.
        ///
        /// The dispatch origin must be Root.
        ///
        /// # <weight>
        /// Base Weight: 1.717 µs
        /// Write: Validator Count
        /// # </weight>
        #[weight = 2 * WEIGHT_PER_MICROS + T::DbWeight::get().writes(1)]
        fn set_validator_count(origin, #[compact] new: u32) {
            ensure_root(origin)?;
            ValidatorCount::put(new);
        }

        /// Increments the ideal number of validators.
        ///
        /// The dispatch origin must be Root.
        ///
        /// # <weight>
        /// Base Weight: 1.717 µs
        /// Read/Write: Validator Count
        /// # </weight>
        #[weight = 2 * WEIGHT_PER_MICROS + T::DbWeight::get().reads_writes(1, 1)]
        fn increase_validator_count(origin, #[compact] additional: u32) {
            ensure_root(origin)?;
            ValidatorCount::mutate(|n| *n += additional);
        }

        /// Scale up the ideal number of validators by a factor.
        ///
        /// The dispatch origin must be Root.
        ///
        /// # <weight>
        /// Base Weight: 1.717 µs
        /// Read/Write: Validator Count
        /// # </weight>
        #[weight = 2 * WEIGHT_PER_MICROS + T::DbWeight::get().reads_writes(1, 1)]
        fn scale_validator_count(origin, factor: Percent) {
            ensure_root(origin)?;
            ValidatorCount::mutate(|n| *n += factor * *n);
        }

        /// Governance committee on 2/3 rds majority can introduce a new potential validator
        /// to the pool of validators. Staking module uses `PermissionedValidators` to ensure
        /// validators have completed KYB compliance and considers them for validation.
        ///
        /// # Arguments
        /// * origin Required origin for adding a potential validator.
        /// * validator Stash AccountId of the validator.
        #[weight = 750_000_000]
        pub fn add_permissioned_validator(origin, validator: T::AccountId) {
            T::RequiredAddOrigin::ensure_origin(origin)?;
            ensure!(!Self::permissioned_validators(&validator), Error::<T>::AlreadyExists);
            // Change validator status to be Permissioned
            <PermissionedValidators<T>>::insert(&validator, true);
            let validator_id = <identity::Module<T>>::get_identity(&validator);
            Self::deposit_event(RawEvent::PermissionedValidatorAdded(validator_id, validator));
        }

        /// Remove a validator from the pool of validators. Effects are known in the next session.
        /// Staking module checks `PermissionedValidators` to ensure validators have
        /// completed KYB compliance
        ///
        /// # Arguments
        /// * origin Required origin for removing a potential validator.
        /// * validator Stash AccountId of the validator.
        #[weight = 750_000_000]
        pub fn remove_permissioned_validator(origin, validator: T::AccountId) {
            T::RequiredRemoveOrigin::ensure_origin(origin.clone())?;
            let caller = ensure_signed(origin)?;
            let caller_id = Context::current_identity_or::<T::Identity>(&caller).ok();
            ensure!(Self::permissioned_validators(&validator), Error::<T>::NotExists);
            // Change validator status to be Non-Permissioned
            <PermissionedValidators<T>>::insert(&validator, false);

            Self::deposit_event(RawEvent::PermissionedValidatorRemoved(caller_id, validator));
        }

        /// Validate the nominators CDD expiry time.
        ///
        /// If an account from a given set of address is nominating then
        /// check the CDD expiry time of it and if it is expired
        /// then the account should be unbonded and removed from the nominating process.
        ///
        /// #<weight>
        /// - Depends on passed list of AccountId.
        /// - Depends on the no. of claim issuers an accountId has for the CDD expiry.
        /// #</weight>
        #[weight = 1_000_000_000]
        pub fn validate_cdd_expiry_nominators(origin, targets: Vec<T::AccountId>) {
            let caller = ensure_signed(origin)?;
            let caller_id = Context::current_identity_or::<T::Identity>(&caller)?;

            let mut expired_nominators = Vec::new();
            ensure!(!targets.is_empty(), "targets cannot be empty");
            // Iterate provided list of accountIds (These accountIds should be stash type account).
            for target in targets.iter() {
                // Check whether given nominator is vouching for someone or not.

                if Self::nominators(target).is_some() {
                    // Access the identity of the nominator
                    if let Some(nominate_identity) = <identity::Module<T>>::get_identity(&target) {
                        // Fetch all the claim values provided by the trusted service providers
                        // There is a possibility that nominator will have more than one claim for the same key,
                        // So we iterate all of them and if any one of the claim value doesn't expire then nominator posses
                        // valid CDD otherwise it will be removed from the pool of the nominators.
                        let is_cdded = <identity::Module<T>>::has_valid_cdd(nominate_identity);
                        if !is_cdded {
                            // Un-bonding the balance that bonded with the controller account of a Stash account
                            // This unbonded amount only be accessible after completion of the BondingDuration
                            // Controller account need to call the dispatchable function `withdraw_unbond` to withdraw fund.

                            let controller = Self::bonded(target).ok_or("not a stash")?;
                            let mut ledger = Self::ledger(&controller).ok_or("not a controller")?;
                            let active_balance = ledger.active;
                            if ledger.unlocking.len() < MAX_UNLOCKING_CHUNKS {
                                Self::unbond_balance(controller, &mut ledger, active_balance);

                                expired_nominators.push(target.clone());
                                // Free the nominator from the valid nominator list
                                <Nominators<T>>::remove(target);
                            }
                        }
                    }
                }
            }
            Self::deposit_event(RawEvent::InvalidatedNominators(caller_id, caller, expired_nominators));
        }

        /// Enables individual commissions. This can be set only once. Once individual commission
        /// rates are enabled, there's no going back.  Only Governance committee is allowed to
        /// change this value.
        #[weight = (800_000_000, Operational, Pays::Yes)]
        pub fn enable_individual_commissions(origin) {
            T::RequiredCommissionOrigin::ensure_origin(origin.clone())?;
            let key = ensure_signed(origin)?;
            let id = <identity::Module<T>>::get_identity(&key);

            // Ensure individual commissions are not already enabled
            if let Commission::Global(_) = <ValidatorCommission>::get() {
                <ValidatorCommission>::put(Commission::Individual);
                Self::deposit_event(RawEvent::IndividualCommissionEnabled(id));
            } else {
                return Err(Error::<T>::AlreadyEnabled.into());
            }
        }

        /// Changes commission rate which applies to all validators. Only Governance
        /// committee is allowed to change this value.
        ///
        /// # Arguments
        /// * `new_value` the new commission to be used for reward calculations
        #[weight = (800_000_000, Operational, Pays::Yes)]
        pub fn set_global_commission(origin, new_value: Perbill) {
            T::RequiredCommissionOrigin::ensure_origin(origin.clone())?;
            let key = ensure_signed(origin)?;
            let id = <identity::Module<T>>::get_identity(&key);

            // Ensure individual commissions are not already enabled
            if let Commission::Global(old_value) = <ValidatorCommission>::get() {
                ensure!(old_value != new_value, Error::<T>::NoChange);
                <ValidatorCommission>::put(Commission::Global(new_value));
                Self::update_validator_prefs(new_value);
                Self::deposit_event(RawEvent::GlobalCommissionUpdated(id, old_value, new_value));
            } else {
                return Err(Error::<T>::AlreadyEnabled.into())
            }
        }

        /// Changes min bond value to be used in bond(). Only Governance
        /// committee is allowed to change this value.
        ///
        /// # Arguments
        /// * `new_value` the new minimum
        #[weight = (750_000_000, Operational, Pays::Yes)]
        pub fn set_min_bond_threshold(origin, new_value: BalanceOf<T>) {
            T::RequiredCommissionOrigin::ensure_origin(origin.clone())?;
            let key = ensure_signed(origin)?;
            let id = <identity::Module<T>>::get_identity(&key);

            <MinimumBondThreshold<T>>::put(new_value);
            Self::deposit_event(RawEvent::MinimumBondThresholdUpdated(id, new_value));
        }

        /// Force there to be no new eras indefinitely.
        ///
        /// The dispatch origin must be Root.
        ///
        /// # <weight>
        /// - No arguments.
        /// - Base Weight: 1.857 µs
        /// - Write: ForceEra
        /// # </weight>
        #[weight = 2 * WEIGHT_PER_MICROS + T::DbWeight::get().writes(1)]
        fn force_no_eras(origin) {
            ensure_root(origin)?;
            ForceEra::put(Forcing::ForceNone);
        }

        /// Force there to be a new era at the end of the next session. After this, it will be
        /// reset to normal (non-forced) behaviour.
        ///
        /// The dispatch origin must be Root.
        ///
        /// # <weight>
        /// - No arguments.
        /// - Base Weight: 1.959 µs
        /// - Write ForceEra
        /// # </weight>
        #[weight = 2 * WEIGHT_PER_MICROS + T::DbWeight::get().writes(1)]
        fn force_new_era(origin) {
            ensure_root(origin)?;
            ForceEra::put(Forcing::ForceNew);
        }

        /// Set the validators who cannot be slashed (if any).
        ///
        /// The dispatch origin must be Root.
        ///
        /// # <weight>
        /// - O(V)
        /// - Base Weight: 2.208 + .006 * V µs
        /// - Write: Invulnerables
        /// # </weight>
        #[weight = T::DbWeight::get().writes(1)
            .saturating_add(2 * WEIGHT_PER_MICROS)
            .saturating_add((6 * WEIGHT_PER_NANOS).saturating_mul(validators.len() as Weight))
        ]
        fn set_invulnerables(origin, validators: Vec<T::AccountId>) {
            ensure_root(origin)?;
            <Invulnerables<T>>::put(validators);
        }

        /// Force a current staker to become completely unstaked, immediately.
        ///
        /// The dispatch origin must be Root.
        ///
        /// # <weight>
        /// O(S) where S is the number of slashing spans to be removed
        /// Base Weight: 53.07 + 2.365 * S µs
        /// Reads: Bonded, Slashing Spans, Account, Locks
        /// Writes: Bonded, Slashing Spans (if S > 0), Ledger, Payee, Validators, Nominators, Account, Locks
        /// Writes Each: SpanSlash * S
        /// # </weight>
        #[weight = T::DbWeight::get().reads_writes(4, 7)
            .saturating_add(53 * WEIGHT_PER_MICROS)
            .saturating_add(
                WEIGHT_PER_MICROS.saturating_mul(2).saturating_mul(Weight::from(*num_slashing_spans))
            )
            .saturating_add(T::DbWeight::get().writes(Weight::from(*num_slashing_spans)))
            // if slashing spans is non-zero, add 1 more write
            .saturating_add(T::DbWeight::get().writes(Weight::from(*num_slashing_spans > 0)))
        ]
        pub fn force_unstake(origin, stash: T::AccountId, num_slashing_spans: u32) {
            ensure_root(origin)?;

            // remove all staking-related information.
            Self::kill_stash(&stash, num_slashing_spans)?;

            // remove the lock.
            T::Currency::remove_lock(STAKING_ID, &stash);
        }

        /// Force there to be a new era at the end of sessions indefinitely.
        ///
        /// The dispatch origin must be Root.
        ///
        /// # <weight>
        /// - Base Weight: 2.05 µs
        /// - Write: ForceEra
        /// # </weight>
        #[weight = 2 * WEIGHT_PER_MICROS + T::DbWeight::get().writes(1)]
        pub fn force_new_era_always(origin) {
            ensure_root(origin)?;
            ForceEra::put(Forcing::ForceAlways);
        }

        /// Cancel enactment of a deferred slash.
        ///
        /// Can be called by the `T::SlashCancelOrigin`.
        ///
        /// Parameters: era and indices of the slashes for that era to kill.
        ///
        /// # <weight>
        /// Complexity: O(U + S)
        /// with U unapplied slashes weighted with U=1000
        /// and S is the number of slash indices to be canceled.
        /// - Base: 5870 + 34.61 * S µs
        /// - Read: Unapplied Slashes
        /// - Write: Unapplied Slashes
        /// # </weight>
        #[weight = T::DbWeight::get().reads_writes(1, 1)
            .saturating_add(5_870 * WEIGHT_PER_MICROS)
            .saturating_add((35 * WEIGHT_PER_MICROS).saturating_mul(slash_indices.len() as Weight))
        ]
        pub fn cancel_deferred_slash(origin, era: EraIndex, slash_indices: Vec<u32>) {
            T::SlashCancelOrigin::ensure_origin(origin)?;

            ensure!(!slash_indices.is_empty(), Error::<T>::EmptyTargets);
            ensure!(is_sorted_and_unique(&slash_indices), Error::<T>::NotSortedAndUnique);

            let mut unapplied = <Self as Store>::UnappliedSlashes::get(&era);
            let last_item = slash_indices[slash_indices.len() - 1];
            ensure!((last_item as usize) < unapplied.len(), Error::<T>::InvalidSlashIndex);

            for (removed, index) in slash_indices.into_iter().enumerate() {
                let index = (index as usize) - removed;
                unapplied.remove(index);
            }

            <Self as Store>::UnappliedSlashes::insert(&era, &unapplied);
        }

        /// Polymesh-Note - Weight changes to 1/4 of the actual weight that is calculated using the
        /// upstream benchmarking process.
        ///
        /// Pay out all the stakers behind a single validator for a single era.
        ///
        /// - `validator_stash` is the stash account of the validator. Their nominators, up to
        ///   `T::MaxNominatorRewardedPerValidator`, will also receive their rewards.
        /// - `era` may be any era between `[current_era - history_depth; current_era]`.
        ///
        /// The origin of this call must be _Signed_. Any account can call this function, even if
        /// it is not one of the stakers.
        ///
        /// This can only be called when [`EraElectionStatus`] is `Closed`.
        ///
        /// # <weight>
        /// - Time complexity: at most O(MaxNominatorRewardedPerValidator).
        /// - Contains a limited number of reads and writes.
        /// -----------
        /// N is the Number of payouts for the validator (including the validator)
        /// Base Weight:
        /// - Reward Destination Staked: 110 + 54.2 * N µs (Median Slopes)
        /// - Reward Destination Controller (Creating): 120 + 41.95 * N µs (Median Slopes)
        /// DB Weight:
        /// - Read: EraElectionStatus, CurrentEra, HistoryDepth, ErasValidatorReward,
        ///         ErasStakersClipped, ErasRewardPoints, ErasValidatorPrefs (8 items)
        /// - Read Each: Bonded, Ledger, Payee, Locks, System Account (5 items)
        /// - Write Each: System Account, Locks, Ledger (3 items)
        /// # </weight>
        #[weight =
            ((120 * WEIGHT_PER_MICROS
            + 54 * WEIGHT_PER_MICROS * Weight::from(T::MaxNominatorRewardedPerValidator::get())
            + T::DbWeight::get().reads(7)
            + T::DbWeight::get().reads(5)  * Weight::from(T::MaxNominatorRewardedPerValidator::get() + 1)
            + T::DbWeight::get().writes(3) * Weight::from(T::MaxNominatorRewardedPerValidator::get() + 1)) * 25) / 100
        ]
        pub fn payout_stakers(origin, validator_stash: T::AccountId, era: EraIndex) -> DispatchResult {
            ensure!(Self::era_election_status().is_closed(), Error::<T>::CallNotAllowed);
            ensure_signed(origin)?;
            Self::do_payout_stakers(validator_stash, era)
        }

        /// Rebond a portion of the stash scheduled to be unlocked.
        ///
        /// The dispatch origin must be signed by the controller, and it can be only called when
        /// [`EraElectionStatus`] is `Closed`.
        ///
        /// # <weight>
        /// - Time complexity: O(L), where L is unlocking chunks
        /// - Bounded by `MAX_UNLOCKING_CHUNKS`.
        /// - Storage changes: Can't increase storage, only decrease it.
        /// ---------------
        /// - Base Weight: 34.51 µs * .048 L µs
        /// - DB Weight:
        ///     - Reads: EraElectionStatus, Ledger, Locks, [Origin Account]
        ///     - Writes: [Origin Account], Locks, Ledger
        /// # </weight>
        #[weight =
            35 * WEIGHT_PER_MICROS
            + 50 * WEIGHT_PER_NANOS * (MAX_UNLOCKING_CHUNKS as Weight)
            + T::DbWeight::get().reads_writes(3, 2)
        ]
        pub fn rebond(origin, #[compact] value: BalanceOf<T>) -> DispatchResultWithPostInfo {
            ensure!(Self::era_election_status().is_closed(), Error::<T>::CallNotAllowed);
            let controller = ensure_signed(origin)?;
            let ledger = Self::ledger(&controller).ok_or(Error::<T>::NotController)?;
            ensure!(!ledger.unlocking.is_empty(), Error::<T>::NoUnlockChunk);

            let ledger = ledger.rebond(value);
            Self::update_ledger(&controller, &ledger);
            Ok(Some(
                35 * WEIGHT_PER_MICROS
                + 50 * WEIGHT_PER_NANOS * (ledger.unlocking.len() as Weight)
                + T::DbWeight::get().reads_writes(3, 2)
            ).into())
        }

        /// Set `HistoryDepth` value. This function will delete any history information
        /// when `HistoryDepth` is reduced.
        ///
        /// Parameters:
        /// - `new_history_depth`: The new history depth you would like to set.
        /// - `era_items_deleted`: The number of items that will be deleted by this dispatch.
        ///    This should report all the storage items that will be deleted by clearing old
        ///    era history. Needed to report an accurate weight for the dispatch. Trusted by
        ///    `Root` to report an accurate number.
        ///
        /// Origin must be root.
        ///
        /// # <weight>
        /// - E: Number of history depths removed, i.e. 10 -> 7 = 3
        /// - Base Weight: 29.13 * E µs
        /// - DB Weight:
        ///     - Reads: Current Era, History Depth
        ///     - Writes: History Depth
        ///     - Clear Prefix Each: Era Stakers, EraStakersClipped, ErasValidatorPrefs
        ///     - Writes Each: ErasValidatorReward, ErasRewardPoints, ErasTotalStake, ErasStartSessionIndex
        /// # </weight>
        #[weight = {
            let items = Weight::from(*_era_items_deleted);
            T::DbWeight::get().reads_writes(2, 1)
                .saturating_add(T::DbWeight::get().reads_writes(items, items))

        }]
        pub fn set_history_depth(origin,
            #[compact] new_history_depth: EraIndex,
            #[compact] _era_items_deleted: u32,
        ) {
            T::RequiredChangeHistoryDepthOrigin::ensure_origin(origin)?;
            if let Some(current_era) = Self::current_era() {
                HistoryDepth::mutate(|history_depth| {
                    let last_kept = current_era.saturating_sub(*history_depth);
                    let new_last_kept = current_era.saturating_sub(new_history_depth);
                    for era_index in last_kept..new_last_kept {
                        Self::clear_era_information(era_index);
                    }
                    *history_depth = new_history_depth
                })
            }
        }

        /// Remove all data structure concerning a staker/stash once its balance is zero.
        /// This is essentially equivalent to `withdraw_unbonded` except it can be called by anyone
        /// and the target `stash` must have no funds left.
        ///
        /// This can be called from any origin.
        ///
        /// - `stash`: The stash account to reap. Its balance must be zero.
        ///
        /// # <weight>
        /// Complexity: O(S) where S is the number of slashing spans on the account.
        /// Base Weight: 75.94 + 2.396 * S µs
        /// DB Weight:
        /// - Reads: Stash Account, Bonded, Slashing Spans, Locks
        /// - Writes: Bonded, Slashing Spans (if S > 0), Ledger, Payee, Validators, Nominators, Stash Account, Locks
        /// - Writes Each: SpanSlash * S
        /// # </weight>
        #[weight = T::DbWeight::get().reads_writes(4, 7)
            .saturating_add(76 * WEIGHT_PER_MICROS)
            .saturating_add(
                WEIGHT_PER_MICROS.saturating_mul(2).saturating_mul(Weight::from(*num_slashing_spans))
            )
            .saturating_add(T::DbWeight::get().writes(Weight::from(*num_slashing_spans)))
            // if slashing spans is non-zero, add 1 more write
            .saturating_add(T::DbWeight::get().writes(Weight::from(*num_slashing_spans).min(1)))
        ]
        pub fn reap_stash(_origin, stash: T::AccountId, num_slashing_spans: u32) {
            ensure!(T::Currency::total_balance(&stash).is_zero(), Error::<T>::FundedTarget);
            Self::kill_stash(&stash, num_slashing_spans)?;
            T::Currency::remove_lock(STAKING_ID, &stash);
        }

        /// Submit an election result to the chain. If the solution:
        ///
        /// 1. is valid.
        /// 2. has a better score than a potentially existing solution on chain.
        ///
        /// then, it will be _put_ on chain.
        ///
        /// A solution consists of two pieces of data:
        ///
        /// 1. `winners`: a flat vector of all the winners of the round.
        /// 2. `assignments`: the compact version of an assignment vector that encodes the edge
        ///    weights.
        ///
        /// Both of which may be computed using _phragmen_, or any other algorithm.
        ///
        /// Additionally, the submitter must provide:
        ///
        /// - The `score` that they claim their solution has.
        ///
        /// Both validators and nominators will be represented by indices in the solution. The
        /// indices should respect the corresponding types ([`ValidatorIndex`] and
        /// [`NominatorIndex`]). Moreover, they should be valid when used to index into
        /// [`SnapshotValidators`] and [`SnapshotNominators`]. Any invalid index will cause the
        /// solution to be rejected. These two storage items are set during the election window and
        /// may be used to determine the indices.
        ///
        /// A solution is valid if:
        ///
        /// 0. It is submitted when [`EraElectionStatus`] is `Open`.
        /// 1. Its claimed score is equal to the score computed on-chain.
        /// 2. Presents the correct number of winners.
        /// 3. All indexes must be value according to the snapshot vectors. All edge values must
        ///    also be correct and should not overflow the granularity of the ratio type (i.e. 256
        ///    or billion).
        /// 4. For each edge, all targets are actually nominated by the voter.
        /// 5. Has correct self-votes.
        ///
        /// A solutions score is consisted of 3 parameters:
        ///
        /// 1. `min { support.total }` for each support of a winner. This value should be maximized.
        /// 2. `sum { support.total }` for each support of a winner. This value should be minimized.
        /// 3. `sum { support.total^2 }` for each support of a winner. This value should be
        ///    minimized (to ensure less variance)
        ///
        /// # <weight>
        /// See `crate::weight` module.
        /// # </weight>
        #[weight = weight::weight_for_submit_solution::<T>(winners, compact, size)]
        pub fn submit_election_solution(
            origin,
            winners: Vec<ValidatorIndex>,
            compact: CompactAssignments,
            score: ElectionScore,
            era: EraIndex,
            size: ElectionSize,
        ) -> DispatchResultWithPostInfo {
            let _who = ensure_signed(origin)?;
            Self::check_and_replace_solution(
                winners,
                compact,
                ElectionCompute::Signed,
                score,
                era,
                size,
            )
        }

        /// Unsigned version of `submit_election_solution`.
        ///
        /// Note that this must pass the [`ValidateUnsigned`] check which only allows transactions
        /// from the local node to be included. In other words, only the block author can include a
        /// transaction in the block.
        ///
        /// # <weight>
        /// See `crate::weight` module.
        /// # </weight>
        #[weight = weight::weight_for_submit_solution::<T>(winners, compact, size)]
        pub fn submit_election_solution_unsigned(
            origin,
            winners: Vec<ValidatorIndex>,
            compact: CompactAssignments,
            score: ElectionScore,
            era: EraIndex,
            size: ElectionSize,
        ) -> DispatchResultWithPostInfo {
            ensure_none(origin)?;
            let adjustments = Self::check_and_replace_solution(
                winners,
                compact,
                ElectionCompute::Unsigned,
                score,
                era,
                size,
            ).expect(
                "An unsigned solution can only be submitted by validators; A validator should \
                always produce correct solutions, else this block should not be imported, thus \
                effectively depriving the validators from their authoring reward. Hence, this panic
                is expected."
            );
            Ok(adjustments)
        }
    }
}

impl<T: Trait> Module<T> {
    /// POLYMESH-NOTE: This change is polymesh specific to query the list of all invalidate nominators
    /// It is recommended to not call this function on-chain. It is a non-deterministic function that is
    /// suitable for off-chain workers only.
    pub fn fetch_invalid_cdd_nominators(buffer: u64) -> Vec<T::AccountId> {
        let invalid_nominators = <Nominators<T>>::iter()
            .filter_map(|(nominator_stash_key, _nominations)| {
                if let Some(nominate_identity) =
                    <identity::Module<T>>::get_identity(&(nominator_stash_key))
                {
                    if (<identity::Module<T>>::fetch_cdd(
                        nominate_identity,
                        buffer.saturated_into::<T::Moment>(),
                    ))
                    .is_none()
                    {
                        return Some(nominator_stash_key);
                    }
                }
                None
            })
            .collect::<Vec<T::AccountId>>();
        invalid_nominators
    }

    /// POLYMESH-NOTE: This is Polymesh specific change.
    /// Here we are assuming that passed targets are always be a those nominators whose cdd
    /// claim get expired or going to expire after the `buffer_time`.
    pub fn unsafe_validate_cdd_expiry_nominators(targets: Vec<T::AccountId>) -> DispatchResult {
        // Iterate provided list of accountIds (These accountIds should be stash type account).
        for target in targets.iter() {
            // Un-bonding the balance that bonded with the controller account of a Stash account
            // This unbonded amount only be accessible after completion of the BondingDuration
            // Controller account need to call the dispatchable function `withdraw_unbond` to use fund.

            let controller = Self::bonded(target).ok_or("not a stash")?;
            let mut ledger = Self::ledger(&controller).ok_or("not a controller")?;
            let active_balance = ledger.active;
            if ledger.unlocking.len() < MAX_UNLOCKING_CHUNKS {
                Self::unbond_balance(controller, &mut ledger, active_balance);
                // Free the nominator from the valid nominator list
                <Nominators<T>>::remove(target);
            }
        }
        Ok(())
    }

    /// The total balance that can be slashed from a stash account as of right now.
    pub fn slashable_balance_of(stash: &T::AccountId) -> BalanceOf<T> {
        // Weight note: consider making the stake accessible through stash.
        Self::bonded(stash)
            .and_then(Self::ledger)
            .map(|l| l.active)
            .unwrap_or_default()
    }

    /// internal impl of [`slashable_balance_of`] that returns [`VoteWeight`].
    pub fn slashable_balance_of_vote_weight(stash: &T::AccountId) -> VoteWeight {
        <T::CurrencyToVote as Convert<BalanceOf<T>, VoteWeight>>::convert(
            Self::slashable_balance_of(stash),
        )
    }

    /// Dump the list of validators and nominators into vectors and keep them on-chain.
    ///
    /// This data is used to efficiently evaluate election results. returns `true` if the operation
    /// is successful.
    pub fn create_stakers_snapshot() -> (bool, Weight) {
        let mut consumed_weight = 0;
        let mut add_db_reads_writes = |reads, writes| {
            consumed_weight += T::DbWeight::get().reads_writes(reads, writes);
        };
        let validators = <Validators<T>>::iter().map(|(v, _)| v).collect::<Vec<_>>();
        let mut nominators = <Nominators<T>>::iter().map(|(n, _)| n).collect::<Vec<_>>();

        let num_validators = validators.len();
        let num_nominators = nominators.len();
        add_db_reads_writes((num_validators + num_nominators) as Weight, 0);

        if num_validators > MAX_VALIDATORS
            || num_nominators.saturating_add(num_validators) > MAX_NOMINATORS
        {
            log!(
                warn,
                "💸 Snapshot size too big [{} <> {}][{} <> {}].",
                num_validators,
                MAX_VALIDATORS,
                num_nominators,
                MAX_NOMINATORS,
            );
            (false, consumed_weight)
        } else {
            // all validators nominate themselves;
            nominators.extend(validators.clone());

            <SnapshotValidators<T>>::put(validators);
            <SnapshotNominators<T>>::put(nominators);
            add_db_reads_writes(0, 2);
            (true, consumed_weight)
        }
    }

    /// Clears both snapshots of stakers.
    pub fn kill_stakers_snapshot() {
        <SnapshotValidators<T>>::kill();
        <SnapshotNominators<T>>::kill();
    }

    fn do_payout_stakers(validator_stash: T::AccountId, era: EraIndex) -> DispatchResult {
        // Validate input data
        let current_era = CurrentEra::get().ok_or(Error::<T>::InvalidEraToReward)?;
        ensure!(era <= current_era, Error::<T>::InvalidEraToReward);
        let history_depth = Self::history_depth();
        ensure!(
            era >= current_era.saturating_sub(history_depth),
            Error::<T>::InvalidEraToReward
        );

        // Note: if era has no reward to be claimed, era may be future. better not to update
        // `ledger.claimed_rewards` in this case.
        let era_payout =
            <ErasValidatorReward<T>>::get(&era).ok_or_else(|| Error::<T>::InvalidEraToReward)?;

        let controller = Self::bonded(&validator_stash).ok_or(Error::<T>::NotStash)?;
        let mut ledger = <Ledger<T>>::get(&controller).ok_or_else(|| Error::<T>::NotController)?;

        ledger
            .claimed_rewards
            .retain(|&x| x >= current_era.saturating_sub(history_depth));
        match ledger.claimed_rewards.binary_search(&era) {
            Ok(_) => return Err(Error::<T>::AlreadyClaimed.into()),
            Err(pos) => ledger.claimed_rewards.insert(pos, era),
        }

        let exposure = <ErasStakersClipped<T>>::get(&era, &ledger.stash);

        /* Input data seems good, no errors allowed after this point */

        <Ledger<T>>::insert(&controller, &ledger);

        // Get Era reward points. It has TOTAL and INDIVIDUAL
        // Find the fraction of the era reward that belongs to the validator
        // Take that fraction of the eras rewards to split to nominator and validator
        //
        // Then look at the validator, figure out the proportion of their reward
        // which goes to them and each of their nominators.

        let era_reward_points = <ErasRewardPoints<T>>::get(&era);
        let total_reward_points = era_reward_points.total;
        let validator_reward_points = era_reward_points
            .individual
            .get(&ledger.stash)
            .copied()
            .unwrap_or_else(Zero::zero);

        // Nothing to do if they have no reward points.
        if validator_reward_points.is_zero() {
            return Ok(());
        }

        // This is the fraction of the total reward that the validator and the
        // nominators will get.
        let validator_total_reward_part =
            Perbill::from_rational_approximation(validator_reward_points, total_reward_points);

        // This is how much validator + nominators are entitled to.
        let validator_total_payout = validator_total_reward_part * era_payout;

        let validator_prefs = Self::eras_validator_prefs(&era, &validator_stash);
        // Validator first gets a cut off the top.
        let validator_commission = validator_prefs.commission;
        let validator_commission_payout = validator_commission * validator_total_payout;

        let validator_leftover_payout = validator_total_payout - validator_commission_payout;
        // Now let's calculate how this is split to the validator.
        let validator_exposure_part =
            Perbill::from_rational_approximation(exposure.own, exposure.total);
        let validator_staking_payout = validator_exposure_part * validator_leftover_payout;

        // We can now make total validator payout:
        if let Some(imbalance) = Self::make_payout(
            &ledger.stash,
            validator_staking_payout + validator_commission_payout,
        ) {
            Self::deposit_event(RawEvent::Reward(ledger.stash, imbalance.peek()));
        }

        // Lets now calculate how this is split to the nominators.
        // Reward only the clipped exposures. Note this is not necessarily sorted.
        for nominator in exposure.others.iter() {
            let nominator_exposure_part =
                Perbill::from_rational_approximation(nominator.value, exposure.total);

            let nominator_reward: BalanceOf<T> =
                nominator_exposure_part * validator_leftover_payout;
            // We can now make nominator payout:
            if let Some(imbalance) = Self::make_payout(&nominator.who, nominator_reward) {
                Self::deposit_event(RawEvent::Reward(nominator.who.clone(), imbalance.peek()));
            }
        }

        Ok(())
    }

    /// Update the ledger for a controller.
    ///
    /// This will also update the stash lock.
    fn update_ledger(
        controller: &T::AccountId,
        ledger: &StakingLedger<T::AccountId, BalanceOf<T>>,
    ) {
        T::Currency::set_lock(
            STAKING_ID,
            &ledger.stash,
            ledger.total,
            WithdrawReasons::all(),
        );
        <Ledger<T>>::insert(controller, ledger);
    }

    /// Chill a stash account.
    fn chill_stash(stash: &T::AccountId) {
        <Validators<T>>::remove(stash);
        <Nominators<T>>::remove(stash);
    }

    /// Actually make a payment to a staker. This uses the currency's reward function
    /// to pay the right payee for the given staker account.
    fn make_payout(stash: &T::AccountId, amount: BalanceOf<T>) -> Option<PositiveImbalanceOf<T>> {
        let dest = Self::payee(stash);
        match dest {
            RewardDestination::Controller => Self::bonded(stash)
                .map(|controller| T::Currency::deposit_creating(&controller, amount)),
            RewardDestination::Stash => T::Currency::deposit_into_existing(stash, amount).ok(),
            RewardDestination::Staked => Self::bonded(stash)
                .and_then(|c| Self::ledger(&c).map(|l| (c, l)))
                .and_then(|(controller, mut l)| {
                    l.active += amount;
                    l.total += amount;
                    let r = T::Currency::deposit_into_existing(stash, amount).ok();
                    Self::update_ledger(&controller, &l);
                    r
                }),
        }
    }

    /// Plan a new session potentially trigger a new era.
    fn new_session(session_index: SessionIndex) -> Option<Vec<T::AccountId>> {
        if let Some(current_era) = Self::current_era() {
            // Initial era has been set.

            let current_era_start_session_index = Self::eras_start_session_index(current_era)
                .unwrap_or_else(|| {
                    frame_support::print("Error: start_session_index must be set for current_era");
                    0
                });

            let era_length = session_index.saturating_sub(current_era_start_session_index);

            match ForceEra::get() {
                Forcing::ForceNew => ForceEra::kill(),
                Forcing::ForceAlways => (),
                Forcing::NotForcing if era_length >= T::SessionsPerEra::get() => (),
                _ => {
                    // Either `ForceNone`, or `NotForcing && era_length < T::SessionsPerEra::get()`.
                    if era_length + 1 == T::SessionsPerEra::get() {
                        IsCurrentSessionFinal::put(true);
                    } else if era_length >= T::SessionsPerEra::get() {
                        // Should only happen when we are ready to trigger an era but we have ForceNone,
                        // otherwise previous arm would short circuit.
                        Self::close_election_window();
                    }
                    return None;
                }
            }

            // new era.
            Self::new_era(session_index)
        } else {
            // Set initial era
            Self::new_era(session_index)
        }
    }

    /// Basic and cheap checks that we perform in validate unsigned, and in the execution.
    ///
    /// State reads: ElectionState, CurrentEr, QueuedScore.
    ///
    /// This function does weight refund in case of errors, which is based upon the fact that it is
    /// called at the very beginning of the call site's function.
    pub fn pre_dispatch_checks(score: ElectionScore, era: EraIndex) -> DispatchResultWithPostInfo {
        // discard solutions that are not in-time
        // check window open
        ensure!(
            Self::era_election_status().is_open(),
            Error::<T>::OffchainElectionEarlySubmission.with_weight(T::DbWeight::get().reads(1)),
        );

        // check current era.
        if let Some(current_era) = Self::current_era() {
            ensure!(
                current_era == era,
                Error::<T>::OffchainElectionEarlySubmission
                    .with_weight(T::DbWeight::get().reads(2)),
            )
        }

        // assume the given score is valid. Is it better than what we have on-chain, if we have any?
        if let Some(queued_score) = Self::queued_score() {
            ensure!(
                is_score_better(score, queued_score, T::MinSolutionScoreBump::get()),
                Error::<T>::OffchainElectionWeakSubmission.with_weight(T::DbWeight::get().reads(3)),
            )
        }

        Ok(None.into())
    }

    /// Checks a given solution and if correct and improved, writes it on chain as the queued result
    /// of the next round. This may be called by both a signed and an unsigned transaction.
    pub fn check_and_replace_solution(
        winners: Vec<ValidatorIndex>,
        compact_assignments: CompactAssignments,
        compute: ElectionCompute,
        claimed_score: ElectionScore,
        era: EraIndex,
        election_size: ElectionSize,
    ) -> DispatchResultWithPostInfo {
        // Do the basic checks. era, claimed score and window open.
        Self::pre_dispatch_checks(claimed_score, era)?;
        // the weight that we will refund in case of a correct submission. We compute this now
        // because the data needed for it will be consumed further down.
        let adjusted_weight = weight::weight_for_correct_submit_solution::<T>(
            &winners,
            &compact_assignments,
            &election_size,
        );

        // Check that the number of presented winners is sane. Most often we have more candidates
        // than we need. Then it should be `Self::validator_count()`. Else it should be all the
        // candidates.
        let snapshot_validators_length = <SnapshotValidators<T>>::decode_len()
            .map(|l| l as u32)
            .ok_or_else(|| Error::<T>::SnapshotUnavailable)?;

        // size of the solution must be correct.
        ensure!(
            snapshot_validators_length == u32::from(election_size.validators),
            Error::<T>::OffchainElectionBogusElectionSize,
        );

        // check the winner length only here and when we know the length of the snapshot validators
        // length.
        let desired_winners = Self::validator_count().min(snapshot_validators_length);
        ensure!(
            winners.len() as u32 == desired_winners,
            Error::<T>::OffchainElectionBogusWinnerCount
        );

        let snapshot_nominators_len = <SnapshotNominators<T>>::decode_len()
            .map(|l| l as u32)
            .ok_or_else(|| Error::<T>::SnapshotUnavailable)?;

        // rest of the size of the solution must be correct.
        ensure!(
            snapshot_nominators_len == election_size.nominators,
            Error::<T>::OffchainElectionBogusElectionSize,
        );

        // decode snapshot validators.
        let snapshot_validators =
            Self::snapshot_validators().ok_or(Error::<T>::SnapshotUnavailable)?;

        // check if all winners were legit; this is rather cheap. Replace with accountId.
        let winners = winners
            .into_iter()
            .map(|widx| {
                // NOTE: at the moment, since staking is explicitly blocking any offence until election
                // is closed, we don't check here if the account id at `snapshot_validators[widx]` is
                // actually a validator. If this ever changes, this loop needs to also check this.
                snapshot_validators
                    .get(widx as usize)
                    .cloned()
                    .ok_or(Error::<T>::OffchainElectionBogusWinner)
            })
            .collect::<Result<Vec<T::AccountId>, Error<T>>>()?;

        // decode the rest of the snapshot.
        let snapshot_nominators =
            Self::snapshot_nominators().ok_or(Error::<T>::SnapshotUnavailable)?;

        // helpers
        let nominator_at = |i: NominatorIndex| -> Option<T::AccountId> {
            snapshot_nominators.get(i as usize).cloned()
        };
        let validator_at = |i: ValidatorIndex| -> Option<T::AccountId> {
            snapshot_validators.get(i as usize).cloned()
        };

        // un-compact.
        let assignments = compact_assignments
            .into_assignment(nominator_at, validator_at)
            .map_err(|e| {
                // log the error since it is not propagated into the runtime error.
                log!(warn, "💸 un-compacting solution failed due to {:?}", e);
                Error::<T>::OffchainElectionBogusCompact
            })?;

        // check all nominators actually including the claimed vote. Also check correct self votes.
        // Note that we assume all validators and nominators in `assignments` are properly bonded,
        // because they are coming from the snapshot via a given index.
        for Assignment { who, distribution } in assignments.iter() {
            let is_validator = <Validators<T>>::contains_key(&who);
            let maybe_nomination = Self::nominators(&who);

            if !(maybe_nomination.is_some() ^ is_validator) {
                // all of the indices must map to either a validator or a nominator. If this is ever
                // not the case, then the locking system of staking is most likely faulty, or we
                // have bigger problems.
                log!(
                    error,
                    "💸 detected an error in the staking locking and snapshot."
                );
                // abort.
                return Err(Error::<T>::OffchainElectionBogusNominator.into());
            }

            if !is_validator {
                // a normal vote
                let nomination = maybe_nomination.expect(
                    "exactly one of `maybe_validator` and `maybe_nomination.is_some` is true. \
                    is_validator is false; maybe_nomination is some; qed",
                );

                // NOTE: we don't really have to check here if the sum of all edges are the
                // nominator correct. Un-compacting assures this by definition.

                for (t, _) in distribution {
                    // each target in the provided distribution must be actually nominated by the
                    // nominator after the last non-zero slash.
                    if nomination.targets.iter().find(|&tt| tt == t).is_none() {
                        return Err(Error::<T>::OffchainElectionBogusNomination.into());
                    }

                    if <Self as Store>::SlashingSpans::get(&t).map_or(false, |spans| {
                        nomination.submitted_in < spans.last_nonzero_slash()
                    }) {
                        return Err(Error::<T>::OffchainElectionSlashedNomination.into());
                    }
                }
            } else {
                // a self vote
                ensure!(
                    distribution.len() == 1,
                    Error::<T>::OffchainElectionBogusSelfVote
                );
                ensure!(
                    distribution[0].0 == *who,
                    Error::<T>::OffchainElectionBogusSelfVote
                );
                // defensive only. A compact assignment of length one does NOT encode the weight and
                // it is always created to be 100%.
                ensure!(
                    distribution[0].1 == OffchainAccuracy::one(),
                    Error::<T>::OffchainElectionBogusSelfVote,
                );
            }
        }

        // convert into staked assignments.
        let staked_assignments = sp_npos_elections::assignment_ratio_to_staked(
            assignments,
            Self::slashable_balance_of_vote_weight,
        );

        // build the support map thereof in order to evaluate.
        // OPTIMIZATION: loop to create the staked assignments but it would bloat the code. Okay for
        // now as it does not add to the complexity order.
        let (supports, num_error) =
            build_support_map::<T::AccountId>(&winners, &staked_assignments);
        // This technically checks that all targets in all nominators were among the winners.
        ensure!(num_error == 0, Error::<T>::OffchainElectionBogusEdge);

        // Check if the score is the same as the claimed one.
        let submitted_score = evaluate_support(&supports);
        ensure!(
            submitted_score == claimed_score,
            Error::<T>::OffchainElectionBogusScore
        );

        // At last, alles Ok. Exposures and store the result.
        let exposures = Self::collect_exposure(supports);
        log!(
            info,
            "💸 A better solution (with compute {:?} and score {:?}) has been validated and stored on chain.",
            compute,
            submitted_score,
        );

        // write new results.
        <QueuedElected<T>>::put(ElectionResult {
            elected_stashes: winners,
            compute,
            exposures,
        });
        QueuedScore::put(submitted_score);

        // emit event.
        Self::deposit_event(RawEvent::SolutionStored(compute));

        Ok(Some(adjusted_weight).into())
    }

    /// Start a session potentially starting an era.
    fn start_session(start_session: SessionIndex) {
        let next_active_era = Self::active_era().map(|e| e.index + 1).unwrap_or(0);
        if let Some(next_active_era_start_session_index) =
            Self::eras_start_session_index(next_active_era)
        {
            if next_active_era_start_session_index == start_session {
                Self::start_era(start_session);
            } else if next_active_era_start_session_index < start_session {
                // This arm should never happen, but better handle it than to stall the
                // staking pallet.
                frame_support::print("Warning: A session appears to have been skipped.");
                Self::start_era(start_session);
            }
        }
    }

    /// End a session potentially ending an era.
    fn end_session(session_index: SessionIndex) {
        if let Some(active_era) = Self::active_era() {
            if let Some(next_active_era_start_session_index) =
                Self::eras_start_session_index(active_era.index + 1)
            {
                if next_active_era_start_session_index == session_index + 1 {
                    Self::end_era(active_era, session_index);
                }
            }
        }
    }

    /// * Increment `active_era.index`,
    /// * reset `active_era.start`,
    /// * update `BondedEras` and apply slashes.
    fn start_era(start_session: SessionIndex) {
        let active_era = ActiveEra::mutate(|active_era| {
            let new_index = active_era.as_ref().map(|info| info.index + 1).unwrap_or(0);
            *active_era = Some(ActiveEraInfo {
                index: new_index,
                // Set new active era start in next `on_finalize`. To guarantee usage of `Time`
                start: None,
            });
            new_index
        });

        let bonding_duration = T::BondingDuration::get();

        BondedEras::mutate(|bonded| {
            bonded.push((active_era, start_session));

            if active_era > bonding_duration {
                let first_kept = active_era - bonding_duration;

                // prune out everything that's from before the first-kept index.
                let n_to_prune = bonded
                    .iter()
                    .take_while(|&&(era_idx, _)| era_idx < first_kept)
                    .count();

                // kill slashing metadata.
                for (pruned_era, _) in bonded.drain(..n_to_prune) {
                    slashing::clear_era_metadata::<T>(pruned_era);
                }

                if let Some(&(_, first_session)) = bonded.first() {
                    T::SessionInterface::prune_historical_up_to(first_session);
                }
            }
        });

        Self::apply_unapplied_slashes(active_era);
    }

    /// Compute payout for era.
    fn end_era(active_era: ActiveEraInfo, _session_index: SessionIndex) {
        // Note: active_era_start can be None if end era is called during genesis config.
        if let Some(active_era_start) = active_era.start {
            let now_as_millis_u64 = T::UnixTime::now().as_millis().saturated_into::<u64>();

            let era_duration = now_as_millis_u64 - active_era_start;
            let (validator_payout, max_payout) = inflation::compute_total_payout(
                &T::RewardCurve::get(),
                Self::eras_total_stake(&active_era.index),
                T::Currency::total_issuance(),
                // Duration of era; more than u64::MAX is rewarded as u64::MAX.
                era_duration.saturated_into::<u64>(),
            );
            let rest = max_payout.saturating_sub(validator_payout);

            Self::deposit_event(RawEvent::EraPayout(
                active_era.index,
                validator_payout,
                rest,
            ));

            // Set ending era reward.
            <ErasValidatorReward<T>>::insert(&active_era.index, validator_payout);
            T::RewardRemainder::on_unbalanced(T::Currency::issue(rest));
        }
    }

    /// Plan a new era. Return the potential new staking set.
    fn new_era(start_session_index: SessionIndex) -> Option<Vec<T::AccountId>> {
        // Increment or set current era.
        let current_era = CurrentEra::mutate(|s| {
            *s = Some(s.map(|s| s + 1).unwrap_or(0));
            s.unwrap()
        });
        ErasStartSessionIndex::insert(&current_era, &start_session_index);

        // Clean old era information.
        if let Some(old_era) = current_era.checked_sub(Self::history_depth() + 1) {
            Self::clear_era_information(old_era);
        }

        // Set staking information for new era.
        Self::select_and_update_validators(current_era)
    }

    /// Remove all the storage items associated with the election.
    fn close_election_window() {
        // Close window.
        <EraElectionStatus<T>>::put(ElectionStatus::Closed);
        // Kill snapshots.
        Self::kill_stakers_snapshot();
        // Don't track final session.
        IsCurrentSessionFinal::put(false);
    }

    /// Select the new validator set at the end of the era.
    ///
    /// Runs [`try_do_phragmen`] and updates the following storage items:
    /// - [`EraElectionStatus`]: with `None`.
    /// - [`ErasStakers`]: with the new staker set.
    /// - [`ErasStakersClipped`].
    /// - [`ErasValidatorPrefs`].
    /// - [`ErasTotalStake`]: with the new total stake.
    /// - [`SnapshotValidators`] and [`SnapshotNominators`] are both removed.
    ///
    /// Internally, [`QueuedElected`], snapshots and [`QueuedScore`] are also consumed.
    ///
    /// If the election has been successful, It passes the new set upwards.
    ///
    /// This should only be called at the end of an era.
    fn select_and_update_validators(current_era: EraIndex) -> Option<Vec<T::AccountId>> {
        if let Some(ElectionResult::<T::AccountId, BalanceOf<T>> {
            elected_stashes,
            exposures,
            compute,
        }) = Self::try_do_election()
        {
            // Totally close the election round and data.
            Self::close_election_window();

            // Populate Stakers and write slot stake.
            let mut total_stake: BalanceOf<T> = Zero::zero();
            exposures.into_iter().for_each(|(stash, exposure)| {
                total_stake = total_stake.saturating_add(exposure.total);
                <ErasStakers<T>>::insert(current_era, &stash, &exposure);

                let mut exposure_clipped = exposure;
                let clipped_max_len = T::MaxNominatorRewardedPerValidator::get() as usize;
                if exposure_clipped.others.len() > clipped_max_len {
                    exposure_clipped
                        .others
                        .sort_by(|a, b| a.value.cmp(&b.value).reverse());
                    exposure_clipped.others.truncate(clipped_max_len);
                }
                <ErasStakersClipped<T>>::insert(&current_era, &stash, exposure_clipped);
            });

            // Insert current era staking information
            <ErasTotalStake<T>>::insert(&current_era, total_stake);

            // collect the pref of all winners
            for stash in &elected_stashes {
                let pref = Self::validators(stash);
                <ErasValidatorPrefs<T>>::insert(&current_era, stash, pref);
            }

            // emit event
            Self::deposit_event(RawEvent::StakingElection(compute));

            log!(
                info,
                "💸 new validator set of size {:?} has been elected via {:?} for era {:?}",
                elected_stashes.len(),
                compute,
                current_era,
            );

            Some(elected_stashes)
        } else {
            None
        }
    }

    /// Select a new validator set from the assembled stakers and their role preferences. It tries
    /// first to peek into [`QueuedElected`]. Otherwise, it runs a new on-chain phragmen election.
    ///
    /// If [`QueuedElected`] and [`QueuedScore`] exists, they are both removed. No further storage
    /// is updated.
    fn try_do_election() -> Option<ElectionResult<T::AccountId, BalanceOf<T>>> {
        // an election result from either a stored submission or locally executed one.
        let next_result = <QueuedElected<T>>::take().or_else(|| {
            Self::do_phragmen_with_post_processing::<ChainAccuracy>(ElectionCompute::OnChain)
        });

        // either way, kill this. We remove it here to make sure it always has the exact same
        // lifetime as `QueuedElected`.
        QueuedScore::kill();

        next_result
    }

    /// Execute election and return the new results. The edge weights are processed into support
    /// values.
    ///
    /// This is basically a wrapper around [`do_phragmen`] which translates
    /// `PrimitiveElectionResult` into `ElectionResult`.
    ///
    /// No storage item is updated.
    fn do_phragmen_with_post_processing<Accuracy: PerThing>(
        compute: ElectionCompute,
    ) -> Option<ElectionResult<T::AccountId, BalanceOf<T>>>
    where
        Accuracy: sp_std::ops::Mul<ExtendedBalance, Output = ExtendedBalance>,
        ExtendedBalance: From<<Accuracy as PerThing>::Inner>,
    {
        if let Some(phragmen_result) = Self::do_phragmen::<Accuracy>() {
            let elected_stashes = phragmen_result
                .winners
                .iter()
                .map(|(s, _)| s.clone())
                .collect::<Vec<T::AccountId>>();
            let assignments = phragmen_result.assignments;

            let staked_assignments = sp_npos_elections::assignment_ratio_to_staked(
                assignments,
                Self::slashable_balance_of_vote_weight,
            );

            let (supports, _) =
                build_support_map::<T::AccountId>(&elected_stashes, &staked_assignments);

            // collect exposures
            let exposures = Self::collect_exposure(supports);

            // In order to keep the property required by `on_session_ending` that we must return the
            // new validator set even if it's the same as the old, as long as any underlying
            // economic conditions have changed, we don't attempt to do any optimization where we
            // compare against the prior set.
            Some(ElectionResult::<T::AccountId, BalanceOf<T>> {
                elected_stashes,
                exposures,
                compute,
            })
        } else {
            // There were not enough candidates for even our minimal level of functionality. This is
            // bad. We should probably disable all functionality except for block production and let
            // the chain keep producing blocks until we can decide on a sufficiently substantial
            // set. TODO: #2494
            None
        }
    }

    /// Execute phragmen election and return the new results. No post-processing is applied and the
    /// raw edge weights are returned.
    ///
    /// Self votes are added and nominations before the most recent slashing span are reaped.
    ///
    /// No storage item is updated.
    pub fn do_phragmen<Accuracy: PerThing>(
    ) -> Option<PrimitiveElectionResult<T::AccountId, Accuracy>> {
        let mut all_nominators: Vec<(T::AccountId, VoteWeight, Vec<T::AccountId>)> = Vec::new();
        let mut all_validators = Vec::new();
        for (validator, _) in <Validators<T>>::iter() {
            if Self::is_active_balance_above_min_bond(&validator)
                && Self::is_validator_or_nominator_compliant(&validator)
                && Self::permissioned_validators(&validator)
            {
                // append self vote
                let self_vote = (
                    validator.clone(),
                    Self::slashable_balance_of_vote_weight(&validator),
                    vec![validator.clone()],
                );
                all_nominators.push(self_vote);
                all_validators.push(validator);
            }
        }

        let nominator_votes = <Nominators<T>>::iter()
            .filter(|(nominator, _)| Self::is_validator_or_nominator_compliant(&nominator))
            .map(|(nominator, nominations)| {
                let Nominations {
                    submitted_in,
                    mut targets,
                    suppressed: _,
                } = nominations;

                // Filter out nomination targets which were nominated before the most recent
                // slashing span.
                targets.retain(|stash| {
                    <Self as Store>::SlashingSpans::get(&stash)
                        .map_or(true, |spans| submitted_in >= spans.last_nonzero_slash())
                });

                (nominator, targets)
            });
        all_nominators.extend(nominator_votes.map(|(n, ns)| {
            let s = Self::slashable_balance_of_vote_weight(&n);
            (n, s, ns)
        }));

        seq_phragmen::<_, Accuracy>(
            Self::validator_count() as usize,
            Self::minimum_validator_count().max(1) as usize,
            all_validators,
            all_nominators,
        )
    }

    /// Consume a set of [`Supports`] from [`sp_npos_elections`] and collect them into a [`Exposure`]
    fn collect_exposure(
        supports: SupportMap<T::AccountId>,
    ) -> Vec<(T::AccountId, Exposure<T::AccountId, BalanceOf<T>>)> {
        let to_balance = |e: ExtendedBalance| {
            <T::CurrencyToVote as Convert<ExtendedBalance, BalanceOf<T>>>::convert(e)
        };

        supports
            .into_iter()
            .map(|(validator, support)| {
                // build `struct exposure` from `support`
                let mut others = Vec::with_capacity(support.voters.len());
                let mut own: BalanceOf<T> = Zero::zero();
                let mut total: BalanceOf<T> = Zero::zero();
                support
                    .voters
                    .into_iter()
                    .map(|(nominator, weight)| (nominator, to_balance(weight)))
                    .for_each(|(nominator, stake)| {
                        if nominator == validator {
                            own = own.saturating_add(stake);
                        } else {
                            others.push(IndividualExposure {
                                who: nominator,
                                value: stake,
                            });
                        }
                        total = total.saturating_add(stake);
                    });

                let exposure = Exposure { own, others, total };

                (validator, exposure)
            })
            .collect::<Vec<(T::AccountId, Exposure<_, _>)>>()
    }

    /// Remove all associated data of a stash account from the staking system.
    ///
    /// Assumes storage is upgraded before calling.
    ///
    /// This is called:
    /// - after a `withdraw_unbond()` call that frees all of a stash's bonded balance.
    /// - through `reap_stash()` if the balance has fallen to zero (through slashing).
    pub fn kill_stash(stash: &T::AccountId, num_slashing_spans: u32) -> DispatchResult {
        let controller = <Bonded<T>>::get(stash).ok_or(Error::<T>::NotStash)?;

        slashing::clear_stash_metadata::<T>(stash, num_slashing_spans)?;

        <Bonded<T>>::remove(stash);
        <Ledger<T>>::remove(&controller);

        <Payee<T>>::remove(stash);
        <Validators<T>>::remove(stash);
        <Nominators<T>>::remove(stash);

        system::Module::<T>::dec_ref(stash);

        Ok(())
    }

    /// Clear all era information for given era.
    fn clear_era_information(era_index: EraIndex) {
        <ErasStakers<T>>::remove_prefix(era_index);
        <ErasStakersClipped<T>>::remove_prefix(era_index);
        <ErasValidatorPrefs<T>>::remove_prefix(era_index);
        <ErasValidatorReward<T>>::remove(era_index);
        <ErasRewardPoints<T>>::remove(era_index);
        <ErasTotalStake<T>>::remove(era_index);
        ErasStartSessionIndex::remove(era_index);
    }

    /// Apply previously-unapplied slashes on the beginning of a new era, after a delay.
    fn apply_unapplied_slashes(active_era: EraIndex) {
        let slash_defer_duration = T::SlashDeferDuration::get();
        <Self as Store>::EarliestUnappliedSlash::mutate(|earliest| {
            if let Some(ref mut earliest) = earliest {
                let keep_from = active_era.saturating_sub(slash_defer_duration);
                for era in (*earliest)..keep_from {
                    let era_slashes = <Self as Store>::UnappliedSlashes::take(&era);
                    for slash in era_slashes {
                        slashing::apply_slash::<T>(slash);
                    }
                }

                *earliest = (*earliest).max(keep_from)
            }
        })
    }

    /// Add reward points to validators using their stash account ID.
    ///
    /// Validators are keyed by stash account ID and must be in the current elected set.
    ///
    /// For each element in the iterator the given number of points in u32 is added to the
    /// validator, thus duplicates are handled.
    ///
    /// At the end of the era each the total payout will be distributed among validator
    /// relatively to their points.
    ///
    /// COMPLEXITY: Complexity is `number_of_validator_to_reward x current_elected_len`.
    /// If you need to reward lots of validator consider using `reward_by_indices`.
    pub fn reward_by_ids(validators_points: impl IntoIterator<Item = (T::AccountId, u32)>) {
        if let Some(active_era) = Self::active_era() {
            <ErasRewardPoints<T>>::mutate(active_era.index, |era_rewards| {
                for (validator, points) in validators_points.into_iter() {
                    *era_rewards.individual.entry(validator).or_default() += points;
                    era_rewards.total += points;
                }
            });
        }
    }

    /// Ensures that at the end of the current session there will be a new era.
    fn ensure_new_era() {
        match ForceEra::get() {
            Forcing::ForceAlways | Forcing::ForceNew => (),
            _ => ForceEra::put(Forcing::ForceNew),
        }
    }

    fn will_era_be_forced() -> bool {
        match ForceEra::get() {
            Forcing::ForceAlways | Forcing::ForceNew => true,
            Forcing::ForceNone | Forcing::NotForcing => false,
        }
    }

    /// Checks if active balance is above min bond requirement
    pub fn is_active_balance_above_min_bond(who: &T::AccountId) -> bool {
        if let Some(controller) = Self::bonded(&who) {
            if let Some(ledger) = Self::ledger(&controller) {
                return ledger.active >= <MinimumBondThreshold<T>>::get();
            }
        }
        false
    }

    /// Is the stash account one of the permissioned validators?
    pub fn is_validator_or_nominator_compliant(stash: &T::AccountId) -> bool {
        if let Some(validator_identity) = <identity::Module<T>>::get_identity(&stash) {
            return <identity::Module<T>>::has_valid_cdd(validator_identity);
        }
        false
    }

    /// Return reward curve points
    pub fn get_curve() -> Vec<(Perbill, Perbill)> {
        let curve = &T::RewardCurve::get();
        let mut points: Vec<(Perbill, Perbill)> = Vec::new();
        for pair in curve.points {
            points.push(*pair)
        }
        points
    }

    fn unbond_balance(
        controller: T::AccountId,
        ledger: &mut StakingLedger<T::AccountId, BalanceOf<T>>,
        value: BalanceOf<T>,
    ) {
        let mut value = value.min(ledger.active);

        if !value.is_zero() {
            ledger.active -= value;

            // Avoid there being a dust balance left in the staking system.
            if ledger.active < <T as Trait>::Currency::minimum_balance() {
                value += ledger.active;
                ledger.active = Zero::zero();
            }

            // Note: in case there is no current era it is fine to bond one era more.
            let era = Self::current_era().unwrap_or(0) + T::BondingDuration::get();
            ledger.unlocking.push(UnlockChunk { value, era });
            Self::update_ledger(&controller, &ledger);
            let did = Context::current_identity::<T::Identity>().unwrap_or_default();
            Self::deposit_event(RawEvent::Unbonded(did, ledger.stash.clone(), value));
        }
    }

    pub fn get_bonding_duration_period() -> u64 {
        let total_session = (T::SessionsPerEra::get() as u32) * (T::BondingDuration::get() as u32);
        let session_length = <T as pallet_babe::Trait>::EpochDuration::get();
        total_session as u64
            * session_length
            * (<T as pallet_babe::Trait>::ExpectedBlockTime::get()).saturated_into::<u64>()
    }

    /// Update commision in ValidatorPrefs to given value
    fn update_validator_prefs(commission: Perbill) {
        let validators = <Validators<T>>::iter()
            .map(|(who, _)| who)
            .collect::<Vec<T::AccountId>>();

        for v in validators {
            <Validators<T>>::mutate(v, |prefs| prefs.commission = commission);
        }
    }

    #[cfg(feature = "runtime-benchmarks")]
    pub fn add_era_stakers(
        current_era: EraIndex,
        controller: T::AccountId,
        exposure: Exposure<T::AccountId, BalanceOf<T>>,
    ) {
        <ErasStakers<T>>::insert(&current_era, &controller, &exposure);
    }

    #[cfg(feature = "runtime-benchmarks")]
    pub fn put_election_status(status: ElectionStatus<T::BlockNumber>) {
        <EraElectionStatus<T>>::put(status);
    }

    #[cfg(feature = "runtime-benchmarks")]
    pub fn set_slash_reward_fraction(fraction: Perbill) {
        SlashRewardFraction::put(fraction);
    }

    #[cfg(debug_assertions)]
    pub fn get_span_slash(
        idx: &(T::AccountId, slashing::SpanIndex),
    ) -> slashing::SpanRecord<BalanceOf<T>> {
        <SpanSlash<T>>::get(idx)
    }

    #[cfg(debug_assertions)]
    pub fn get_slashing_spans(acc: &T::AccountId) -> Option<slashing::SlashingSpans> {
        <SlashingSpans<T>>::get(acc)
    }

    #[cfg(debug_assertions)]
    pub fn get_validator_slash_in_era(
        era_idx: &EraIndex,
        acc: &T::AccountId,
    ) -> Option<(Perbill, BalanceOf<T>)> {
        <ValidatorSlashInEra<T>>::get(era_idx, acc)
    }

    #[cfg(debug_assertions)]
    pub fn get_nominators_slash_in_era(
        era_idx: &EraIndex,
        acc: &T::AccountId,
    ) -> Option<BalanceOf<T>> {
        <NominatorSlashInEra<T>>::get(era_idx, acc)
    }

    #[cfg(debug_assertions)]
    pub fn get_unapplied_slashed(
        era_idx: &EraIndex,
    ) -> Vec<UnappliedSlash<T::AccountId, BalanceOf<T>>> {
        <UnappliedSlashes<T>>::get(era_idx)
    }

    #[cfg(debug_assertions)]
    pub fn get_all_validators() -> Vec<(T::AccountId, ValidatorPrefs)> {
        <Validators<T>>::iter().collect::<Vec<_>>()
    }

    #[cfg(debug_assertions)]
    pub fn insert_validators(acc: T::AccountId, v: ValidatorPrefs) {
        <Validators<T>>::insert(acc, v)
    }

    #[cfg(debug_assertions)]
    pub fn set_minimum_validator_count(m: u32) {
        MinimumValidatorCount::put(m)
    }
}

/// In this implementation `new_session(session)` must be called before `end_session(session-1)`
/// i.e. the new session must be planned before the ending of the previous session.
///
/// Once the first new_session is planned, all session must start and then end in order, though
/// some session can lag in between the newest session planned and the latest session started.
impl<T: Trait> pallet_session::SessionManager<T::AccountId> for Module<T> {
    fn new_session(new_index: SessionIndex) -> Option<Vec<T::AccountId>> {
        Self::new_session(new_index)
    }
    fn start_session(start_index: SessionIndex) {
        Self::start_session(start_index)
    }
    fn end_session(end_index: SessionIndex) {
        Self::end_session(end_index)
    }
}

impl<T: Trait> historical::SessionManager<T::AccountId, Exposure<T::AccountId, BalanceOf<T>>>
    for Module<T>
{
    fn new_session(
        new_index: SessionIndex,
    ) -> Option<Vec<(T::AccountId, Exposure<T::AccountId, BalanceOf<T>>)>> {
        <Self as pallet_session::SessionManager<_>>::new_session(new_index).map(|validators| {
            let current_era = Self::current_era()
                // Must be some as a new era has been created.
                .unwrap_or(0);

            validators
                .into_iter()
                .map(|v| {
                    let exposure = Self::eras_stakers(current_era, &v);
                    (v, exposure)
                })
                .collect()
        })
    }
    fn start_session(start_index: SessionIndex) {
        <Self as pallet_session::SessionManager<_>>::start_session(start_index)
    }
    fn end_session(end_index: SessionIndex) {
        <Self as pallet_session::SessionManager<_>>::end_session(end_index)
    }
}

/// Add reward points to block authors:
/// * 20 points to the block producer for producing a (non-uncle) block in the relay chain,
/// * 2 points to the block producer for each reference to a previously unreferenced uncle, and
/// * 1 point to the producer of each referenced uncle block.
impl<T> pallet_authorship::EventHandler<T::AccountId, T::BlockNumber> for Module<T>
where
    T: Trait + pallet_authorship::Trait + pallet_session::Trait,
{
    fn note_author(author: T::AccountId) {
        Self::reward_by_ids(vec![(author, 20)])
    }
    fn note_uncle(author: T::AccountId, _age: T::BlockNumber) {
        Self::reward_by_ids(vec![
            (<pallet_authorship::Module<T>>::author(), 2),
            (author, 1),
        ])
    }
}

/// A `Convert` implementation that finds the stash of the given controller account,
/// if any.
pub struct StashOf<T>(sp_std::marker::PhantomData<T>);

impl<T: Trait> Convert<T::AccountId, Option<T::AccountId>> for StashOf<T> {
    fn convert(controller: T::AccountId) -> Option<T::AccountId> {
        <Module<T>>::ledger(&controller).map(|l| l.stash)
    }
}

/// A typed conversion from stash account ID to the active exposure of nominators
/// on that account.
///
/// Active exposure is the exposure of the validator set currently validating, i.e. in
/// `active_era`. It can differ from the latest planned exposure in `current_era`.
pub struct ExposureOf<T>(sp_std::marker::PhantomData<T>);

impl<T: Trait> Convert<T::AccountId, Option<Exposure<T::AccountId, BalanceOf<T>>>>
    for ExposureOf<T>
{
    fn convert(validator: T::AccountId) -> Option<Exposure<T::AccountId, BalanceOf<T>>> {
        if let Some(active_era) = <Module<T>>::active_era() {
            Some(<Module<T>>::eras_stakers(active_era.index, &validator))
        } else {
            None
        }
    }
}

/// This is intended to be used with `FilterHistoricalOffences`.
impl<T: Trait>
    OnOffenceHandler<T::AccountId, pallet_session::historical::IdentificationTuple<T>, Weight>
    for Module<T>
where
    T: pallet_session::Trait<ValidatorId = <T as frame_system::Trait>::AccountId>,
    T: pallet_session::historical::Trait<
        FullIdentification = Exposure<<T as frame_system::Trait>::AccountId, BalanceOf<T>>,
        FullIdentificationOf = ExposureOf<T>,
    >,
    T::SessionHandler: pallet_session::SessionHandler<<T as frame_system::Trait>::AccountId>,
    T::SessionManager: pallet_session::SessionManager<<T as frame_system::Trait>::AccountId>,
    T::ValidatorIdOf: Convert<
        <T as frame_system::Trait>::AccountId,
        Option<<T as frame_system::Trait>::AccountId>,
    >,
{
    fn on_offence(
        offenders: &[OffenceDetails<
            T::AccountId,
            pallet_session::historical::IdentificationTuple<T>,
        >],
        slash_fraction: &[Perbill],
        slash_session: SessionIndex,
    ) -> Result<Weight, ()> {
        if !Self::can_report() {
            return Err(());
        }

        let reward_proportion = SlashRewardFraction::get();
        let mut consumed_weight: Weight = 0;
        let mut add_db_reads_writes = |reads, writes| {
            consumed_weight += T::DbWeight::get().reads_writes(reads, writes);
        };

        let active_era = {
            let active_era = Self::active_era();
            add_db_reads_writes(1, 0);
            if active_era.is_none() {
                // this offence need not be re-submitted.
                return Ok(consumed_weight);
            }
            active_era
                .expect("value checked not to be `None`; qed")
                .index
        };
        let active_era_start_session_index = Self::eras_start_session_index(active_era)
            .unwrap_or_else(|| {
                frame_support::print("Error: start_session_index must be set for current_era");
                0
            });
        add_db_reads_writes(1, 0);

        let window_start = active_era.saturating_sub(T::BondingDuration::get());

        // fast path for active-era report - most likely.
        // `slash_session` cannot be in a future active era. It must be in `active_era` or before.
        let slash_era = if slash_session >= active_era_start_session_index {
            active_era
        } else {
            let eras = BondedEras::get();
            add_db_reads_writes(1, 0);

            // reverse because it's more likely to find reports from recent eras.
            match eras
                .iter()
                .rev()
                .find(|&&(_, ref sesh)| sesh <= &slash_session)
            {
                Some(&(ref slash_era, _)) => *slash_era,
                // before bonding period. defensive - should be filtered out.
                None => return Ok(consumed_weight),
            }
        };

        <Self as Store>::EarliestUnappliedSlash::mutate(|earliest| {
            if earliest.is_none() {
                *earliest = Some(active_era)
            }
        });
        add_db_reads_writes(1, 1);

        let slash_defer_duration = T::SlashDeferDuration::get();

        let invulnerables = Self::invulnerables();
        add_db_reads_writes(1, 0);

        for (details, slash_fraction) in offenders.iter().zip(slash_fraction) {
            let (stash, exposure) = &details.offender;

            // Skip if the validator is invulnerable.
            if invulnerables.contains(stash) {
                continue;
            }

            let unapplied = slashing::compute_slash::<T>(slashing::SlashParams {
                stash,
                slash: *slash_fraction,
                exposure,
                slash_era,
                window_start,
                now: active_era,
                reward_proportion,
            });

            if let Some(mut unapplied) = unapplied {
                // `unapplied.others` will always be an empty vector. So skipping consideration of
                // nominators length (i.e nominators_len).
                let reporters_len = details.reporters.len() as u64;

                {
                    let rw = 1 /* Validator/NominatorSlashInEra */ + 2 /* fetch_spans */;
                    add_db_reads_writes(rw, rw);
                }
                unapplied.reporters = details.reporters.clone();
                if slash_defer_duration == 0 {
                    // apply right away.
                    slashing::apply_slash::<T>(unapplied);
                    {
                        let slash_cost = (6, 5);
                        let reward_cost = (2, 2);
                        add_db_reads_writes(
                            slash_cost.0 + reward_cost.0 * reporters_len,
                            slash_cost.1 + reward_cost.1 * reporters_len,
                        );
                    }
                } else {
                    // defer to end of some `slash_defer_duration` from now.
                    <Self as Store>::UnappliedSlashes::mutate(active_era, move |for_later| {
                        for_later.push(unapplied)
                    });
                    add_db_reads_writes(1, 1);
                }
            } else {
                add_db_reads_writes(4 /* fetch_spans */, 5 /* kick_out_if_recent */)
            }
        }

        Ok(consumed_weight)
    }

    fn can_report() -> bool {
        Self::era_election_status().is_closed()
    }
}

/// Filter historical offences out and only allow those from the bonding period.
pub struct FilterHistoricalOffences<T, R> {
    _inner: sp_std::marker::PhantomData<(T, R)>,
}

impl<T, Reporter, Offender, R, O> ReportOffence<Reporter, Offender, O>
    for FilterHistoricalOffences<Module<T>, R>
where
    T: Trait,
    R: ReportOffence<Reporter, Offender, O>,
    O: Offence<Offender>,
{
    fn report_offence(reporters: Vec<Reporter>, offence: O) -> Result<(), OffenceError> {
        // disallow any slashing from before the current bonding period.
        let offence_session = offence.session_index();
        let bonded_eras = BondedEras::get();

        if bonded_eras
            .first()
            .filter(|(_, start)| offence_session >= *start)
            .is_some()
        {
            R::report_offence(reporters, offence)
        } else {
            <Module<T>>::deposit_event(RawEvent::OldSlashingReportDiscarded(offence_session));
            Ok(())
        }
    }

    fn is_known_offence(offenders: &[Offender], time_slot: &O::TimeSlot) -> bool {
        R::is_known_offence(offenders, time_slot)
    }
}

#[allow(deprecated)]
impl<T: Trait> frame_support::unsigned::ValidateUnsigned for Module<T> {
    type Call = Call<T>;
    fn validate_unsigned(source: TransactionSource, call: &Self::Call) -> TransactionValidity {
        if let Call::submit_election_solution_unsigned(_, _, score, era, _) = call {
            use offchain_election::DEFAULT_LONGEVITY;

            // discard solution not coming from the local OCW.
            match source {
                TransactionSource::Local | TransactionSource::InBlock => { /* allowed */ }
                _ => {
                    log!(
                        debug,
                        "rejecting unsigned transaction because it is not local/in-block."
                    );
                    return InvalidTransaction::Call.into();
                }
            }

            if let Err(error_with_post_info) = Self::pre_dispatch_checks(*score, *era) {
                let invalid = to_invalid(error_with_post_info);
                log!(
                    debug,
                    "validate unsigned pre dispatch checks failed due to error #{:?}.",
                    invalid,
                );
                return invalid.into();
            }

            log!(
                debug,
                "validateUnsigned succeeded for a solution at era {}.",
                era
            );

            ValidTransaction::with_tag_prefix("StakingOffchain")
                // The higher the score[0], the better a solution is.
                .priority(T::UnsignedPriority::get().saturating_add(score[0].saturated_into()))
                // Defensive only. A single solution can exist in the pool per era. Each validator
                // will run OCW at most once per era, hence there should never exist more than one
                // transaction anyhow.
                .and_provides(era)
                // Note: this can be more accurate in the future. We do something like
                // `era_end_block - current_block` but that is not needed now as we eagerly run
                // offchain workers now and the above should be same as `T::ElectionLookahead`
                // without the need to query more storage in the validation phase. If we randomize
                // offchain worker, then we might re-consider this.
                .longevity(
                    TryInto::<u64>::try_into(T::ElectionLookahead::get())
                        .unwrap_or(DEFAULT_LONGEVITY),
                )
                // We don't propagate this. This can never the validated at a remote node.
                .propagate(false)
                .build()
        } else {
            InvalidTransaction::Call.into()
        }
    }

    fn pre_dispatch(call: &Self::Call) -> Result<(), TransactionValidityError> {
        if let Call::submit_election_solution_unsigned(_, _, score, era, _) = call {
            // IMPORTANT NOTE: These checks are performed in the dispatch call itself, yet we need
            // to duplicate them here to prevent a block producer from putting a previously
            // validated, yet no longer valid solution on chain.
            // OPTIMISATION NOTE: we could skip this in the `submit_election_solution_unsigned`
            // since we already do it here. The signed version needs it though. Yer for now we keep
            // this duplicate check here so both signed and unsigned can use a singular
            // `check_and_replace_solution`.
            Self::pre_dispatch_checks(*score, *era)
                .map(|_| ())
                .map_err(to_invalid)
                .map_err(Into::into)
        } else {
            Err(InvalidTransaction::Call.into())
        }
    }
}

/// Check that list is sorted and has no duplicates.
fn is_sorted_and_unique(list: &[u32]) -> bool {
    list.windows(2).all(|w| w[0] < w[1])
}

/// convert a DispatchErrorWithPostInfo to a custom InvalidTransaction with the inner code being the
/// error number.
fn to_invalid(error_with_post_info: DispatchErrorWithPostInfo) -> InvalidTransaction {
    let error = error_with_post_info.error;
    let error_number = match error {
        DispatchError::Module { error, .. } => error,
        _ => 0,
    };
    InvalidTransaction::Custom(error_number)
}<|MERGE_RESOLUTION|>--- conflicted
+++ resolved
@@ -390,21 +390,6 @@
     #[compact]
     pub struct CompactAssignments::<NominatorIndex, ValidatorIndex, OffchainAccuracy>(16)
 );
-<<<<<<< HEAD
-
-/// Information regarding the active era (era in used in session).
-#[derive(Encode, Decode, RuntimeDebug)]
-pub struct ActiveEraInfo {
-    /// Index of era.
-    pub index: EraIndex,
-    /// Moment of start expressed as millisecond from `$UNIX_EPOCH`.
-    ///
-    /// Start can be none if start hasn't been set for the era yet,
-    /// Start is set on the first on_finalize of the era to guarantee usage of `Time`.
-    start: Option<u64>,
-}
-=======
->>>>>>> 144126ff
 
 /// Accuracy used for on-chain election.
 pub type ChainAccuracy = Perbill;
