--- conflicted
+++ resolved
@@ -92,17 +92,10 @@
 use frame_system::{self as system, ensure_signed};
 use pallet_identity as identity;
 use polymesh_common_utilities::{
-<<<<<<< HEAD
-    identity::{LinkedKeyInfo, Trait as IdentityTrait},
+    identity::Trait as IdentityTrait,
     multisig::MultiSigSubTrait,
     transaction_payment::{CddAndFeeDetails, ChargeTxFee},
     Context,
-};
-use polymesh_primitives::{
-    AuthorizationData, AuthorizationError, IdentityId, JoinIdentityData, Signatory,
-=======
-    identity::Trait as IdentityTrait, multisig::MultiSigSubTrait, Context,
->>>>>>> 3fdead0f
 };
 use polymesh_primitives::{AuthorizationData, AuthorizationError, IdentityId, Signatory};
 use sp_runtime::traits::{Dispatchable, Hash};
