#![allow(clippy::not_unsafe_ptr_arg_deref)]
use crate::{
    constants::{fee::*, time::*},
    fee_details::CddHandler,
};
use codec::Encode;
use frame_support::{
    construct_runtime, debug, parameter_types,
    traits::{KeyOwnerProofSystem, Randomness, SplitTwoWays},
    weights::{Weight, WeightToFeeCoefficient, WeightToFeeCoefficients, WeightToFeePolynomial},
};
use frame_system::EnsureRoot;
use pallet_asset as asset;
use pallet_balances as balances;
use pallet_basic_sto as sto;
use pallet_bridge as bridge;
use pallet_committee as committee;
use pallet_compliance_manager::{self as compliance_manager, AssetComplianceResult};
use pallet_contracts_rpc_runtime_api::ContractExecResult;
use pallet_grandpa::{
    fg_primitives, AuthorityId as GrandpaId, AuthorityList as GrandpaAuthorityList,
};
use pallet_group as group;
use pallet_identity::{
    self as identity,
    types::{AssetDidResult, CddStatus, DidRecords, DidStatus, KeyIdentityData},
};
use pallet_im_online::sr25519::AuthorityId as ImOnlineId;
use pallet_multisig as multisig;
use pallet_pips::{HistoricalVotingByAddress, HistoricalVotingById, Vote, VoteCount};
use pallet_portfolio as portfolio;
use pallet_protocol_fee as protocol_fee;
use pallet_protocol_fee_rpc_runtime_api::CappedFee;
use pallet_session::historical as pallet_session_historical;
use pallet_settlement as settlement;
use pallet_statistics as statistics;
pub use pallet_transaction_payment::{Multiplier, RuntimeDispatchInfo, TargetedFeeAdjustment};
use pallet_treasury as treasury;
use pallet_utility as utility;
use polymesh_common_utilities::{
    constants::currency::*,
    protocol_fee::ProtocolOp,
    traits::{balances::AccountData, identity::Trait as IdentityTrait, PermissionChecker},
    CommonTrait,
};
use polymesh_primitives::{
    AccountId, AccountIndex, Authorization, AuthorizationType, Balance, BlockNumber, Hash,
    IdentityId, Index, Moment, PortfolioId, SecondaryKey, Signatory, Signature, Ticker,
};
use polymesh_runtime_common::{
    cdd_check::CddChecker,
    dividend, exemption,
    impls::{Author, CurrencyToVoteHandler},
    merge_active_and_inactive, sto_capped, voting, AvailableBlockRatio, BlockExecutionWeight,
    BlockHashCount, ExtrinsicBaseWeight, MaximumBlockLength, MaximumBlockWeight, NegativeImbalance,
    RocksDbWeight,
};
use sp_api::impl_runtime_apis;
use sp_authority_discovery::AuthorityId as AuthorityDiscoveryId;
use sp_core::{
    crypto::KeyTypeId,
    u32_trait::{_1, _2, _3, _4},
    OpaqueMetadata,
};
use sp_inherents::{CheckInherentsResult, InherentData};
use sp_runtime::transaction_validity::{
    TransactionPriority, TransactionSource, TransactionValidity,
};
use sp_runtime::{
    create_runtime_str,
    curve::PiecewiseLinear,
    generic, impl_opaque_keys,
    traits::{
        BlakeTwo256, Block as BlockT, Extrinsic, NumberFor, OpaqueKeys, SaturatedConversion,
        Saturating, StaticLookup, Verify,
    },
    ApplyExtrinsicResult, MultiSignature, Perbill,
};
use sp_std::prelude::*;
<<<<<<< HEAD
use sp_version::RuntimeVersion;

use frame_support::{
    construct_runtime, debug, parameter_types,
    traits::{KeyOwnerProofSystem, Randomness, SplitTwoWays},
    weights::{Weight, WeightToFeeCoefficient, WeightToFeeCoefficients, WeightToFeePolynomial},
};
use pallet_cdd_offchain_worker::crypto::SignerAppCrypto as CddOffchainWorkerId;
use pallet_contracts_rpc_runtime_api::ContractExecResult;
use pallet_grandpa::{
    fg_primitives, AuthorityId as GrandpaId, AuthorityList as GrandpaAuthorityList,
};

use pallet_im_online::sr25519::AuthorityId as ImOnlineId;
use pallet_protocol_fee_rpc_runtime_api::CappedFee;
use pallet_session::historical as pallet_session_historical;
use sp_authority_discovery::AuthorityId as AuthorityDiscoveryId;
use sp_inherents::{CheckInherentsResult, InherentData};
=======
>>>>>>> abc59a7e
#[cfg(feature = "std")]
use sp_version::NativeVersion;
use sp_version::RuntimeVersion;

pub use balances::Call as BalancesCall;
pub use frame_support::StorageValue;
pub use frame_system::Call as SystemCall;
pub use pallet_contracts::Gas;
pub use pallet_staking::StakerStatus;
pub use pallet_timestamp::Call as TimestampCall;
#[cfg(any(feature = "std", test))]
pub use sp_runtime::BuildStorage;

use smallvec::smallvec;

// Make the WASM binary available.
#[cfg(feature = "std")]
include!(concat!(env!("OUT_DIR"), "/wasm_binary.rs"));

/// Runtime version.
pub const VERSION: RuntimeVersion = RuntimeVersion {
    spec_name: create_runtime_str!("polymesh"),
    impl_name: create_runtime_str!("polymath-polymesh"),
    authoring_version: 1,
    // Per convention: if the runtime behavior changes, increment spec_version
    // and set impl_version to 0. If only runtime
    // implementation changes and behavior does not, then leave spec_version as
    // is and increment impl_version.
    spec_version: 2000,
    impl_version: 0,
    apis: RUNTIME_API_VERSIONS,
    transaction_version: 1,
};

/// Native version.
#[cfg(any(feature = "std", test))]
pub fn native_version() -> NativeVersion {
    NativeVersion {
        runtime_version: VERSION,
        can_author_with: Default::default(),
    }
}

parameter_types! {
    /// Assume 10% of weight for average on_initialize calls.
    pub MaximumExtrinsicWeight: Weight = AvailableBlockRatio::get()
        .saturating_sub(Perbill::from_percent(10)) * MaximumBlockWeight::get();
    pub const Version: RuntimeVersion = VERSION;
}

impl frame_system::Trait for Runtime {
    /// The basic call filter to use in dispatchable.
    type BaseCallFilter = ();
    /// The identifier used to distinguish between accounts.
    type AccountId = AccountId;
    /// The aggregated dispatch type that is available for extrinsics.
    type Call = Call;
    /// The lookup mechanism to get account ID from whatever is passed in dispatchers.
    type Lookup = Indices;
    /// The index type for storing how many extrinsics an account has signed.
    type Index = Index;
    /// The index type for blocks.
    type BlockNumber = BlockNumber;
    /// The type for hashing blocks and tries.
    type Hash = Hash;
    /// The hashing algorithm used.
    type Hashing = BlakeTwo256;
    /// The header type.
    type Header = generic::Header<BlockNumber, BlakeTwo256>;
    /// The ubiquitous event type.
    type Event = Event;
    /// The ubiquitous origin type.
    type Origin = Origin;
    /// Maximum number of block number to block hash mappings to keep (oldest pruned first).
    type BlockHashCount = BlockHashCount;
    /// Maximum weight of each block.
    type MaximumBlockWeight = MaximumBlockWeight;
    /// The weight of database operations that the runtime can invoke.
    type DbWeight = RocksDbWeight;
    /// The weight of the overhead invoked on the block import process, independent of the
    /// extrinsics included in that block.
    type BlockExecutionWeight = BlockExecutionWeight;
    /// The base weight of any extrinsic processed by the runtime, independent of the
    /// logic of that extrinsic. (Signature verification, nonce increment, fee, etc...)
    type ExtrinsicBaseWeight = ExtrinsicBaseWeight;
    /// The maximum weight that a single extrinsic of `Normal` dispatch class can have,
    /// idependent of the logic of that extrinsics. (Roughly max block weight - average on
    /// initialize cost).
    type MaximumExtrinsicWeight = MaximumExtrinsicWeight;
    /// Maximum size of all encoded transactions (in bytes) that are allowed in one block.
    type MaximumBlockLength = MaximumBlockLength;
    /// Portion of the block weight that is available to all normal transactions.
    type AvailableBlockRatio = AvailableBlockRatio;
    /// Version of the runtime.
    type Version = Version;
    /// Converts a module to the index of the module in `construct_runtime!`.
    ///
    /// This type is being generated by `construct_runtime!`.
    type PalletInfo = PalletInfo;
    /// What to do if a new account is created.
    type OnNewAccount = ();
    /// What to do if an account is fully reaped from the system.
    type OnKilledAccount = ();
    /// The data to be stored in an account.
    type AccountData = AccountData<Balance>;
    type SystemWeightInfo = polymesh_weights::frame_system::WeightInfo;
}

parameter_types! {
    pub const EpochDuration: u64 = EPOCH_DURATION_IN_BLOCKS as u64;
    pub const ExpectedBlockTime: Moment = MILLISECS_PER_BLOCK;
}

impl pallet_babe::Trait for Runtime {
    type WeightInfo = ();
    type EpochDuration = EpochDuration;
    type ExpectedBlockTime = ExpectedBlockTime;
    type EpochChangeTrigger = pallet_babe::ExternalTrigger;

    type KeyOwnerProofSystem = Historical;

    type KeyOwnerProof = <Self::KeyOwnerProofSystem as KeyOwnerProofSystem<(
        KeyTypeId,
        pallet_babe::AuthorityId,
    )>>::Proof;

    type KeyOwnerIdentification = <Self::KeyOwnerProofSystem as KeyOwnerProofSystem<(
        KeyTypeId,
        pallet_babe::AuthorityId,
    )>>::IdentificationTuple;

    type HandleEquivocation =
        pallet_babe::EquivocationHandler<Self::KeyOwnerIdentification, Offences>;
}

parameter_types! {
    pub const IndexDeposit: Balance = DOLLARS;
}

impl pallet_indices::Trait for Runtime {
    type AccountIndex = AccountIndex;
    type Event = Event;
    type Currency = Balances;
    type Deposit = IndexDeposit;
    type WeightInfo = ();
}

parameter_types! {
    pub const ExistentialDeposit: Balance = 0u128;
    pub const MaxLocks: u32 = 50;
}

/// Splits fees 80/20 between treasury and block author.
pub type DealWithFees = SplitTwoWays<
    Balance,
    NegativeImbalance<Runtime>,
    _4,
    Treasury, // 4 parts (80%) goes to the treasury.
    _1,
    Author<Runtime>, // 1 part (20%) goes to the block author.
>;

pub struct WeightToFee;
impl WeightToFeePolynomial for WeightToFee {
    type Balance = Balance;

    fn polynomial() -> WeightToFeeCoefficients<Self::Balance> {
        smallvec![WeightToFeeCoefficient {
            degree: 1,
            coeff_frac: Perbill::from_percent(3), // use only 3% of the exact weight value.
            coeff_integer: 0u128,                 // Coefficient is zero.
            negative: false,
        }]
    }
}

impl CommonTrait for Runtime {
    type Balance = Balance;
    type AssetSubTraitTarget = Asset;
    type BlockRewardsReserve = balances::Module<Runtime>;
}

parameter_types! {
    pub const TransactionByteFee: Balance = 10 * MILLICENTS;
    // for a sane configuration, this should always be less than `AvailableBlockRatio`.
    pub const TargetBlockFullness: Perbill = TARGET_BLOCK_FULLNESS;
}

impl pallet_transaction_payment::Trait for Runtime {
    type Currency = Balances;
    type OnTransactionPayment = DealWithFees;
    type TransactionByteFee = TransactionByteFee;
    type WeightToFee = WeightToFee;
    type FeeMultiplierUpdate = ();
    type CddHandler = CddHandler;
}

impl balances::Trait for Runtime {
    type MaxLocks = MaxLocks;
    type DustRemoval = ();
    type Event = Event;
    type ExistentialDeposit = ExistentialDeposit;
    type AccountStore = frame_system::Module<Runtime>;
    type Identity = Identity;
    type CddChecker = CddChecker<Runtime>;
    type WeightInfo = ();
}

impl protocol_fee::Trait for Runtime {
    type Event = Event;
    type Currency = Balances;
    type OnProtocolFeePayment = DealWithFees;
}

parameter_types! {
    pub const MinimumPeriod: Moment = SLOT_DURATION / 2;
}

impl pallet_timestamp::Trait for Runtime {
    type Moment = Moment;
    type OnTimestampSet = Babe;
    type MinimumPeriod = MinimumPeriod;
    type WeightInfo = polymesh_weights::pallet_timestamp::WeightInfo;
}

parameter_types! {
    pub const UncleGenerations: BlockNumber = 0;
}

// TODO: substrate#2986 implement this properly
impl pallet_authorship::Trait for Runtime {
    type FindAuthor = pallet_session::FindAccountFromAuthorIndex<Self, Babe>;
    type UncleGenerations = UncleGenerations;
    type FilterUncle = ();
    type EventHandler = (Staking, ImOnline);
}

impl_opaque_keys! {
    pub struct SessionKeys {
        pub grandpa: Grandpa,
        pub babe: Babe,
        pub im_online: ImOnline,
        pub authority_discovery: AuthorityDiscovery,
    }
}

// NOTE: `SessionHandler` and `SessionKeys` are co-dependent: One key will be used for each handler.
// The number and order of items in `SessionHandler` *MUST* be the same number and order of keys in
// `SessionKeys`.
// TODO: Introduce some structure to tie these together to make it a bit less of a footgun. This
// should be easy, since OneSessionHandler trait provides the `Key` as an associated type. #2858
parameter_types! {
    pub const DisabledValidatorsThreshold: Perbill = Perbill::from_percent(17);
}

impl pallet_session::Trait for Runtime {
    type Event = Event;
    type ValidatorId = <Self as frame_system::Trait>::AccountId;
    type ValidatorIdOf = pallet_staking::StashOf<Self>;
    type ShouldEndSession = Babe;
    type NextSessionRotation = Babe;
    type SessionManager = pallet_session::historical::NoteHistoricalRoot<Self, Staking>;
    type SessionHandler = <SessionKeys as OpaqueKeys>::KeyTypeIdProviders;
    type Keys = SessionKeys;
    type DisabledValidatorsThreshold = DisabledValidatorsThreshold;
    type WeightInfo = ();
}

impl pallet_session::historical::Trait for Runtime {
    type FullIdentification = pallet_staking::Exposure<AccountId, Balance>;
    type FullIdentificationOf = pallet_staking::ExposureOf<Runtime>;
}

pallet_staking_reward_curve::build! {
    const REWARD_CURVE: PiecewiseLinear<'static> = curve!(
        min_inflation: 0_025_000,
        max_inflation: 0_140_000,
        ideal_stake: 0_700_000,
        falloff: 0_050_000,
        max_piece_count: 40,
        test_precision: 0_005_000,
    );
}

parameter_types! {
    pub const SessionsPerEra: sp_staking::SessionIndex = 6;
    pub const BondingDuration: pallet_staking::EraIndex = 28;
    pub const SlashDeferDuration: pallet_staking::EraIndex = 14; // 1/4 the bonding duration.
    pub const RewardCurve: &'static PiecewiseLinear<'static> = &REWARD_CURVE;
    pub const MaxNominatorRewardedPerValidator: u32 = 64;
    pub const ElectionLookahead: BlockNumber = EPOCH_DURATION_IN_BLOCKS / 4;
    pub const MaxIterations: u32 = 10;
    // 0.05%. The higher the value, the more strict solution acceptance becomes.
    pub MinSolutionScoreBump: Perbill = Perbill::from_rational_approximation(5u32, 10_000);
}

impl pallet_staking::Trait for Runtime {
    type Currency = Balances;
    type UnixTime = Timestamp;
    type CurrencyToVote = CurrencyToVoteHandler<Self>;
    type RewardRemainder = Treasury;
    type Event = Event;
    type Slash = Treasury; // send the slashed funds to the treasury.
    type Reward = (); // rewards are minted from the void
    type SessionsPerEra = SessionsPerEra;
    type BondingDuration = BondingDuration;
    type SlashDeferDuration = SlashDeferDuration;
    type SlashCancelOrigin = EnsureRoot<AccountId>;
    type SessionInterface = Self;
    type RewardCurve = RewardCurve;
    type NextNewSession = Session;
    type ElectionLookahead = ElectionLookahead;
    type Call = Call;
    type MaxIterations = MaxIterations;
    type MinSolutionScoreBump = MinSolutionScoreBump;
    type MaxNominatorRewardedPerValidator = MaxNominatorRewardedPerValidator;
    type UnsignedPriority = StakingUnsignedPriority;
    type RequiredAddOrigin = EnsureRoot<AccountId>;
    type RequiredRemoveOrigin = EnsureRoot<AccountId>;
    type RequiredComplianceOrigin = EnsureRoot<AccountId>;
    type RequiredCommissionOrigin = EnsureRoot<AccountId>;
    type RequiredChangeHistoryDepthOrigin = EnsureRoot<AccountId>;
    type WeightInfo = ();
}

parameter_types! {
    pub const MotionDuration: BlockNumber = 0;
}

/// Voting majority origin for `Instance`.
type VMO<Instance> = committee::EnsureProportionAtLeast<_2, _3, AccountId, Instance>;

type GovernanceCommittee = committee::Instance1;
impl committee::Trait<GovernanceCommittee> for Runtime {
    type Origin = Origin;
    type Proposal = Call;
    type CommitteeOrigin = VMO<GovernanceCommittee>;
    type Event = Event;
    type MotionDuration = MotionDuration;
}

/// PolymeshCommittee as an instance of group
impl group::Trait<group::Instance1> for Runtime {
    type Event = Event;
    type LimitOrigin = EnsureRoot<AccountId>;
    type AddOrigin = EnsureRoot<AccountId>;
    type RemoveOrigin = EnsureRoot<AccountId>;
    type SwapOrigin = EnsureRoot<AccountId>;
    type ResetOrigin = EnsureRoot<AccountId>;
    type MembershipInitialized = PolymeshCommittee;
    type MembershipChanged = PolymeshCommittee;
}

macro_rules! committee_config {
    ($committee:ident, $instance:ident) => {
        impl committee::Trait<committee::$instance> for Runtime {
            type Origin = Origin;
            type Proposal = Call;
            // Can act upon itself.
            type CommitteeOrigin = VMO<committee::$instance>;
            type Event = Event;
            type MotionDuration = MotionDuration;
        }
        impl group::Trait<group::$instance> for Runtime {
            type Event = Event;
            type LimitOrigin = EnsureRoot<AccountId>;
            // Can manage its own addition, deletion, and swapping of membership...
            type AddOrigin = VMO<committee::$instance>;
            type RemoveOrigin = VMO<committee::$instance>;
            type SwapOrigin = VMO<committee::$instance>;
            // ...but it cannot reset its own membership; GC needs to do that.
            type ResetOrigin = VMO<GovernanceCommittee>;
            type MembershipInitialized = $committee;
            type MembershipChanged = $committee;
        }
    };
}

committee_config!(TechnicalCommittee, Instance3);
committee_config!(UpgradeCommittee, Instance4);

impl pallet_pips::Trait for Runtime {
    type Currency = Balances;
    type CommitteeOrigin = EnsureRoot<AccountId>;
    type VotingMajorityOrigin = VMO<GovernanceCommittee>;
    type GovernanceCommittee = PolymeshCommittee;
    type TechnicalCommitteeVMO = VMO<committee::Instance3>;
    type UpgradeCommitteeVMO = VMO<committee::Instance4>;
    type Treasury = Treasury;
    type Event = Event;
}

parameter_types! {
    pub const TombstoneDeposit: Balance = DOLLARS;
    pub const RentByteFee: Balance = 0; // Assigning zero to switch off the rent logic in the contracts
    pub const RentDepositOffset: Balance = 300 * DOLLARS;
    pub const SurchargeReward: Balance = 150 * DOLLARS;
}

impl pallet_contracts::Trait for Runtime {
    type Time = Timestamp;
    type Randomness = RandomnessCollectiveFlip;
    type Currency = Balances;
    type Event = Event;
    type DetermineContractAddress = polymesh_contracts::NonceBasedAddressDeterminer<Runtime>;
    type TrieIdGenerator = pallet_contracts::TrieIdFromParentCounter<Runtime>;
    type RentPayment = ();
    type SignedClaimHandicap = pallet_contracts::DefaultSignedClaimHandicap;
    type TombstoneDeposit = TombstoneDeposit;
    type StorageSizeOffset = pallet_contracts::DefaultStorageSizeOffset;
    type RentByteFee = RentByteFee;
    type RentDepositOffset = RentDepositOffset;
    type SurchargeReward = SurchargeReward;
    type MaxDepth = pallet_contracts::DefaultMaxDepth;
    type MaxValueSize = pallet_contracts::DefaultMaxValueSize;
    type WeightPrice = pallet_transaction_payment::Module<Self>;
}

parameter_types! {
    pub const CoolingInterval: BlockNumber = 3;
    pub const BufferInterval: BlockNumber = 5;
    pub const UnsignedPriority: u64 = 2^25;
}

impl pallet_cdd_offchain_worker::Trait for Runtime {
    /// SignerId
    type AuthorityId = CddOffchainWorkerId;
    /// The overarching event type.
    type Event = Event;
    /// The overarching dispatch call type
    type Call = Call;
    /// No. of blocks delayed to execute the offchain worker
    type CoolingInterval = CoolingInterval;
    /// Buffer given to check the validity of the cdd claim. It is in block numbers.
    type BufferInterval = BufferInterval;
    /// A configuration for base priority of unsigned transactions.
    type UnsignedPriority = UnsignedPriority;
    /// Staking interface.
    type StakingInterface = Staking;
}

impl<LocalCall> frame_system::offchain::CreateSignedTransaction<LocalCall> for Runtime
where
    Call: From<LocalCall>,
{
    fn create_transaction<C: frame_system::offchain::AppCrypto<Self::Public, Self::Signature>>(
        call: Call,
        public: <Signature as Verify>::Signer,
        account: AccountId,
        nonce: Index,
    ) -> Option<(Call, <UncheckedExtrinsic as Extrinsic>::SignaturePayload)> {
        // take the biggest period possible.
        let period = BlockHashCount::get()
            .checked_next_power_of_two()
            .map(|c| c / 2)
            .unwrap_or(2) as u64;
        let current_block = System::block_number()
            .saturated_into::<u64>()
            // The `System::block_number` is initialized with `n+1`,
            // so the actual block number is `n`.
            .saturating_sub(1);
        let tip = 0;
        let extra: SignedExtra = (
            frame_system::CheckSpecVersion::<Runtime>::new(),
            frame_system::CheckTxVersion::<Runtime>::new(),
            frame_system::CheckGenesis::<Runtime>::new(),
            frame_system::CheckEra::<Runtime>::from(generic::Era::mortal(period, current_block)),
            frame_system::CheckNonce::<Runtime>::from(nonce),
            frame_system::CheckWeight::<Runtime>::new(),
            pallet_transaction_payment::ChargeTransactionPayment::<Runtime>::from(tip),
            pallet_permissions::StoreCallMetadata::<Runtime>::new(),
        );
        let raw_payload = SignedPayload::new(call, extra)
            .map_err(|e| {
                debug::warn!("Unable to create signed payload: {:?}", e);
            })
            .ok()?;
        let signature = raw_payload.using_encoded(|payload| C::sign(payload, public))?;
        let address = Indices::unlookup(account);
        let (call, extra, _) = raw_payload.deconstruct();
        Some((call, (address, signature, extra)))
    }
}

impl frame_system::offchain::SigningTypes for Runtime {
    type Public = <Signature as Verify>::Signer;
    type Signature = Signature;
}

impl<C> frame_system::offchain::SendTransactionTypes<C> for Runtime
where
    Call: From<C>,
{
    type Extrinsic = UncheckedExtrinsic;
    type OverarchingCall = Call;
}

impl treasury::Trait for Runtime {
    type Event = Event;
    type Currency = Balances;
}

parameter_types! {
    pub const MaxScheduledInstructionLegsPerBlock: u32 = 500;
    pub const MaxLegsInAInstruction: u32 = 20;
}

impl settlement::Trait for Runtime {
    type Event = Event;
    type Asset = Asset;
    type MaxScheduledInstructionLegsPerBlock = MaxScheduledInstructionLegsPerBlock;
    type MaxLegsInAInstruction = MaxLegsInAInstruction;
}

impl sto::Trait for Runtime {
    type Event = Event;
}

parameter_types! {
    pub OffencesWeightSoftLimit: Weight = Perbill::from_percent(60) * MaximumBlockWeight::get();
}

impl pallet_offences::Trait for Runtime {
    type Event = Event;
    type IdentificationTuple = pallet_session::historical::IdentificationTuple<Self>;
    type OnOffenceHandler = Staking;
    type WeightSoftLimit = OffencesWeightSoftLimit;
}

parameter_types! {
    pub const SessionDuration: BlockNumber = EPOCH_DURATION_IN_SLOTS as _;
    pub const ImOnlineUnsignedPriority: TransactionPriority = TransactionPriority::max_value();
    /// We prioritize im-online heartbeats over election solution submission.
    pub const StakingUnsignedPriority: TransactionPriority = TransactionPriority::max_value() / 2;
}

impl pallet_im_online::Trait for Runtime {
    type AuthorityId = ImOnlineId;
    type Event = Event;
    type UnsignedPriority = ImOnlineUnsignedPriority;
    type ReportUnresponsiveness = Offences;
    type SessionDuration = SessionDuration;
    type CommitteeOrigin = EnsureRoot<AccountId>;
}

impl pallet_grandpa::Trait for Runtime {
    type WeightInfo = ();
    type Event = Event;
    type Call = Call;

    type KeyOwnerProofSystem = Historical;

    type KeyOwnerProof =
        <Self::KeyOwnerProofSystem as KeyOwnerProofSystem<(KeyTypeId, GrandpaId)>>::Proof;

    type KeyOwnerIdentification = <Self::KeyOwnerProofSystem as KeyOwnerProofSystem<(
        KeyTypeId,
        GrandpaId,
    )>>::IdentificationTuple;

    type HandleEquivocation =
        pallet_grandpa::EquivocationHandler<Self::KeyOwnerIdentification, Offences>;
}

impl pallet_authority_discovery::Trait for Runtime {}

parameter_types! {
    pub const WindowSize: BlockNumber = pallet_finality_tracker::DEFAULT_WINDOW_SIZE;
    pub const ReportLatency: BlockNumber = pallet_finality_tracker::DEFAULT_REPORT_LATENCY;
}

impl pallet_finality_tracker::Trait for Runtime {
    type OnFinalizationStalled = ();
    type WindowSize = WindowSize;
    type ReportLatency = ReportLatency;
}

impl pallet_sudo::Trait for Runtime {
    type Event = Event;
    type Call = Call;
}

impl multisig::Trait for Runtime {
    type Event = Event;
}

impl bridge::Trait for Runtime {
    type Event = Event;
    type Proposal = Call;
    type Scheduler = Scheduler;
    type SchedulerOrigin = OriginCaller;
    type SchedulerCall = Call;
}

impl portfolio::Trait for Runtime {
    type Event = Event;
}

parameter_types! {
    pub const MaxNumberOfTMExtensionForAsset: u32 = 5;
    pub const MinCheckpointDurationSecs: u64 = 60 * 60 * 24 * 7;
}

impl asset::Trait for Runtime {
    type Event = Event;
    type Currency = Balances;
    type ComplianceManager = compliance_manager::Module<Runtime>;
    type MaxNumberOfTMExtensionForAsset = MaxNumberOfTMExtensionForAsset;
    type UnixTime = pallet_timestamp::Module<Runtime>;
    type MinCheckpointDurationSecs = MinCheckpointDurationSecs;
}

parameter_types! {
    pub const MaxConditionComplexity: u32 = 50;
}

impl compliance_manager::Trait for Runtime {
    type Event = Event;
    type Asset = Asset;
    type MaxConditionComplexity = MaxConditionComplexity;
}

impl voting::Trait for Runtime {
    type Event = Event;
    type Asset = Asset;
}

impl sto_capped::Trait for Runtime {
    type Event = Event;
}

impl IdentityTrait for Runtime {
    type Event = Event;
    type Proposal = Call;
    type MultiSig = MultiSig;
    type Portfolio = Portfolio;
    type CddServiceProviders = CddServiceProviders;
    type Balances = balances::Module<Runtime>;
    type ChargeTxFeeTarget = TransactionPayment;
    type CddHandler = CddHandler;
    type Public = <MultiSignature as Verify>::Signer;
    type OffChainSignature = MultiSignature;
    type ProtocolFee = protocol_fee::Module<Runtime>;
    type GCVotingMajorityOrigin = VMO<GovernanceCommittee>;
    type CorporateAction = CorporateAction;
}

parameter_types! {
    pub const NetworkShareInFee: Perbill = Perbill::from_percent(0);
}

impl polymesh_contracts::Trait for Runtime {
    type Event = Event;
    type NetworkShareInFee = NetworkShareInFee;
}

impl pallet_corporate_actions::Trait for Runtime {
    type Event = Event;
    type WeightInfo = polymesh_weights::pallet_corporate_actions::WeightInfo;
}

impl exemption::Trait for Runtime {
    type Event = Event;
    type Asset = Asset;
}

impl dividend::Trait for Runtime {
    type Event = Event;
}

/// CddProviders instance of group
impl group::Trait<group::Instance2> for Runtime {
    type Event = Event;
    type LimitOrigin = EnsureRoot<AccountId>;
    type AddOrigin = EnsureRoot<AccountId>;
    type RemoveOrigin = EnsureRoot<AccountId>;
    type SwapOrigin = EnsureRoot<AccountId>;
    type ResetOrigin = EnsureRoot<AccountId>;
    type MembershipInitialized = Identity;
    type MembershipChanged = Identity;
}

impl statistics::Trait for Runtime {}

impl pallet_utility::Trait for Runtime {
    type Event = Event;
    type Call = Call;
}

impl PermissionChecker for Runtime {
    type Call = Call;
    type Checker = Identity;
}

parameter_types! {
    pub MaximumSchedulerWeight: Weight = Perbill::from_percent(80) * MaximumBlockWeight::get();
    pub const MaxScheduledPerBlock: u32 = 50;
}

impl pallet_scheduler::Trait for Runtime {
    type Event = Event;
    type Origin = Origin;
    type PalletsOrigin = OriginCaller;
    type Call = Call;
    type MaximumWeight = MaximumSchedulerWeight;
    type ScheduleOrigin = EnsureRoot<AccountId>;
    type MaxScheduledPerBlock = MaxScheduledPerBlock;
    type WeightInfo = ();
}

construct_runtime!(
    pub enum Runtime where
        Block = Block,
        NodeBlock = polymesh_primitives::Block,
        UncheckedExtrinsic = UncheckedExtrinsic
    {
        System: frame_system::{Module, Call, Config, Storage, Event<T>},
        // Must be before session.
        Babe: pallet_babe::{Module, Call, Storage, Config, Inherent, ValidateUnsigned},

        Timestamp: pallet_timestamp::{Module, Call, Storage, Inherent},
        Indices: pallet_indices::{Module, Call, Storage, Config<T>, Event<T>},
        Balances: balances::{Module, Call, Storage, Config<T>, Event<T>},
        TransactionPayment: pallet_transaction_payment::{Module, Storage},

        // Consensus frame_support.
        Authorship: pallet_authorship::{Module, Call, Storage, Inherent},
        Staking: pallet_staking::{Module, Call, Config<T>, Storage, Event<T>, ValidateUnsigned},
        Offences: pallet_offences::{Module, Call, Storage, Event},
        Session: pallet_session::{Module, Call, Storage, Event, Config<T>},
        FinalityTracker: pallet_finality_tracker::{Module, Call, Inherent},
        Grandpa: pallet_grandpa::{Module, Call, Storage, Config, Event},
        ImOnline: pallet_im_online::{Module, Call, Storage, Event<T>, ValidateUnsigned, Config<T>},
        AuthorityDiscovery: pallet_authority_discovery::{Module, Call, Config},
        RandomnessCollectiveFlip: pallet_randomness_collective_flip::{Module, Call, Storage},

        Historical: pallet_session_historical::{Module},
        // Sudo. Usable initially.
        // RELEASE: remove this for release build.
        Sudo: pallet_sudo::{Module, Call, Config<T>, Storage, Event<T>},

        MultiSig: multisig::{Module, Call, Storage, Event<T>},

        // Contracts
        BaseContracts: pallet_contracts::{Module, Config, Storage, Event<T>},
        Contracts: polymesh_contracts::{Module, Call, Storage, Event<T>},

        // Polymesh Governance Committees
        Treasury: treasury::{Module, Call, Event<T>},
        PolymeshCommittee: committee::<Instance1>::{Module, Call, Storage, Origin<T>, Event<T>, Config<T>},
        CommitteeMembership: group::<Instance1>::{Module, Call, Storage, Event<T>, Config<T>},
        Pips: pallet_pips::{Module, Call, Storage, Event<T>, Config<T>},

        TechnicalCommittee: committee::<Instance3>::{Module, Call, Storage, Origin<T>, Event<T>, Config<T>},
        TechnicalCommitteeMembership: group::<Instance3>::{Module, Call, Storage, Event<T>, Config<T>},

        UpgradeCommittee: committee::<Instance4>::{Module, Call, Storage, Origin<T>, Event<T>, Config<T>},
        UpgradeCommitteeMembership: group::<Instance4>::{Module, Call, Storage, Event<T>, Config<T>},

        //Polymesh
        Asset: asset::{Module, Call, Storage, Config<T>, Event<T>},
        Dividend: dividend::{Module, Call, Storage, Event<T>},
        Identity: identity::{Module, Call, Storage, Event<T>, Config<T>},
        Bridge: bridge::{Module, Call, Storage, Config<T>, Event<T>},
        ComplianceManager: compliance_manager::{Module, Call, Storage, Event},
        Voting: voting::{Module, Call, Storage, Event<T>},
        StoCapped: sto_capped::{Module, Call, Storage, Event<T>},
        Exemption: exemption::{Module, Call, Storage, Event},
        Settlement: settlement::{Module, Call, Storage, Event<T>, Config},
        Sto: sto::{Module, Call, Storage, Event<T>},
        CddServiceProviders: group::<Instance2>::{Module, Call, Storage, Event<T>, Config<T>},
        Statistic: statistics::{Module, Call, Storage},
        ProtocolFee: protocol_fee::{Module, Call, Storage, Event<T>, Config<T>},
        Utility: utility::{Module, Call, Storage, Event},
        Portfolio: portfolio::{Module, Call, Storage, Event<T>},
        Permissions: pallet_permissions::{Module},
<<<<<<< HEAD
        CddOffchainWorker: pallet_cdd_offchain_worker::{Module, Call, Storage, ValidateUnsigned, Event<T>}
=======
        Scheduler: pallet_scheduler::{Module, Call, Storage, Event<T>},
        CorporateAction: pallet_corporate_actions::{Module, Call, Storage, Event},
>>>>>>> abc59a7e
    }
);

/// The address format for describing accounts.
pub type Address = <Indices as StaticLookup>::Source;
/// Block header type as expected by this runtime.
pub type Header = generic::Header<BlockNumber, BlakeTwo256>;
/// Block type as expected by this runtime.
pub type Block = generic::Block<Header, UncheckedExtrinsic>;
/// A Block signed with a Justification
pub type SignedBlock = generic::SignedBlock<Block>;
/// BlockId type as expected by this runtime.
pub type BlockId = generic::BlockId<Block>;
/// The SignedExtension to the basic transaction logic.
pub type SignedExtra = (
    frame_system::CheckSpecVersion<Runtime>,
    frame_system::CheckTxVersion<Runtime>,
    frame_system::CheckGenesis<Runtime>,
    frame_system::CheckEra<Runtime>,
    frame_system::CheckNonce<Runtime>,
    frame_system::CheckWeight<Runtime>,
    pallet_transaction_payment::ChargeTransactionPayment<Runtime>,
    pallet_permissions::StoreCallMetadata<Runtime>,
);
/// Unchecked extrinsic type as expected by this runtime.
pub type UncheckedExtrinsic = generic::UncheckedExtrinsic<Address, Call, Signature, SignedExtra>;
/// The payload being signed in transactions.
pub type SignedPayload = generic::SignedPayload<Call, SignedExtra>;
/// Extrinsic type that has already been checked.
pub type CheckedExtrinsic = generic::CheckedExtrinsic<AccountId, Call, SignedExtra>;
/// Executive: handles dispatch to the various modules.
pub type Executive = pallet_executive::Executive<
    Runtime,
    Block,
    frame_system::ChainContext<Runtime>,
    Runtime,
    AllModules,
>;

impl_runtime_apis! {
    impl sp_api::Core<Block> for Runtime {
        fn version() -> RuntimeVersion {
            VERSION
        }

        fn execute_block(block: Block) {
            Executive::execute_block(block)
        }

        fn initialize_block(header: &<Block as BlockT>::Header) {
            Executive::initialize_block(header)
        }
    }

    impl sp_api::Metadata<Block> for Runtime {
        fn metadata() -> OpaqueMetadata {
            Runtime::metadata().into()
        }
    }

    impl sp_block_builder::BlockBuilder<Block> for Runtime {
        fn apply_extrinsic(extrinsic: <Block as BlockT>::Extrinsic) -> ApplyExtrinsicResult {
            Executive::apply_extrinsic(extrinsic)
        }

        fn finalize_block() -> <Block as BlockT>::Header {
            Executive::finalize_block()
        }

        fn inherent_extrinsics(data: InherentData) -> Vec<<Block as BlockT>::Extrinsic> {
            data.create_extrinsics()
        }

        fn check_inherents(block: Block, data: InherentData) -> CheckInherentsResult {
            data.check_extrinsics(&block)
        }

        fn random_seed() -> <Block as BlockT>::Hash {
            RandomnessCollectiveFlip::random_seed()
        }
    }

    impl sp_transaction_pool::runtime_api::TaggedTransactionQueue<Block> for Runtime {
        fn validate_transaction(
            source: TransactionSource,
            tx: <Block as BlockT>::Extrinsic,
        ) -> TransactionValidity {
            Executive::validate_transaction(source, tx)
        }
    }

    impl sp_offchain::OffchainWorkerApi<Block> for Runtime {
        fn offchain_worker(header: &<Block as BlockT>::Header) {
            Executive::offchain_worker(header)
        }
    }

    impl fg_primitives::GrandpaApi<Block> for Runtime {
        fn grandpa_authorities() -> GrandpaAuthorityList {
            Grandpa::grandpa_authorities()
        }

        fn submit_report_equivocation_unsigned_extrinsic(
            equivocation_proof: fg_primitives::EquivocationProof<
                <Block as BlockT>::Hash,
                NumberFor<Block>,
            >,
            key_owner_proof: fg_primitives::OpaqueKeyOwnershipProof,
        ) -> Option<()> {
            let key_owner_proof = key_owner_proof.decode()?;

            Grandpa::submit_unsigned_equivocation_report(
                equivocation_proof,
                key_owner_proof,
            )
        }

        fn generate_key_ownership_proof(
            _set_id: fg_primitives::SetId,
            authority_id: GrandpaId,
        ) -> Option<fg_primitives::OpaqueKeyOwnershipProof> {
            use codec::Encode;

            Historical::prove((fg_primitives::KEY_TYPE, authority_id))
                .map(|p| p.encode())
                .map(fg_primitives::OpaqueKeyOwnershipProof::new)
        }
    }

    impl sp_consensus_babe::BabeApi<Block> for Runtime {
        fn configuration() -> sp_consensus_babe::BabeGenesisConfiguration {
            // The choice of `c` parameter (where `1 - c` represents the
            // probability of a slot being empty), is done in accordance to the
            // slot duration and expected target block time, for safely
            // resisting network delays of maximum two seconds.
            // <https://research.web3.foundation/en/latest/polkadot/BABE/Babe/#6-practical-results>
            sp_consensus_babe::BabeGenesisConfiguration {
                slot_duration: Babe::slot_duration(),
                epoch_length: EpochDuration::get(),
                c: PRIMARY_PROBABILITY,
                genesis_authorities: Babe::authorities(),
                randomness: Babe::randomness(),
                allowed_slots: sp_consensus_babe::AllowedSlots::PrimaryAndSecondaryPlainSlots,
            }
        }

        fn current_epoch_start() -> sp_consensus_babe::SlotNumber {
            Babe::current_epoch_start()
        }

        fn generate_key_ownership_proof(
            _slot_number: sp_consensus_babe::SlotNumber,
            authority_id: sp_consensus_babe::AuthorityId,
        ) -> Option<sp_consensus_babe::OpaqueKeyOwnershipProof> {
            use codec::Encode;

            Historical::prove((sp_consensus_babe::KEY_TYPE, authority_id))
                .map(|p| p.encode())
                .map(sp_consensus_babe::OpaqueKeyOwnershipProof::new)
        }

        fn submit_report_equivocation_unsigned_extrinsic(
            equivocation_proof: sp_consensus_babe::EquivocationProof<<Block as BlockT>::Header>,
            key_owner_proof: sp_consensus_babe::OpaqueKeyOwnershipProof,
        ) -> Option<()> {
            let key_owner_proof = key_owner_proof.decode()?;

            Babe::submit_unsigned_equivocation_report(
                equivocation_proof,
                key_owner_proof,
            )
        }
    }

    impl sp_authority_discovery::AuthorityDiscoveryApi<Block> for Runtime {
        fn authorities() -> Vec<AuthorityDiscoveryId> {
            AuthorityDiscovery::authorities()
        }
    }

    impl frame_system_rpc_runtime_api::AccountNonceApi<Block, AccountId, Index> for Runtime {
        fn account_nonce(account: AccountId) -> Index {
            System::account_nonce(account)
        }
    }

    impl pallet_contracts_rpc_runtime_api::ContractsApi<Block, AccountId, Balance, BlockNumber>
        for Runtime
    {
        fn call(
            origin: AccountId,
            dest: AccountId,
            value: Balance,
            gas_limit: u64,
            input_data: Vec<u8>,
        ) -> ContractExecResult {
            let (exec_result, gas_consumed) =
            BaseContracts::bare_call(origin, dest.into(), value, gas_limit, input_data);
            match exec_result {
                Ok(v) => ContractExecResult::Success {
                    flags: v.flags.bits(),
                    data: v.data,
                    gas_consumed: gas_consumed,
                },
                Err(_) => ContractExecResult::Error,
            }
        }

        fn get_storage(
            address: AccountId,
            key: [u8; 32],
        ) -> pallet_contracts_primitives::GetStorageResult {
            BaseContracts::get_storage(address, key)
        }

        fn rent_projection(
            address: AccountId,
        ) -> pallet_contracts_primitives::RentProjectionResult<BlockNumber> {
            BaseContracts::rent_projection(address)
        }
    }

    impl node_rpc_runtime_api::transaction_payment::TransactionPaymentApi<
        Block,
        Balance,
        UncheckedExtrinsic,
    > for Runtime {
        fn query_info(uxt: UncheckedExtrinsic, len: u32) -> RuntimeDispatchInfo<Balance> {
            TransactionPayment::query_info(uxt, len)
        }
    }

    impl sp_session::SessionKeys<Block> for Runtime {
        fn generate_session_keys(seed: Option<Vec<u8>>) -> Vec<u8> {
            SessionKeys::generate(seed)
        }

        fn decode_session_keys(
            encoded: Vec<u8>,
        ) -> Option<Vec<(Vec<u8>, sp_core::crypto::KeyTypeId)>> {
            SessionKeys::decode_into_raw_public_keys(&encoded)
        }
    }

    impl pallet_staking_rpc_runtime_api::StakingApi<Block> for Runtime {
        fn get_curve() -> Vec<(Perbill, Perbill)> {
            Staking::get_curve()
        }
    }

    impl node_rpc_runtime_api::pips::PipsApi<Block, AccountId, Balance>
    for Runtime
    {
        /// Get vote count for a given proposal index
        fn get_votes(index: u32) -> VoteCount<Balance> {
            Pips::get_votes(index)
        }

        /// Proposals voted by `address`
        fn proposed_by(address: AccountId) -> Vec<u32> {
            Pips::proposed_by(pallet_pips::Proposer::Community(address))
        }

        /// Proposals `address` voted on
        fn voted_on(address: AccountId) -> Vec<u32> {
            Pips::voted_on(address)
        }

        /// Retrieve referendums voted on information by `address` account.
        fn voting_history_by_address(address: AccountId) -> HistoricalVotingByAddress<Vote<Balance>> {
            Pips::voting_history_by_address(address)

        }

        /// Retrieve referendums voted on information by `id` identity (and its secondary items).
        fn voting_history_by_id(id: IdentityId) -> HistoricalVotingById<AccountId, Vote<Balance>> {
            Pips::voting_history_by_id(id)
        }
    }

    impl pallet_protocol_fee_rpc_runtime_api::ProtocolFeeApi<
        Block,
    > for Runtime {
        fn compute_fee(op: ProtocolOp) -> CappedFee {
            ProtocolFee::compute_fee(&[op]).into()
        }
    }

    impl
        node_rpc_runtime_api::identity::IdentityApi<
            Block,
            IdentityId,
            Ticker,
            AccountId,
            SecondaryKey<AccountId>,
            Signatory<AccountId>,
            Moment
        > for Runtime
    {
        /// RPC call to know whether the given did has valid cdd claim or not
        fn is_identity_has_valid_cdd(did: IdentityId, leeway: Option<u64>) -> CddStatus {
            Identity::fetch_cdd(did, leeway.unwrap_or_default())
                .ok_or_else(|| "Either cdd claim is expired or not yet provided to give identity".into())
        }

        /// RPC call to query the given ticker did
        fn get_asset_did(ticker: Ticker) -> AssetDidResult {
            match Identity::get_asset_did(ticker) {
                Ok(did) => Ok(did),
                Err(_) => Err("Error in computing the given ticker error".into()),
            }
        }

        /// Retrieve primary key and secondary keys for a given IdentityId
        fn get_did_records(did: IdentityId) -> DidRecords<AccountId, SecondaryKey<AccountId>> {
            Identity::get_did_records(did)
        }

        /// Retrieve the status of the DIDs
        fn get_did_status(dids: Vec<IdentityId>) -> Vec<DidStatus> {
            Identity::get_did_status(dids)
        }

        fn get_key_identity_data(acc: AccountId) -> Option<KeyIdentityData<IdentityId>> {
            Identity::get_key_identity_data(acc)
        }

        /// Retrieve list of a authorization for a given signatory
        fn get_filtered_authorizations(
            signatory: Signatory<AccountId>,
            allow_expired: bool,
            auth_type: Option<AuthorizationType>
        ) -> Vec<Authorization<AccountId, Moment>> {
            Identity::get_filtered_authorizations(signatory, allow_expired, auth_type)
        }
    }

    impl node_rpc_runtime_api::asset::AssetApi<Block, AccountId> for Runtime {
        #[inline]
        fn can_transfer(
            sender: AccountId,
            from_custodian: Option<IdentityId>,
            from_portfolio: PortfolioId,
            to_custodian: Option<IdentityId>,
            to_portfolio: PortfolioId,
            ticker: &Ticker,
            value: Balance) -> node_rpc_runtime_api::asset::CanTransferResult
        {
            Asset::unsafe_can_transfer(sender, from_custodian, from_portfolio, to_custodian, to_portfolio, ticker, value)
                .map_err(|msg| msg.as_bytes().to_vec())
        }
    }

    impl node_rpc_runtime_api::compliance_manager::ComplianceManagerApi<Block, AccountId, Balance>
        for Runtime
    {
        #[inline]
        fn can_transfer(
            ticker: Ticker,
            from_did: Option<IdentityId>,
            to_did: Option<IdentityId>,
        ) -> AssetComplianceResult
        {
            ComplianceManager::granular_verify_restriction(&ticker, from_did, to_did)
        }
    }

    impl pallet_group_rpc_runtime_api::GroupApi<Block> for Runtime {
        fn get_cdd_valid_members() -> Vec<pallet_group_rpc_runtime_api::Member> {
            merge_active_and_inactive::<Block>(
                CddServiceProviders::active_members(),
                CddServiceProviders::inactive_members())
        }

        fn get_gc_valid_members() -> Vec<pallet_group_rpc_runtime_api::Member> {
            merge_active_and_inactive::<Block>(
                CommitteeMembership::active_members(),
                CommitteeMembership::inactive_members())
        }
    }

    impl node_rpc_runtime_api::portfolio::PortfolioApi<Block, Balance> for Runtime {
        #[inline]
        fn get_portfolios(did: IdentityId) -> node_rpc_runtime_api::portfolio::GetPortfoliosResult {
            Ok(Portfolio::rpc_get_portfolios(did))
        }

        #[inline]
        fn get_portfolio_assets(portfolio_id: PortfolioId) ->
            node_rpc_runtime_api::portfolio::GetPortfolioAssetsResult<Balance>
        {
            Ok(Portfolio::rpc_get_portfolio_assets(portfolio_id))
        }
    }

    #[cfg(feature = "runtime-benchmarks")]
    impl frame_benchmarking::Benchmark<Block> for Runtime {
        fn dispatch_benchmark(
            pallet: Vec<u8>,
            benchmark: Vec<u8>,
            lowest_range_values: Vec<u32>,
            highest_range_values: Vec<u32>,
            steps: Vec<u32>,
            repeat: u32,
            extra: bool,
        ) -> Result<Vec<frame_benchmarking::BenchmarkBatch>, sp_runtime::RuntimeString> {
            use frame_benchmarking::{Benchmarking, BenchmarkBatch, add_benchmark, TrackedStorageKey};

            use frame_system_benchmarking::Module as SystemBench;
            impl frame_system_benchmarking::Trait for Runtime {}

            let whitelist: Vec<TrackedStorageKey> = vec![
                // Block Number
                hex_literal::hex!("26aa394eea5630e07c48ae0c9558cef702a5c1b19ab7a04f536c519aca4983ac").to_vec().into(),
                // Total Issuance
                hex_literal::hex!("c2261276cc9d1f8598ea4b6a74b15c2f57c875e4cff74148e4628f264b974c80").to_vec().into(),
                // Execution Phase
                hex_literal::hex!("26aa394eea5630e07c48ae0c9558cef7ff553b5a9862a516939d82b3d3d8661a").to_vec().into(),
                // Event Count
                hex_literal::hex!("26aa394eea5630e07c48ae0c9558cef70a98fdbe9ce6c55837576c60c7af3850").to_vec().into(),
                // System Events
                hex_literal::hex!("26aa394eea5630e07c48ae0c9558cef780d41e5e16056765bc8461851072c9d7").to_vec().into(),
                // Treasury Account
                hex_literal::hex!("26aa394eea5630e07c48ae0c9558cef7b99d880ec681799c0cf30e8886371da95ecffd7b6c0f78751baa9d281e0bfa3a6d6f646c70792f74727372790000000000000000000000000000000000000000").to_vec().into(),
            ];

            let mut batches = Vec::<BenchmarkBatch>::new();
            let params = (
                &pallet,
                &benchmark,
                &lowest_range_values,
                &highest_range_values,
                &steps,
                repeat,
                &whitelist,
                extra,
            );

            add_benchmark!(params, batches, pallet_asset, Asset);
            add_benchmark!(params, batches, pallet_balances, Balances);
            add_benchmark!(params, batches, pallet_identity, Identity);
            add_benchmark!(params, batches, frame_system, SystemBench::<Runtime>);
            add_benchmark!(params, batches, pallet_timestamp, Timestamp);

            if batches.is_empty() { return Err("Benchmark not found for this pallet.".into()) }
            Ok(batches)
        }
    }
}<|MERGE_RESOLUTION|>--- conflicted
+++ resolved
@@ -28,6 +28,7 @@
 use pallet_im_online::sr25519::AuthorityId as ImOnlineId;
 use pallet_multisig as multisig;
 use pallet_pips::{HistoricalVotingByAddress, HistoricalVotingById, Vote, VoteCount};
+use pallet_cdd_offchain_worker::crypto::SignerAppCrypto as CddOffchainWorkerId;
 use pallet_portfolio as portfolio;
 use pallet_protocol_fee as protocol_fee;
 use pallet_protocol_fee_rpc_runtime_api::CappedFee;
@@ -77,27 +78,6 @@
     ApplyExtrinsicResult, MultiSignature, Perbill,
 };
 use sp_std::prelude::*;
-<<<<<<< HEAD
-use sp_version::RuntimeVersion;
-
-use frame_support::{
-    construct_runtime, debug, parameter_types,
-    traits::{KeyOwnerProofSystem, Randomness, SplitTwoWays},
-    weights::{Weight, WeightToFeeCoefficient, WeightToFeeCoefficients, WeightToFeePolynomial},
-};
-use pallet_cdd_offchain_worker::crypto::SignerAppCrypto as CddOffchainWorkerId;
-use pallet_contracts_rpc_runtime_api::ContractExecResult;
-use pallet_grandpa::{
-    fg_primitives, AuthorityId as GrandpaId, AuthorityList as GrandpaAuthorityList,
-};
-
-use pallet_im_online::sr25519::AuthorityId as ImOnlineId;
-use pallet_protocol_fee_rpc_runtime_api::CappedFee;
-use pallet_session::historical as pallet_session_historical;
-use sp_authority_discovery::AuthorityId as AuthorityDiscoveryId;
-use sp_inherents::{CheckInherentsResult, InherentData};
-=======
->>>>>>> abc59a7e
 #[cfg(feature = "std")]
 use sp_version::NativeVersion;
 use sp_version::RuntimeVersion;
@@ -874,12 +854,9 @@
         Utility: utility::{Module, Call, Storage, Event},
         Portfolio: portfolio::{Module, Call, Storage, Event<T>},
         Permissions: pallet_permissions::{Module},
-<<<<<<< HEAD
-        CddOffchainWorker: pallet_cdd_offchain_worker::{Module, Call, Storage, ValidateUnsigned, Event<T>}
-=======
+        CddOffchainWorker: pallet_cdd_offchain_worker::{Module, Call, Storage, ValidateUnsigned, Event<T>},
         Scheduler: pallet_scheduler::{Module, Call, Storage, Event<T>},
         CorporateAction: pallet_corporate_actions::{Module, Call, Storage, Event},
->>>>>>> abc59a7e
     }
 );
 
