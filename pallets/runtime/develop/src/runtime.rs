--- conflicted
+++ resolved
@@ -550,12 +550,8 @@
 }
 
 parameter_types! {
-<<<<<<< HEAD
     pub const MaxScheduledInstructionLegsPerBlock: u32 = 500;
     pub const MaxLegsInAInstruction: u32 = 10;
-=======
-    pub const MaxLegsInAInstruction: u32 = 20;
->>>>>>> b42c3289
 }
 
 impl settlement::Trait for Runtime {
