#![allow(clippy::not_unsafe_ptr_arg_deref)]
use crate::{
    constants::{fee::*, time::*},
    fee_details::CddHandler,
};
use codec::Encode;
use pallet_asset as asset;
use pallet_balances as balances;
use pallet_basic_sto as sto;
use pallet_committee as committee;
use pallet_compliance_manager::{self as compliance_manager, AssetComplianceResult};
use pallet_confidential as confidential;
use pallet_group as group;
use pallet_identity::{
    self as identity,
    types::{AssetDidResult, CddStatus, DidRecords, DidStatus, KeyIdentityData},
};
use pallet_multisig as multisig;
use pallet_pips::{HistoricalVotingByAddress, HistoricalVotingById, Vote, VoteCount};
use pallet_portfolio as portfolio;
use pallet_protocol_fee as protocol_fee;
use pallet_settlement as settlement;
use pallet_statistics as statistics;
pub use pallet_transaction_payment::{Multiplier, RuntimeDispatchInfo, TargetedFeeAdjustment};
use pallet_treasury as treasury;
use pallet_utility as utility;
use polymesh_common_utilities::{
    constants::currency::*,
    protocol_fee::ProtocolOp,
    traits::{balances::AccountData, identity::Trait as IdentityTrait, PermissionChecker},
    CommonTrait,
};
use polymesh_primitives::{
    AccountId, AccountIndex, Authorization, AuthorizationType, Balance, BlockNumber, Hash,
    IdentityId, Index, Moment, PortfolioId, SecondaryKey, Signatory, Signature, Ticker,
};
use polymesh_runtime_common::{
    bridge,
    cdd_check::CddChecker,
    contracts_wrapper, dividend, exemption,
    impls::{Author, CurrencyToVoteHandler},
    merge_active_and_inactive, sto_capped, voting, AvailableBlockRatio, BlockHashCount,
    MaximumBlockLength, MaximumBlockWeight, NegativeImbalance,
};

use sp_api::impl_runtime_apis;
use sp_core::{
    crypto::KeyTypeId,
    u32_trait::{_1, _2, _4},
    OpaqueMetadata,
};
use sp_runtime::transaction_validity::{
    TransactionPriority, TransactionSource, TransactionValidity,
};
use sp_runtime::{
    create_runtime_str,
    curve::PiecewiseLinear,
    generic, impl_opaque_keys,
    traits::{
        BlakeTwo256, Block as BlockT, Extrinsic, NumberFor, OpaqueKeys, SaturatedConversion,
        Saturating, StaticLookup, Verify,
    },
    ApplyExtrinsicResult, MultiSignature, Perbill,
};
use sp_std::prelude::*;
use sp_version::RuntimeVersion;

// Comment in the favour of not using the Offchain worker
//use pallet_cdd_offchain_worker::crypto::SignerId as CddOffchainWorkerId;
use frame_support::{
    construct_runtime, debug, parameter_types,
    traits::{KeyOwnerProofSystem, Randomness, SplitTwoWays},
    weights::{
        constants::{BlockExecutionWeight, ExtrinsicBaseWeight, RocksDbWeight},
        Weight, WeightToFeeCoefficient, WeightToFeeCoefficients, WeightToFeePolynomial,
    },
};
use pallet_contracts_rpc_runtime_api::ContractExecResult;

use pallet_grandpa::{
    fg_primitives, AuthorityId as GrandpaId, AuthorityList as GrandpaAuthorityList,
};
use pallet_im_online::sr25519::AuthorityId as ImOnlineId;
use pallet_protocol_fee_rpc_runtime_api::CappedFee;
use pallet_session::historical as pallet_session_historical;
use sp_authority_discovery::AuthorityId as AuthorityDiscoveryId;
use sp_inherents::{CheckInherentsResult, InherentData};
#[cfg(feature = "std")]
use sp_version::NativeVersion;

pub use balances::Call as BalancesCall;
pub use frame_support::StorageValue;
pub use pallet_contracts::Gas;
pub use pallet_staking::StakerStatus;
pub use pallet_timestamp::Call as TimestampCall;
#[cfg(any(feature = "std", test))]
pub use sp_runtime::BuildStorage;

use smallvec::smallvec;

// Make the WASM binary available.
#[cfg(feature = "std")]
include!(concat!(env!("OUT_DIR"), "/wasm_binary.rs"));

/// Runtime version.
pub const VERSION: RuntimeVersion = RuntimeVersion {
    spec_name: create_runtime_str!("polymesh"),
    impl_name: create_runtime_str!("polymath-polymesh"),
    authoring_version: 1,
    // Per convention: if the runtime behavior changes, increment spec_version
    // and set impl_version to 0. If only runtime
    // implementation changes and behavior does not, then leave spec_version as
    // is and increment impl_version.
    spec_version: 2000,
    impl_version: 0,
    apis: RUNTIME_API_VERSIONS,
    transaction_version: 1,
};

/// Native version.
#[cfg(any(feature = "std", test))]
pub fn native_version() -> NativeVersion {
    NativeVersion {
        runtime_version: VERSION,
        can_author_with: Default::default(),
    }
}

parameter_types! {
    /// Assume 10% of weight for average on_initialize calls.
    pub MaximumExtrinsicWeight: Weight = AvailableBlockRatio::get()
        .saturating_sub(Perbill::from_percent(10)) * MaximumBlockWeight::get();
    pub const Version: RuntimeVersion = VERSION;
}

impl frame_system::Trait for Runtime {
    /// The basic call filter to use in dispatchable.
    type BaseCallFilter = ();
    /// The identifier used to distinguish between accounts.
    type AccountId = AccountId;
    /// The aggregated dispatch type that is available for extrinsics.
    type Call = Call;
    /// The lookup mechanism to get account ID from whatever is passed in dispatchers.
    type Lookup = Indices;
    /// The index type for storing how many extrinsics an account has signed.
    type Index = Index;
    /// The index type for blocks.
    type BlockNumber = BlockNumber;
    /// The type for hashing blocks and tries.
    type Hash = Hash;
    /// The hashing algorithm used.
    type Hashing = BlakeTwo256;
    /// The header type.
    type Header = generic::Header<BlockNumber, BlakeTwo256>;
    /// The ubiquitous event type.
    type Event = Event;
    /// The ubiquitous origin type.
    type Origin = Origin;
    /// Maximum number of block number to block hash mappings to keep (oldest pruned first).
    type BlockHashCount = BlockHashCount;
    /// Maximum weight of each block.
    type MaximumBlockWeight = MaximumBlockWeight;
    /// The weight of database operations that the runtime can invoke.
    type DbWeight = RocksDbWeight;
    /// The weight of the overhead invoked on the block import process, independent of the
    /// extrinsics included in that block.
    type BlockExecutionWeight = BlockExecutionWeight;
    /// The base weight of any extrinsic processed by the runtime, independent of the
    /// logic of that extrinsic. (Signature verification, nonce increment, fee, etc...)
    type ExtrinsicBaseWeight = ExtrinsicBaseWeight;
    /// The maximum weight that a single extrinsic of `Normal` dispatch class can have,
    /// idependent of the logic of that extrinsics. (Roughly max block weight - average on
    /// initialize cost).
    type MaximumExtrinsicWeight = MaximumExtrinsicWeight;
    /// Maximum size of all encoded transactions (in bytes) that are allowed in one block.
    type MaximumBlockLength = MaximumBlockLength;
    /// Portion of the block weight that is available to all normal transactions.
    type AvailableBlockRatio = AvailableBlockRatio;
    /// Version of the runtime.
    type Version = Version;
    /// Converts a module to the index of the module in `construct_runtime!`.
    ///
    /// This type is being generated by `construct_runtime!`.
    type ModuleToIndex = ModuleToIndex;
    /// What to do if a new account is created.
    type OnNewAccount = ();
    /// What to do if an account is fully reaped from the system.
    type OnKilledAccount = ();
    /// The data to be stored in an account.
    type AccountData = AccountData<Balance>;
    type SystemWeightInfo = ();
}

parameter_types! {
    pub const EpochDuration: u64 = EPOCH_DURATION_IN_BLOCKS as u64;
    pub const ExpectedBlockTime: Moment = MILLISECS_PER_BLOCK;
}

impl pallet_babe::Trait for Runtime {
    type EpochDuration = EpochDuration;
    type ExpectedBlockTime = ExpectedBlockTime;
    type EpochChangeTrigger = pallet_babe::ExternalTrigger;

    type KeyOwnerProofSystem = Historical;

    type KeyOwnerProof = <Self::KeyOwnerProofSystem as KeyOwnerProofSystem<(
        KeyTypeId,
        pallet_babe::AuthorityId,
    )>>::Proof;

    type KeyOwnerIdentification = <Self::KeyOwnerProofSystem as KeyOwnerProofSystem<(
        KeyTypeId,
        pallet_babe::AuthorityId,
    )>>::IdentificationTuple;

    type HandleEquivocation =
        pallet_babe::EquivocationHandler<Self::KeyOwnerIdentification, Offences>;
}

parameter_types! {
    pub const IndexDeposit: Balance = DOLLARS;
}

impl pallet_indices::Trait for Runtime {
    type AccountIndex = AccountIndex;
    type Currency = Balances;
    type Deposit = IndexDeposit;
    type Event = Event;
    type WeightInfo = ();
}

parameter_types! {
    pub const ExistentialDeposit: Balance = 0u128;
}

/// Splits fees 80/20 between treasury and block author.
pub type DealWithFees = SplitTwoWays<
    Balance,
    NegativeImbalance<Runtime>,
    _4,
    Treasury, // 4 parts (80%) goes to the treasury.
    _1,
    Author<Runtime>, // 1 part (20%) goes to the block author.
>;

pub struct WeightToFee;
impl WeightToFeePolynomial for WeightToFee {
    type Balance = Balance;

    fn polynomial() -> WeightToFeeCoefficients<Self::Balance> {
        smallvec![WeightToFeeCoefficient {
            degree: 1,
            coeff_frac: Perbill::from_percent(3), // use only 3% of the exact weight value.
            coeff_integer: 0u128,                 // Coefficient is zero.
            negative: false,
        }]
    }
}

parameter_types! {
    pub const TransactionByteFee: Balance = 10 * MILLICENTS;
    // for a sane configuration, this should always be less than `AvailableBlockRatio`.
    pub const TargetBlockFullness: Perbill = TARGET_BLOCK_FULLNESS;
}

impl pallet_transaction_payment::Trait for Runtime {
    type Currency = Balances;
    type OnTransactionPayment = DealWithFees;
    type TransactionByteFee = TransactionByteFee;
    type WeightToFee = WeightToFee;
    type FeeMultiplierUpdate = ();
    type CddHandler = CddHandler;
}

impl CommonTrait for Runtime {
    type Balance = Balance;
    type AssetSubTraitTarget = Asset;
    type BlockRewardsReserve = balances::Module<Runtime>;
}

impl balances::Trait for Runtime {
    type DustRemoval = ();
    type Event = Event;
    type ExistentialDeposit = ExistentialDeposit;
    type AccountStore = frame_system::Module<Runtime>;
    type Identity = Identity;
    type CddChecker = CddChecker<Runtime>;
    type WeightInfo = ();
}

impl protocol_fee::Trait for Runtime {
    type Event = Event;
    type Currency = Balances;
    type OnProtocolFeePayment = DealWithFees;
}

parameter_types! {
    pub const MinimumPeriod: Moment = SLOT_DURATION / 2;
}

impl pallet_timestamp::Trait for Runtime {
    type Moment = Moment;
    type OnTimestampSet = Babe;
    type MinimumPeriod = MinimumPeriod;
    type WeightInfo = ();
}

parameter_types! {
    pub const UncleGenerations: BlockNumber = 0;
}

// TODO: substrate#2986 implement this properly
impl pallet_authorship::Trait for Runtime {
    type FindAuthor = pallet_session::FindAccountFromAuthorIndex<Self, Babe>;
    type UncleGenerations = UncleGenerations;
    type FilterUncle = ();
    type EventHandler = (Staking, ImOnline);
}

impl_opaque_keys! {
    pub struct SessionKeys {
        pub grandpa: Grandpa,
        pub babe: Babe,
        pub im_online: ImOnline,
        pub authority_discovery: AuthorityDiscovery,
    }
}

// NOTE: `SessionHandler` and `SessionKeys` are co-dependent: One key will be used for each handler.
// The number and order of items in `SessionHandler` *MUST* be the same number and order of keys in
// `SessionKeys`.
// TODO: Introduce some structure to tie these together to make it a bit less of a footgun. This
// should be easy, since OneSessionHandler trait provides the `Key` as an associated type. #2858
parameter_types! {
    pub const DisabledValidatorsThreshold: Perbill = Perbill::from_percent(17);
}

impl pallet_session::Trait for Runtime {
    type Event = Event;
    type ValidatorId = <Self as frame_system::Trait>::AccountId;
    type ValidatorIdOf = pallet_staking::StashOf<Self>;
    type ShouldEndSession = Babe;
    type NextSessionRotation = Babe;
    type SessionManager = pallet_session::historical::NoteHistoricalRoot<Self, Staking>;
    type SessionHandler = <SessionKeys as OpaqueKeys>::KeyTypeIdProviders;
    type Keys = SessionKeys;
    type DisabledValidatorsThreshold = DisabledValidatorsThreshold;
    type WeightInfo = ();
}

impl pallet_session::historical::Trait for Runtime {
    type FullIdentification = pallet_staking::Exposure<AccountId, Balance>;
    type FullIdentificationOf = pallet_staking::ExposureOf<Runtime>;
}

pallet_staking_reward_curve::build! {
    const REWARD_CURVE: PiecewiseLinear<'static> = curve!(
        min_inflation: 0_025_000,
        max_inflation: 0_140_000,
        ideal_stake: 0_700_000,
        falloff: 0_050_000,
        max_piece_count: 40,
        test_precision: 0_005_000,
    );
}

parameter_types! {
    pub const SessionsPerEra: sp_staking::SessionIndex = 3;
    pub const BondingDuration: pallet_staking::EraIndex = 7;
    pub const SlashDeferDuration: pallet_staking::EraIndex = 4; // 1/4 the bonding duration.
    pub const RewardCurve: &'static PiecewiseLinear<'static> = &REWARD_CURVE;
    pub const MaxNominatorRewardedPerValidator: u32 = 64;
    pub const ElectionLookahead: BlockNumber = EPOCH_DURATION_IN_BLOCKS / 4;
    pub const MaxIterations: u32 = 10;
    // 0.05%. The higher the value, the more strict solution acceptance becomes.
    pub MinSolutionScoreBump: Perbill = Perbill::from_rational_approximation(5u32, 10_000);
}

impl pallet_staking::Trait for Runtime {
    type Currency = Balances;
    type UnixTime = Timestamp;
    type CurrencyToVote = CurrencyToVoteHandler<Self>;
    type RewardRemainder = Treasury;
    type Event = Event;
    type Slash = Treasury; // send the slashed funds to the treasury.
    type Reward = (); // rewards are minted from the void
    type SessionsPerEra = SessionsPerEra;
    type BondingDuration = BondingDuration;
    type SlashDeferDuration = SlashDeferDuration;
    type SlashCancelOrigin = frame_system::EnsureRoot<AccountId>;
    type SessionInterface = Self;
    type RewardCurve = RewardCurve;
    type NextNewSession = Session;
    type ElectionLookahead = ElectionLookahead;
    type Call = Call;
    type MaxIterations = MaxIterations;
    type MinSolutionScoreBump = MinSolutionScoreBump;
    type MaxNominatorRewardedPerValidator = MaxNominatorRewardedPerValidator;
    type UnsignedPriority = StakingUnsignedPriority;
    type WeightInfo = ();
    type RequiredAddOrigin = frame_system::EnsureRoot<AccountId>;
    type RequiredRemoveOrigin = frame_system::EnsureRoot<AccountId>;
    type RequiredComplianceOrigin = frame_system::EnsureRoot<AccountId>;
    type RequiredCommissionOrigin = frame_system::EnsureRoot<AccountId>;
    type RequiredChangeHistoryDepthOrigin = frame_system::EnsureRoot<AccountId>;
}

parameter_types! {
    pub const MotionDuration: BlockNumber = 0;
}

/// Voting majority origin for `Instance`.
type VMO<Instance> = committee::EnsureProportionAtLeast<_1, _2, AccountId, Instance>;

type GovernanceCommittee = committee::Instance1;
impl committee::Trait<GovernanceCommittee> for Runtime {
    type Origin = Origin;
    type Proposal = Call;
    type CommitteeOrigin = VMO<GovernanceCommittee>;
    type Event = Event;
    type MotionDuration = MotionDuration;
}
/// PolymeshCommittee as an instance of group
impl group::Trait<group::Instance1> for Runtime {
    type Event = Event;
    type LimitOrigin = frame_system::EnsureRoot<AccountId>;
    type AddOrigin = frame_system::EnsureRoot<AccountId>;
    type RemoveOrigin = frame_system::EnsureRoot<AccountId>;
    type SwapOrigin = frame_system::EnsureRoot<AccountId>;
    type ResetOrigin = frame_system::EnsureRoot<AccountId>;
    type MembershipInitialized = PolymeshCommittee;
    type MembershipChanged = PolymeshCommittee;
}

macro_rules! committee_config {
    ($committee:ident, $instance:ident) => {
        impl committee::Trait<committee::$instance> for Runtime {
            type Origin = Origin;
            type Proposal = Call;
            // Can act upon itself.
            type CommitteeOrigin = VMO<committee::$instance>;
            type Event = Event;
            type MotionDuration = MotionDuration;
        }
        impl group::Trait<group::$instance> for Runtime {
            type Event = Event;
            // Committee cannot alter its own active membership limit.
            type LimitOrigin = frame_system::EnsureRoot<AccountId>;
            // Can manage its own addition, deletion, and swapping of membership...
            type AddOrigin = VMO<committee::$instance>;
            type RemoveOrigin = VMO<committee::$instance>;
            type SwapOrigin = VMO<committee::$instance>;
            // ...but it cannot reset its own membership; GC needs to do that.
            type ResetOrigin = VMO<GovernanceCommittee>;
            type MembershipInitialized = $committee;
            type MembershipChanged = $committee;
        }
    };
}

committee_config!(TechnicalCommittee, Instance3);
committee_config!(UpgradeCommittee, Instance4);

impl pallet_pips::Trait for Runtime {
    type Currency = Balances;
    type CommitteeOrigin = frame_system::EnsureRoot<AccountId>;
    type VotingMajorityOrigin = VMO<GovernanceCommittee>;
    type GovernanceCommittee = PolymeshCommittee;
    type TechnicalCommitteeVMO = VMO<committee::Instance3>;
    type UpgradeCommitteeVMO = VMO<committee::Instance4>;
    type Treasury = Treasury;
    type Event = Event;
}

parameter_types! {
    pub const TombstoneDeposit: Balance = DOLLARS;
    pub const RentByteFee: Balance = DOLLARS;
    pub const RentDepositOffset: Balance = 300 * DOLLARS;
    pub const SurchargeReward: Balance = 150 * DOLLARS;
}

impl pallet_contracts::Trait for Runtime {
    type Time = Timestamp;
    type Randomness = RandomnessCollectiveFlip;
    type Currency = Balances;
    type Event = Event;
    type DetermineContractAddress = pallet_contracts::SimpleAddressDeterminer<Runtime>;
    type TrieIdGenerator = pallet_contracts::TrieIdFromParentCounter<Runtime>;
    type RentPayment = ();
    type SignedClaimHandicap = pallet_contracts::DefaultSignedClaimHandicap;
    type TombstoneDeposit = TombstoneDeposit;
    type StorageSizeOffset = pallet_contracts::DefaultStorageSizeOffset;
    type RentByteFee = RentByteFee;
    type RentDepositOffset = RentDepositOffset;
    type SurchargeReward = SurchargeReward;
    type MaxDepth = pallet_contracts::DefaultMaxDepth;
    type MaxValueSize = pallet_contracts::DefaultMaxValueSize;
    type WeightPrice = pallet_transaction_payment::Module<Self>;
}

impl<LocalCall> frame_system::offchain::CreateSignedTransaction<LocalCall> for Runtime
where
    Call: From<LocalCall>,
{
    fn create_transaction<C: frame_system::offchain::AppCrypto<Self::Public, Self::Signature>>(
        call: Call,
        public: <Signature as Verify>::Signer,
        account: AccountId,
        nonce: Index,
    ) -> Option<(Call, <UncheckedExtrinsic as Extrinsic>::SignaturePayload)> {
        // take the biggest period possible.
        let period = BlockHashCount::get()
            .checked_next_power_of_two()
            .map(|c| c / 2)
            .unwrap_or(2) as u64;
        let current_block = System::block_number()
            .saturated_into::<u64>()
            // The `System::block_number` is initialized with `n+1`,
            // so the actual block number is `n`.
            .saturating_sub(1);
        let tip = 0;
        let extra: SignedExtra = (
            frame_system::CheckSpecVersion::<Runtime>::new(),
            frame_system::CheckTxVersion::<Runtime>::new(),
            frame_system::CheckGenesis::<Runtime>::new(),
            frame_system::CheckEra::<Runtime>::from(generic::Era::mortal(period, current_block)),
            frame_system::CheckNonce::<Runtime>::from(nonce),
            frame_system::CheckWeight::<Runtime>::new(),
            pallet_transaction_payment::ChargeTransactionPayment::<Runtime>::from(tip),
<<<<<<< HEAD
=======
            pallet_permissions::StoreCallMetadata::<Runtime>::new(),
>>>>>>> 144126ff
        );
        let raw_payload = SignedPayload::new(call, extra)
            .map_err(|e| {
                debug::warn!("Unable to create signed payload: {:?}", e);
            })
            .ok()?;
        let signature = raw_payload.using_encoded(|payload| C::sign(payload, public))?;
        let address = Indices::unlookup(account);
        let (call, extra, _) = raw_payload.deconstruct();
        Some((call, (address, signature, extra)))
    }
}

impl frame_system::offchain::SigningTypes for Runtime {
    type Public = <Signature as Verify>::Signer;
    type Signature = Signature;
}

impl<C> frame_system::offchain::SendTransactionTypes<C> for Runtime
where
    Call: From<C>,
{
    type Extrinsic = UncheckedExtrinsic;
    type OverarchingCall = Call;
}

impl treasury::Trait for Runtime {
    type Event = Event;
    type Currency = Balances;
}

parameter_types! {
    pub const MaxScheduledInstructionLegsPerBlock: u32 = 500;
    pub const MaxLegsInAInstruction: u32 = 20;
}

impl settlement::Trait for Runtime {
    type Event = Event;
    type Asset = Asset;
    type MaxScheduledInstructionLegsPerBlock = MaxScheduledInstructionLegsPerBlock;
    type MaxLegsInAInstruction = MaxLegsInAInstruction;
}

impl sto::Trait for Runtime {
    type Event = Event;
}

parameter_types! {
    pub OffencesWeightSoftLimit: Weight = Perbill::from_percent(60) * MaximumBlockWeight::get();
}

impl pallet_offences::Trait for Runtime {
    type Event = Event;
    type IdentificationTuple = pallet_session::historical::IdentificationTuple<Self>;
    type OnOffenceHandler = Staking;
    type WeightSoftLimit = OffencesWeightSoftLimit;
    type WeightInfo = ();
}

parameter_types! {
    pub const SessionDuration: BlockNumber = EPOCH_DURATION_IN_SLOTS as _;
    pub const ImOnlineUnsignedPriority: TransactionPriority = TransactionPriority::max_value();
    /// We prioritize im-online heartbeats over election solution submission.
    pub const StakingUnsignedPriority: TransactionPriority = TransactionPriority::max_value() / 2;
}

impl pallet_im_online::Trait for Runtime {
    type AuthorityId = ImOnlineId;
    type Event = Event;
    type UnsignedPriority = ImOnlineUnsignedPriority;
    type ReportUnresponsiveness = Offences;
    type SessionDuration = SessionDuration;
    type CommitteeOrigin = frame_system::EnsureRoot<AccountId>;
}

impl pallet_grandpa::Trait for Runtime {
    type Event = Event;
    type Call = Call;

    type KeyOwnerProofSystem = Historical;

    type KeyOwnerProof =
        <Self::KeyOwnerProofSystem as KeyOwnerProofSystem<(KeyTypeId, GrandpaId)>>::Proof;

    type KeyOwnerIdentification = <Self::KeyOwnerProofSystem as KeyOwnerProofSystem<(
        KeyTypeId,
        GrandpaId,
    )>>::IdentificationTuple;

    type HandleEquivocation =
        pallet_grandpa::EquivocationHandler<Self::KeyOwnerIdentification, Offences>;
}

impl pallet_authority_discovery::Trait for Runtime {}

parameter_types! {
    pub const WindowSize: BlockNumber = pallet_finality_tracker::DEFAULT_WINDOW_SIZE;
    pub const ReportLatency: BlockNumber = pallet_finality_tracker::DEFAULT_REPORT_LATENCY;
}

impl pallet_finality_tracker::Trait for Runtime {
    type OnFinalizationStalled = ();
    type WindowSize = WindowSize;
    type ReportLatency = ReportLatency;
}

impl pallet_sudo::Trait for Runtime {
    type Event = Event;
    type Call = Call;
}

impl multisig::Trait for Runtime {
    type Event = Event;
}

parameter_types! {
    pub const MaxTimelockedTxsPerBlock: u32 = 10;
}

impl bridge::Trait for Runtime {
    type Event = Event;
    type Proposal = Call;
    type MaxTimelockedTxsPerBlock = MaxTimelockedTxsPerBlock;
}

impl portfolio::Trait for Runtime {
    type Event = Event;
}

parameter_types! {
    pub const MaxNumberOfTMExtensionForAsset: u32 = 5;
}

impl asset::Trait for Runtime {
    type Event = Event;
    type Currency = Balances;
    type ComplianceManager = compliance_manager::Module<Runtime>;
    type MaxNumberOfTMExtensionForAsset = MaxNumberOfTMExtensionForAsset;
}

parameter_types! {
    pub const MaxConditionComplexity: u32 = 50;
}

impl compliance_manager::Trait for Runtime {
    type Event = Event;
    type Asset = Asset;
    type MaxConditionComplexity = MaxConditionComplexity;
}

impl voting::Trait for Runtime {
    type Event = Event;
    type Asset = Asset;
}

impl sto_capped::Trait for Runtime {
    type Event = Event;
}

impl IdentityTrait for Runtime {
    type Event = Event;
    type Proposal = Call;
    type MultiSig = MultiSig;
    type Portfolio = Portfolio;
    type CddServiceProviders = CddServiceProviders;
    type Balances = balances::Module<Runtime>;
    type ChargeTxFeeTarget = TransactionPayment;
    type CddHandler = CddHandler;
    type Public = <MultiSignature as Verify>::Signer;
    type OffChainSignature = MultiSignature;
    type ProtocolFee = protocol_fee::Module<Runtime>;
    type GCVotingMajorityOrigin = VMO<GovernanceCommittee>;
}

impl contracts_wrapper::Trait for Runtime {}

impl exemption::Trait for Runtime {
    type Event = Event;
    type Asset = Asset;
}

impl dividend::Trait for Runtime {
    type Event = Event;
}

/// CddProviders instance of group
impl group::Trait<group::Instance2> for Runtime {
    type Event = Event;
    // Cannot alter its own active membership limit.
    type LimitOrigin = frame_system::EnsureRoot<AccountId>;
    type AddOrigin = frame_system::EnsureRoot<AccountId>;
    type RemoveOrigin = frame_system::EnsureRoot<AccountId>;
    type SwapOrigin = frame_system::EnsureRoot<AccountId>;
    type ResetOrigin = frame_system::EnsureRoot<AccountId>;
    type MembershipInitialized = Identity;
    type MembershipChanged = Identity;
}

impl statistics::Trait for Runtime {}

impl pallet_utility::Trait for Runtime {
    type Event = Event;
    type Call = Call;
}

impl confidential::Trait for Runtime {
    type Event = Event;
}

impl PermissionChecker for Runtime {
    type Call = Call;
    type Checker = Identity;
}

// / A runtime transaction submitter for the cdd_offchain_worker
// Comment it in the favour of Testnet release
//type SubmitTransactionCdd = TransactionSubmitter<CddOffchainWorkerId, Runtime, UncheckedExtrinsic>;

// Comment it in the favour of Testnet release
// parameter_types! {
//     pub const CoolingInterval: BlockNumber = 3;
//     pub const BufferInterval: BlockNumber = 5;
// }

// impl pallet_cdd_offchain_worker::Trait for Runtime {
//     /// SignerId
//     type SignerId = CddOffchainWorkerId;
//     /// The overarching event type.
//     type Event = Event;
//     /// The overarching dispatch call type
//     type Call = Call;
//     /// No. of blocks delayed to execute the offchain worker
//     type CoolingInterval = CoolingInterval;
//     /// Buffer given to check the validity of the cdd claim. It is in block numbers.
//     type BufferInterval = BufferInterval;
//     /// The type submit transactions.
//     type SubmitUnsignedTransaction = SubmitTransactionCdd;
// }

construct_runtime!(
    pub enum Runtime where
        Block = Block,
        NodeBlock = polymesh_primitives::Block,
        UncheckedExtrinsic = UncheckedExtrinsic
    {
        System: frame_system::{Module, Call, Config, Storage, Event<T>},
        // Must be before session.
        Babe: pallet_babe::{Module, Call, Storage, Config, Inherent, ValidateUnsigned},

        Timestamp: pallet_timestamp::{Module, Call, Storage, Inherent},
        Indices: pallet_indices::{Module, Call, Storage, Config<T>, Event<T>},
        Balances: balances::{Module, Call, Storage, Config<T>, Event<T>},
        TransactionPayment: pallet_transaction_payment::{Module, Storage},

        // Consensus frame_support.
        Authorship: pallet_authorship::{Module, Call, Storage, Inherent},
        Staking: pallet_staking::{Module, Call, Config<T>, Storage, Event<T>, ValidateUnsigned},
        Offences: pallet_offences::{Module, Call, Storage, Event},
        Session: pallet_session::{Module, Call, Storage, Event, Config<T>},
        FinalityTracker: pallet_finality_tracker::{Module, Call, Inherent},
        Grandpa: pallet_grandpa::{Module, Call, Storage, Config, Event},
        ImOnline: pallet_im_online::{Module, Call, Storage, Event<T>, ValidateUnsigned, Config<T>},
        AuthorityDiscovery: pallet_authority_discovery::{Module, Call, Config},
        RandomnessCollectiveFlip: pallet_randomness_collective_flip::{Module, Call, Storage},

        Historical: pallet_session_historical::{Module},
        // Sudo. Usable initially.
        // RELEASE: remove this for release build.
        Sudo: pallet_sudo::{Module, Call, Config<T>, Storage, Event<T>},

        MultiSig: multisig::{Module, Call, Storage, Event<T>},

        // Contracts
        Contracts: pallet_contracts::{Module, Call, Config, Storage, Event<T>},
        // ContractsWrapper: contracts_wrapper::{Module, Call, Storage},

        // Polymesh Governance Committees
        Treasury: treasury::{Module, Call, Event<T>},
        PolymeshCommittee: committee::<Instance1>::{Module, Call, Storage, Origin<T>, Event<T>, Config<T>},
        CommitteeMembership: group::<Instance1>::{Module, Call, Storage, Event<T>, Config<T>},
        Pips: pallet_pips::{Module, Call, Storage, Event<T>, Config<T>},

        TechnicalCommittee: committee::<Instance3>::{Module, Call, Storage, Origin<T>, Event<T>, Config<T>},
        TechnicalCommitteeMembership: group::<Instance3>::{Module, Call, Storage, Event<T>, Config<T>},

        UpgradeCommittee: committee::<Instance4>::{Module, Call, Storage, Origin<T>, Event<T>, Config<T>},
        UpgradeCommitteeMembership: group::<Instance4>::{Module, Call, Storage, Event<T>, Config<T>},

        //Polymesh
        Asset: asset::{Module, Call, Storage, Config<T>, Event<T>},
        Dividend: dividend::{Module, Call, Storage, Event<T>},
        Identity: identity::{Module, Call, Storage, Event<T>, Config<T>},
        Bridge: bridge::{Module, Call, Storage, Config<T>, Event<T>},
        ComplianceManager: compliance_manager::{Module, Call, Storage, Event},
        Voting: voting::{Module, Call, Storage, Event<T>},
        StoCapped: sto_capped::{Module, Call, Storage, Event<T>},
        Exemption: exemption::{Module, Call, Storage, Event},
        Settlement: settlement::{Module, Call, Storage, Event<T>, Config},
        Sto: sto::{Module, Call, Storage, Event<T>},
        CddServiceProviders: group::<Instance2>::{Module, Call, Storage, Event<T>, Config<T>},
        Statistic: statistics::{Module, Call, Storage},
        ProtocolFee: protocol_fee::{Module, Call, Storage, Event<T>, Config<T>},
        Utility: utility::{Module, Call, Storage, Event},
        // Comment it in the favour of Testnet release
        // CddOffchainWorker: pallet_cdd_offchain_worker::{Module, Call, Storage, ValidateUnsigned, Event<T>}
        Portfolio: portfolio::{Module, Call, Storage, Event<T>},
        Confidential: confidential::{Module, Call, Storage, Event},
        Permissions: pallet_permissions::{Module, Storage},
    }
);

/// The address format for describing accounts.
pub type Address = <Indices as StaticLookup>::Source;
/// Block header type as expected by this runtime.
pub type Header = generic::Header<BlockNumber, BlakeTwo256>;
/// Block type as expected by this runtime.
pub type Block = generic::Block<Header, UncheckedExtrinsic>;
/// A Block signed with a Justification
pub type SignedBlock = generic::SignedBlock<Block>;
/// BlockId type as expected by this runtime.
pub type BlockId = generic::BlockId<Block>;
/// The SignedExtension to the basic transaction logic.
pub type SignedExtra = (
    frame_system::CheckSpecVersion<Runtime>,
    frame_system::CheckTxVersion<Runtime>,
    frame_system::CheckGenesis<Runtime>,
    frame_system::CheckEra<Runtime>,
    frame_system::CheckNonce<Runtime>,
    frame_system::CheckWeight<Runtime>,
    pallet_transaction_payment::ChargeTransactionPayment<Runtime>,
<<<<<<< HEAD
=======
    pallet_permissions::StoreCallMetadata<Runtime>,
>>>>>>> 144126ff
);
/// Unchecked extrinsic type as expected by this runtime.
pub type UncheckedExtrinsic = generic::UncheckedExtrinsic<Address, Call, Signature, SignedExtra>;
/// The payload being signed in transactions.
pub type SignedPayload = generic::SignedPayload<Call, SignedExtra>;
/// Extrinsic type that has already been checked.
pub type CheckedExtrinsic = generic::CheckedExtrinsic<AccountId, Call, SignedExtra>;
/// Executive: handles dispatch to the various modules.
pub type Executive = pallet_executive::Executive<
    Runtime,
    Block,
    frame_system::ChainContext<Runtime>,
    Runtime,
    AllModules,
>;

impl_runtime_apis! {
    impl sp_api::Core<Block> for Runtime {
        fn version() -> RuntimeVersion {
            VERSION
        }

        fn execute_block(block: Block) {
            Executive::execute_block(block)
        }

        fn initialize_block(header: &<Block as BlockT>::Header) {
            Executive::initialize_block(header)
        }
    }

    impl sp_api::Metadata<Block> for Runtime {
        fn metadata() -> OpaqueMetadata {
            Runtime::metadata().into()
        }
    }

    impl sp_block_builder::BlockBuilder<Block> for Runtime {
        fn apply_extrinsic(extrinsic: <Block as BlockT>::Extrinsic) -> ApplyExtrinsicResult {
            Executive::apply_extrinsic(extrinsic)
        }

        fn finalize_block() -> <Block as BlockT>::Header {
            Executive::finalize_block()
        }

        fn inherent_extrinsics(data: InherentData) -> Vec<<Block as BlockT>::Extrinsic> {
            data.create_extrinsics()
        }

        fn check_inherents(block: Block, data: InherentData) -> CheckInherentsResult {
            data.check_extrinsics(&block)
        }

        fn random_seed() -> <Block as BlockT>::Hash {
            RandomnessCollectiveFlip::random_seed()
        }
    }

    impl sp_transaction_pool::runtime_api::TaggedTransactionQueue<Block> for Runtime {
        fn validate_transaction(
            source: TransactionSource,
            tx: <Block as BlockT>::Extrinsic,
        ) -> TransactionValidity {
            Executive::validate_transaction(source, tx)
        }
    }

    impl sp_offchain::OffchainWorkerApi<Block> for Runtime {
        fn offchain_worker(header: &<Block as BlockT>::Header) {
            Executive::offchain_worker(header)
        }
    }

    impl fg_primitives::GrandpaApi<Block> for Runtime {
        fn grandpa_authorities() -> GrandpaAuthorityList {
            Grandpa::grandpa_authorities()
        }

        fn submit_report_equivocation_unsigned_extrinsic(
            equivocation_proof: fg_primitives::EquivocationProof<
                <Block as BlockT>::Hash,
                NumberFor<Block>,
            >,
            key_owner_proof: fg_primitives::OpaqueKeyOwnershipProof,
        ) -> Option<()> {
            let key_owner_proof = key_owner_proof.decode()?;

            Grandpa::submit_unsigned_equivocation_report(
                equivocation_proof,
                key_owner_proof,
            )
        }

        fn generate_key_ownership_proof(
            _set_id: fg_primitives::SetId,
            authority_id: GrandpaId,
        ) -> Option<fg_primitives::OpaqueKeyOwnershipProof> {
            use codec::Encode;

            Historical::prove((fg_primitives::KEY_TYPE, authority_id))
                .map(|p| p.encode())
                .map(fg_primitives::OpaqueKeyOwnershipProof::new)
        }
    }

    impl sp_consensus_babe::BabeApi<Block> for Runtime {
        fn configuration() -> sp_consensus_babe::BabeGenesisConfiguration {
            // The choice of `c` parameter (where `1 - c` represents the
            // probability of a slot being empty), is done in accordance to the
            // slot duration and expected target block time, for safely
            // resisting network delays of maximum two seconds.
            // <https://research.web3.foundation/en/latest/polkadot/BABE/Babe/#6-practical-results>
            sp_consensus_babe::BabeGenesisConfiguration {
                slot_duration: Babe::slot_duration(),
                epoch_length: EpochDuration::get(),
                c: PRIMARY_PROBABILITY,
                genesis_authorities: Babe::authorities(),
                randomness: Babe::randomness(),
                allowed_slots: sp_consensus_babe::AllowedSlots::PrimaryAndSecondaryPlainSlots,
            }
        }

        fn current_epoch_start() -> sp_consensus_babe::SlotNumber {
            Babe::current_epoch_start()
        }

        fn generate_key_ownership_proof(
            _slot_number: sp_consensus_babe::SlotNumber,
            authority_id: sp_consensus_babe::AuthorityId,
        ) -> Option<sp_consensus_babe::OpaqueKeyOwnershipProof> {
            use codec::Encode;

            Historical::prove((sp_consensus_babe::KEY_TYPE, authority_id))
                .map(|p| p.encode())
                .map(sp_consensus_babe::OpaqueKeyOwnershipProof::new)
        }

        fn submit_report_equivocation_unsigned_extrinsic(
            equivocation_proof: sp_consensus_babe::EquivocationProof<<Block as BlockT>::Header>,
            key_owner_proof: sp_consensus_babe::OpaqueKeyOwnershipProof,
        ) -> Option<()> {
            let key_owner_proof = key_owner_proof.decode()?;

            Babe::submit_unsigned_equivocation_report(
                equivocation_proof,
                key_owner_proof,
            )
        }
    }

    impl sp_authority_discovery::AuthorityDiscoveryApi<Block> for Runtime {
        fn authorities() -> Vec<AuthorityDiscoveryId> {
            AuthorityDiscovery::authorities()
        }
    }

    impl frame_system_rpc_runtime_api::AccountNonceApi<Block, AccountId, Index> for Runtime {
        fn account_nonce(account: AccountId) -> Index {
            System::account_nonce(account)
        }
    }

    impl pallet_contracts_rpc_runtime_api::ContractsApi<Block, AccountId, Balance, BlockNumber>
        for Runtime
    {
        fn call(
            origin: AccountId,
            dest: AccountId,
            value: Balance,
            gas_limit: u64,
            input_data: Vec<u8>,
        ) -> ContractExecResult {
            let (exec_result, gas_consumed) =
                Contracts::bare_call(origin, dest.into(), value, gas_limit, input_data);
            match exec_result {
                Ok(v) => ContractExecResult::Success {
                    flags: v.flags.bits(),
                    data: v.data,
                    gas_consumed: gas_consumed,
                },
                Err(_) => ContractExecResult::Error,
            }
        }

        fn get_storage(
            address: AccountId,
            key: [u8; 32],
        ) -> pallet_contracts_primitives::GetStorageResult {
            Contracts::get_storage(address, key)
        }

        fn rent_projection(
            address: AccountId,
        ) -> pallet_contracts_primitives::RentProjectionResult<BlockNumber> {
            Contracts::rent_projection(address)
        }
    }

    impl node_rpc_runtime_api::transaction_payment::TransactionPaymentApi<
        Block,
        Balance,
        UncheckedExtrinsic,
    > for Runtime {
        fn query_info(uxt: UncheckedExtrinsic, len: u32) -> RuntimeDispatchInfo<Balance> {
            TransactionPayment::query_info(uxt, len)
        }
    }

    impl sp_session::SessionKeys<Block> for Runtime {
        fn generate_session_keys(seed: Option<Vec<u8>>) -> Vec<u8> {
            SessionKeys::generate(seed)
        }

        fn decode_session_keys(
            encoded: Vec<u8>,
        ) -> Option<Vec<(Vec<u8>, sp_core::crypto::KeyTypeId)>> {
            SessionKeys::decode_into_raw_public_keys(&encoded)
        }
    }

    impl pallet_staking_rpc_runtime_api::StakingApi<Block> for Runtime {
        fn get_curve() -> Vec<(Perbill, Perbill)> {
            Staking::get_curve()
        }
    }

    impl node_rpc_runtime_api::pips::PipsApi<Block, AccountId, Balance>
    for Runtime
    {
        /// Get vote count for a given proposal index
        fn get_votes(index: u32) -> VoteCount<Balance> {
            Pips::get_votes(index)
        }

        /// Proposals voted by `address`
        fn proposed_by(address: AccountId) -> Vec<u32> {
            Pips::proposed_by(pallet_pips::Proposer::Community(address))
        }

        /// Proposals `address` voted on
        fn voted_on(address: AccountId) -> Vec<u32> {
            Pips::voted_on(address)
        }

        /// Retrieve referendums voted on information by `address` account.
        fn voting_history_by_address(address: AccountId) -> HistoricalVotingByAddress<Vote<Balance>> {
            Pips::voting_history_by_address(address)

        }

        /// Retrieve referendums voted on information by `id` identity (and its secondary items).
        fn voting_history_by_id(id: IdentityId) -> HistoricalVotingById<AccountId, Vote<Balance>> {
            Pips::voting_history_by_id(id)
        }
    }

    impl pallet_protocol_fee_rpc_runtime_api::ProtocolFeeApi<
        Block,
    > for Runtime {
        fn compute_fee(op: ProtocolOp) -> CappedFee {
            ProtocolFee::compute_fee(&[op]).into()
        }
    }

    impl
        node_rpc_runtime_api::identity::IdentityApi<
            Block,
            IdentityId,
            Ticker,
            AccountId,
            SecondaryKey<AccountId>,
            Signatory<AccountId>,
            Moment
        > for Runtime
    {
        /// RPC call to know whether the given did has valid cdd claim or not
        fn is_identity_has_valid_cdd(did: IdentityId, leeway: Option<u64>) -> CddStatus {
            Identity::fetch_cdd(did, leeway.unwrap_or_default())
                .ok_or_else(|| "Either cdd claim is expired or not yet provided to give identity".into())
        }

        /// RPC call to query the given ticker did
        fn get_asset_did(ticker: Ticker) -> AssetDidResult {
            Identity::get_asset_did(ticker)
                .map_err(|_| "Error in computing the given ticker error".into())
        }

        /// Retrieve primary key and secondary keys for a given IdentityId
        fn get_did_records(did: IdentityId) -> DidRecords<AccountId, SecondaryKey<AccountId>> {
            Identity::get_did_records(did)
        }

        /// Retrieve the status of the DIDs
        fn get_did_status(dids: Vec<IdentityId>) -> Vec<DidStatus> {
            Identity::get_did_status(dids)
        }

        fn get_key_identity_data(acc: AccountId) -> Option<KeyIdentityData<IdentityId>> {
            Identity::get_key_identity_data(acc)
        }

        /// Retrieve list of a authorization for a given signatory
        fn get_filtered_authorizations(
            signatory: Signatory<AccountId>,
            allow_expired: bool,
            auth_type: Option<AuthorizationType>
        ) -> Vec<Authorization<AccountId, Moment>> {
            Identity::get_filtered_authorizations(signatory, allow_expired, auth_type)
        }
    }

    impl node_rpc_runtime_api::asset::AssetApi<Block, AccountId> for Runtime {
        #[inline]
        fn can_transfer(
            sender: AccountId,
            from_custodian: Option<IdentityId>,
            from_portfolio: PortfolioId,
            to_custodian: Option<IdentityId>,
            to_portfolio: PortfolioId,
            ticker: &Ticker,
            value: Balance) -> node_rpc_runtime_api::asset::CanTransferResult
        {
            Asset::unsafe_can_transfer(sender, from_custodian, from_portfolio, to_custodian, to_portfolio, ticker, value)
                .map_err(|msg| msg.as_bytes().to_vec())
        }
    }

    impl node_rpc_runtime_api::compliance_manager::ComplianceManagerApi<Block, AccountId, Balance>
        for Runtime
    {
        #[inline]
        fn can_transfer(
            ticker: Ticker,
            from_did: Option<IdentityId>,
            to_did: Option<IdentityId>,
            primary_issuance_agent: Option<IdentityId>,
        ) -> AssetComplianceResult
        {
            ComplianceManager::granular_verify_restriction(&ticker, from_did, to_did, primary_issuance_agent)
        }
    }

    impl pallet_group_rpc_runtime_api::GroupApi<Block> for Runtime {
        fn get_cdd_valid_members() -> Vec<pallet_group_rpc_runtime_api::Member> {
            merge_active_and_inactive::<Block>(
                CddServiceProviders::active_members(),
                CddServiceProviders::inactive_members())
        }

        fn get_gc_valid_members() -> Vec<pallet_group_rpc_runtime_api::Member> {
            merge_active_and_inactive::<Block>(
                CommitteeMembership::active_members(),
                CommitteeMembership::inactive_members())
        }
    }

    impl node_rpc_runtime_api::portfolio::PortfolioApi<Block, Balance> for Runtime {
        #[inline]
        fn get_portfolios(did: IdentityId) -> node_rpc_runtime_api::portfolio::GetPortfoliosResult {
            Ok(Portfolio::rpc_get_portfolios(did))
        }

        #[inline]
        fn get_portfolio_assets(portfolio_id: PortfolioId) ->
            node_rpc_runtime_api::portfolio::GetPortfolioAssetsResult<Balance>
        {
            Ok(Portfolio::rpc_get_portfolio_assets(portfolio_id))
        }
    }

    #[cfg(feature = "runtime-benchmarks")]
    impl frame_benchmarking::Benchmark<Block> for Runtime {
        fn dispatch_benchmark(
            pallet: Vec<u8>,
            benchmark: Vec<u8>,
            lowest_range_values: Vec<u32>,
            highest_range_values: Vec<u32>,
            steps: Vec<u32>,
            repeat: u32,
        ) -> Result<Vec<frame_benchmarking::BenchmarkBatch>, sp_runtime::RuntimeString> {
            use frame_benchmarking::{Benchmarking, BenchmarkBatch, add_benchmark};

            let mut batches = Vec::<BenchmarkBatch>::new();
            let params = (&pallet, &benchmark, &lowest_range_values, &highest_range_values, &steps, repeat);

            add_benchmark!(params, batches, b"asset", Asset);
            add_benchmark!(params, batches, b"identity", Identity);
            add_benchmark!(params, batches, b"im-online", ImOnline);
            add_benchmark!(params, batches, b"staking", Staking);

            if batches.is_empty() { return Err("Benchmark not found for this pallet.".into()) }
            Ok(batches)
        }
    }
}<|MERGE_RESOLUTION|>--- conflicted
+++ resolved
@@ -527,10 +527,7 @@
             frame_system::CheckNonce::<Runtime>::from(nonce),
             frame_system::CheckWeight::<Runtime>::new(),
             pallet_transaction_payment::ChargeTransactionPayment::<Runtime>::from(tip),
-<<<<<<< HEAD
-=======
             pallet_permissions::StoreCallMetadata::<Runtime>::new(),
->>>>>>> 144126ff
         );
         let raw_payload = SignedPayload::new(call, extra)
             .map_err(|e| {
@@ -861,10 +858,7 @@
     frame_system::CheckNonce<Runtime>,
     frame_system::CheckWeight<Runtime>,
     pallet_transaction_payment::ChargeTransactionPayment<Runtime>,
-<<<<<<< HEAD
-=======
     pallet_permissions::StoreCallMetadata<Runtime>,
->>>>>>> 144126ff
 );
 /// Unchecked extrinsic type as expected by this runtime.
 pub type UncheckedExtrinsic = generic::UncheckedExtrinsic<Address, Call, Signature, SignedExtra>;
