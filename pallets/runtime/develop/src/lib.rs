--- conflicted
+++ resolved
@@ -16,14 +16,9 @@
 pub use runtime::{native_version, WASM_BINARY};
 
 pub use runtime::{
-<<<<<<< HEAD
-    api, Asset, Authorship, Balances, BaseContracts, Bridge, Contracts, ProtocolFee, Runtime,
-    RuntimeApi, SessionKeys, System, TargetBlockFullness, TransactionPayment, UncheckedExtrinsic,
-=======
-    api, Asset, Authorship, Balances, BalancesCall, Bridge, Call, CheckedExtrinsic, Contracts,
-    MinimumPeriod, ProtocolFee, Runtime, RuntimeApi, SessionKeys, SignedExtra, System, SystemCall,
-    TargetBlockFullness, TransactionPayment, UncheckedExtrinsic,
->>>>>>> 76a5e659
+    api, Asset, Authorship, Balances, BalancesCall, BaseContracts, Bridge, Call, CheckedExtrinsic,
+    Contracts, MinimumPeriod, ProtocolFee, Runtime, RuntimeApi, SessionKeys, SignedExtra, System,
+    SystemCall, TargetBlockFullness, TransactionPayment, UncheckedExtrinsic,
 };
 
 #[cfg(feature = "std")]
