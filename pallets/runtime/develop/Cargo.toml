[package]
name = "polymesh-runtime-develop"
version = "0.1.0"
authors = ["Polymath Inc."]
edition = "2018"
build = "build.rs"

# See more keys and their definitions at https://doc.rust-lang.org/cargo/reference/manifest.html

[dependencies]
# Common
polymesh-common-utilities = { path = "../../common", default-features = false }
polymesh-runtime-common = { path = "../common", default-features = false }
polymesh-primitives = { path = "../../../primitives", default-features = false }
polymesh-weights = { path = "../../weights", default-features = false }

# Our pallets
pallet-asset = { path = "../../asset", default-features = false }
pallet-balances = { path = "../../balances", default-features = false }
pallet-basic-sto = { path = "../../basic-sto", default-features = false }
pallet-bridge = { path = "../../bridge", default-features = false }
pallet-committee = { path = "../../committee", default-features = false }
pallet-compliance-manager = { path = "../../compliance-manager", default-features = false }
pallet-confidential = { path = "../../confidential", default-features = false }
pallet-group = { path = "../../group", default-features = false }
pallet-identity = { path = "../../identity", default-features = false }
pallet-im-online = { path = "../../im-online", default-features = false }
pallet-multisig = { path = "../../multisig", default-features = false }
pallet-permissions = { path = "../../permissions", default-features = false  }
pallet-pips = { path = "../../pips", default-features = false }
pallet-portfolio = { path = "../../portfolio", default-features = false  }
pallet-protocol-fee = { path = "../../protocol-fee", default-features = false }
pallet-settlement = { path = "../../settlement", default-features = false }
pallet-staking = { path = "../../staking", default-features = false }
pallet-staking-reward-curve = { git = "https://github.com/paritytech/substrate", default-features = false, tag = "v2.0.0-rc6" }
pallet-statistics = { path = "../../statistics", default-features = false }
pallet-transaction-payment = { path = "../../transaction-payment", default-features = false }
pallet-treasury = { path = "../../treasury", default-features = false }
pallet-utility = { path = "../../utility", default-features = false }
polymesh-contracts = { path = "../../contracts", default-features = false }

# Others
serde = { version = "1.0.104", default-features = false }
smallvec = "1.4.0"

# Substrate
codec = { package = "parity-scale-codec", version = "1.2.0", default-features = false, features = ["derive"] }
sp-core = { git = "https://github.com/paritytech/substrate", default-features = false, tag = "v2.0.0-rc6" }
sp-std = { git = "https://github.com/paritytech/substrate", default-features = false, tag = "v2.0.0-rc6" }
sp-io = { git = "https://github.com/paritytech/substrate", default-features = false, tag = "v2.0.0-rc6" }
sp-runtime = { git = "https://github.com/paritytech/substrate", default-features = false, tag = "v2.0.0-rc6" }
sp-version = { git = "https://github.com/paritytech/substrate", default-features = false, tag = "v2.0.0-rc6" }
sp-api = { git = "https://github.com/paritytech/substrate", default-features = false, tag = "v2.0.0-rc6" }
sp-inherents = { git = "https://github.com/paritytech/substrate", default-features = false, tag = "v2.0.0-rc6" }
sp-offchain = { git = "https://github.com/paritytech/substrate", default-features = false, tag = "v2.0.0-rc6" }
sp-staking = { git = "https://github.com/paritytech/substrate", default-features = false, tag = "v2.0.0-rc6" }
sp-consensus-babe = { git = "https://github.com/paritytech/substrate", default-features = false, tag = "v2.0.0-rc6" }
sp-session = { git = "https://github.com/paritytech/substrate", default-features = false, tag = "v2.0.0-rc6" }
sp-authority-discovery = { git = "https://github.com/paritytech/substrate", default-features = false, tag = "v2.0.0-rc6" }
sp-transaction-pool = { git = "https://github.com/paritytech/substrate", default-features = false, tag = "v2.0.0-rc6" }
sp-block-builder = { git = "https://github.com/paritytech/substrate", default-features = false, tag = "v2.0.0-rc6" }
sp-arithmetic = { git = "https://github.com/paritytech/substrate", default-features = false, tag = "v2.0.0-rc6" }
#
pallet-authorship = { git = "https://github.com/paritytech/substrate", default-features = false, tag = "v2.0.0-rc6" }
pallet-contracts = { git = "https://github.com/paritytech/substrate", default-features = false, tag = "v2.0.0-rc6" }
pallet-contracts-primitives = { git = "https://github.com/paritytech/substrate", default-features = false, tag = "v2.0.0-rc6" }
pallet-executive = { package = "frame-executive", git = "https://github.com/paritytech/substrate", default-features = false, tag = "v2.0.0-rc6" }
pallet-finality-tracker = { git = "https://github.com/paritytech/substrate", default-features = false, tag = "v2.0.0-rc6" }
pallet-grandpa = { git = "https://github.com/paritytech/substrate", default-features = false, tag = "v2.0.0-rc6" }
pallet-indices = { git = "https://github.com/paritytech/substrate", default-features = false, tag = "v2.0.0-rc6" }
pallet-offences = { git = "https://github.com/paritytech/substrate", default-features = false, tag = "v2.0.0-rc6" }
pallet-session = { git = "https://github.com/paritytech/substrate", default-features = false, tag = "v2.0.0-rc6" }
pallet-sudo = { git = "https://github.com/paritytech/substrate", default-features = false, tag = "v2.0.0-rc6" }
pallet-timestamp = { git = "https://github.com/paritytech/substrate", default-features = false, tag = "v2.0.0-rc6" }
pallet-babe = { git = "https://github.com/paritytech/substrate", default-features = false, tag = "v2.0.0-rc6" }
pallet-authority-discovery = { git = "https://github.com/paritytech/substrate", default-features = false, tag = "v2.0.0-rc6" }
pallet-randomness-collective-flip = { git = "https://github.com/paritytech/substrate", default-features = false, tag = "v2.0.0-rc6" }

frame-system = { git = "https://github.com/paritytech/substrate", default-features = false, tag = "v2.0.0-rc6" }
frame-support = { git = "https://github.com/paritytech/substrate", default-features = false, tag = "v2.0.0-rc6" }

# RPC
frame-system-rpc-runtime-api = { git = "https://github.com/paritytech/substrate", default-features = false, tag = "v2.0.0-rc6" }
pallet-group-rpc-runtime-api = { path = "../../group/rpc/runtime-api", default-features = false }
pallet-protocol-fee-rpc-runtime-api = { path = "../../protocol-fee/rpc/runtime-api", default-features = false }
pallet-contracts-rpc-runtime-api = { git = "https://github.com/paritytech/substrate", default-features = false, tag = "v2.0.0-rc6" }
pallet-staking-rpc-runtime-api = { path = "../../staking/rpc/runtime-api", default-features = false }
node-rpc-runtime-api = { path = "../../../rpc/runtime-api", default-features = false }

# Used for runtime benchmarking
frame-benchmarking = { default-features = false, git = "https://github.com/paritytech/substrate", tag = "v2.0.0-rc6", optional = true }
frame-system-benchmarking = { default-features = false, git = "https://github.com/paritytech/substrate", tag = "v2.0.0-rc6", optional = true }
hex-literal = { version = "0.3.1", optional = true }

[build-dependencies]
wasm-builder-runner = { package = "substrate-wasm-builder-runner", git = "https://github.com/paritytech/substrate", default-features = false, tag = "v2.0.0-rc6"}

[features]
default = ["std", "equalize"]
equalize = []
no_std = [
    "pallet-confidential/no_std",
    "pallet-confidential/u64_backend",
]
std = [
    "codec/std",
    "frame-benchmarking/std",
    "frame-support/std",
    "frame-system-benchmarking/std",
    "frame-system-rpc-runtime-api/std",
    "frame-system/std",
    "node-rpc-runtime-api/std",
    "pallet-asset/std",
    "pallet-authority-discovery/std",
    "pallet-authorship/std",
    "pallet-babe/std",
    "pallet-balances/std",
    "pallet-basic-sto/std",
    "pallet-bridge/std",
    "pallet-committee/std",
    "pallet-compliance-manager/std",
    "pallet-confidential/std",
    "pallet-contracts-primitives/std",
    "pallet-contracts-rpc-runtime-api/std",
    "pallet-contracts/std",
    "pallet-executive/std",
    "pallet-finality-tracker/std",
    "pallet-grandpa/std",
    "pallet-group-rpc-runtime-api/std",
    "pallet-group/std",
    "pallet-identity/std",
    "pallet-im-online/std",
    "pallet-indices/std",
    "pallet-multisig/std",
    "pallet-offences/std",
    "pallet-permissions/std",
    "pallet-pips/std",
    "pallet-portfolio/std",
    "pallet-protocol-fee-rpc-runtime-api/std",
    "pallet-protocol-fee/std",
    "pallet-randomness-collective-flip/std",
    "pallet-session/std",
    "pallet-settlement/std",
    "pallet-staking-rpc-runtime-api/std",
    "pallet-staking/std",
    "pallet-statistics/std",
    "pallet-sudo/std",
    "pallet-timestamp/std",
    "pallet-transaction-payment/std",
    "pallet-treasury/std",
    "pallet-utility/std",
<<<<<<< HEAD
    "polymesh-contracts/std",

    # RPC
    "frame-system-rpc-runtime-api/std",
    "node-rpc-runtime-api/std",
    "pallet-contracts-rpc-runtime-api/std",
    "pallet-group-rpc-runtime-api/std",
    "pallet-protocol-fee-rpc-runtime-api/std",
    "pallet-staking-rpc-runtime-api/std",
=======
    "polymesh-common-utilities/std",
    "polymesh-primitives/std",
    "polymesh-runtime-common/std",
    "polymesh-weights/std",
    "serde/std",
    "sp-api/std",
    "sp-arithmetic/std",
    "sp-authority-discovery/std",
    "sp-block-builder/std",
    "sp-consensus-babe/std",
    "sp-core/std",
    "sp-inherents/std",
    "sp-io/std",
    "sp-offchain/std",
    "sp-runtime/std",
    "sp-session/std",
    "sp-staking/std",
    "sp-std/std",
    "sp-transaction-pool/std",
    "sp-version/std"
>>>>>>> 76a5e659
]

runtime-benchmarks = [
    "frame-benchmarking",
    "frame-support/runtime-benchmarks",
    "frame-system-benchmarking",
    "frame-system/runtime-benchmarks",
    "hex-literal",
    "pallet-asset/runtime-benchmarks",
    "pallet-balances/runtime-benchmarks",
    "pallet-committee/runtime-benchmarks",
    "pallet-identity/runtime-benchmarks",
    "pallet-im-online/runtime-benchmarks",
    "pallet-staking/runtime-benchmarks",
    "pallet-timestamp/runtime-benchmarks",
    "polymesh-primitives/runtime-benchmarks",
    #"polymesh-runtime-common/runtime-benchmarks",
    "sp-runtime/runtime-benchmarks",
]<|MERGE_RESOLUTION|>--- conflicted
+++ resolved
@@ -149,17 +149,6 @@
     "pallet-transaction-payment/std",
     "pallet-treasury/std",
     "pallet-utility/std",
-<<<<<<< HEAD
-    "polymesh-contracts/std",
-
-    # RPC
-    "frame-system-rpc-runtime-api/std",
-    "node-rpc-runtime-api/std",
-    "pallet-contracts-rpc-runtime-api/std",
-    "pallet-group-rpc-runtime-api/std",
-    "pallet-protocol-fee-rpc-runtime-api/std",
-    "pallet-staking-rpc-runtime-api/std",
-=======
     "polymesh-common-utilities/std",
     "polymesh-primitives/std",
     "polymesh-runtime-common/std",
@@ -179,8 +168,8 @@
     "sp-staking/std",
     "sp-std/std",
     "sp-transaction-pool/std",
-    "sp-version/std"
->>>>>>> 76a5e659
+    "sp-version/std",
+    "polymesh-contracts/std",
 ]
 
 runtime-benchmarks = [
