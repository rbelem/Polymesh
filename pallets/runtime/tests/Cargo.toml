--- conflicted
+++ resolved
@@ -18,10 +18,6 @@
 pallet-cdd-offchain-worker = { path = "../../cdd-offchain-worker", default-features = false }
 pallet-committee = { path = "../../committee", default-features = false }
 pallet-compliance-manager = { path = "../../compliance-manager", default-features = false }
-<<<<<<< HEAD
-=======
-pallet-confidential = { path = "../../confidential", default-features = false }
->>>>>>> 144126ff
 pallet-contracts = { git = "https://github.com/paritytech/substrate", tag = "v2.0.0-rc6", default-features = false }
 pallet-group = { path = "../../group", default-features = false }
 pallet-identity = { path = "../../identity", default-features = false }
@@ -42,11 +38,7 @@
 pallet-group-rpc-runtime-api = { path = "../../group/rpc/runtime-api", default-features = false }
 
 # Crypto
-<<<<<<< HEAD
 cryptography = { git = "https://github.com/PolymathNetwork/cryptography.git", branch = "develop", default-features = false }
-=======
-cryptography = { git = "https://github.com/PolymathNetwork/cryptography.git", branch = "master", default-features = false }
->>>>>>> 144126ff
 
 # Runtime
 polymesh-runtime-develop = { path = "../develop" }
@@ -83,12 +75,6 @@
 ink_primitives = { git = "https://github.com/paritytech/ink", tag = "v2.1.0", default-features = false }
 
 frame-benchmarking = { git = "https://github.com/paritytech/substrate", tag = "v2.0.0-rc6", optional = true }
-<<<<<<< HEAD
-=======
-
-test_client = { package = "substrate-test-runtime-client", git = "https://github.com/paritytech/substrate", tag = "v2.0.0-rc6", optional = true }
-substrate-test-utils = { git = "https://github.com/paritytech/substrate", tag = "v2.0.0-rc6", optional = true }
->>>>>>> 144126ff
 
 test_client = { package = "substrate-test-runtime-client", git = "https://github.com/paritytech/substrate", tag = "v2.0.0-rc6", optional = true }
 substrate-test-utils = { git = "https://github.com/paritytech/substrate", tag = "v2.0.0-rc6", optional = true }
@@ -147,6 +133,6 @@
 ]
 
 runtime-benchmarks = [
-     "frame-benchmarking",
-     "pallet-identity/runtime-benchmarks"
+    "frame-benchmarking",
+    "pallet-identity/runtime-benchmarks"
 ]