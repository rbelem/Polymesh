use super::{
    storage::{register_keyring_account, TestStorage},
    ExtBuilder,
};
use chrono::prelude::Utc;
use frame_support::{assert_err, assert_noop, assert_ok, traits::Currency};
use pallet_asset::{self as asset, AssetName, AssetType, Error as AssetError, SecurityToken};
use pallet_balances as balances;
use pallet_compliance_manager::{
    self as compliance_manager, ComplianceRequirement, Error as CMError,
};
use pallet_group as group;
use pallet_identity::{self as identity, BatchAddClaimItem};
use polymesh_common_utilities::traits::compliance_manager::Trait as ComplianceManagerTrait;
use polymesh_common_utilities::{
    constants::{ERC1400_TRANSFER_FAILURE, ERC1400_TRANSFER_SUCCESS},
    Context,
};
use polymesh_primitives::{
<<<<<<< HEAD
    AuthorizationData, Claim, Condition, ConditionType, IdentityId, Scope, Signatory,
=======
    AuthorizationData, Claim, CountryCode, IdentityId, Rule, RuleType, Scope, Signatory,
>>>>>>> fefe1ee2
    TargetIdentity, Ticker,
};
use sp_std::{convert::TryFrom, prelude::*};
use test_client::AccountKeyring;

type Identity = identity::Module<TestStorage>;
type Balances = balances::Module<TestStorage>;
type Timestamp = pallet_timestamp::Module<TestStorage>;
type Asset = asset::Module<TestStorage>;
type ComplianceManager = compliance_manager::Module<TestStorage>;
type CDDGroup = group::Module<TestStorage, group::Instance2>;
type Moment = u64;
type Origin = <TestStorage as frame_system::Trait>::Origin;

macro_rules! assert_invalid_transfer {
    ($ticker:expr, $from:expr, $to:expr, $amount:expr) => {
        assert_ne!(
            Asset::_is_valid_transfer(
                &$ticker,
                AccountKeyring::Alice.public(),
                Some($from),
                Some($to),
                $amount
            ),
            Ok(ERC1400_TRANSFER_SUCCESS)
        );
    };
}

macro_rules! assert_valid_transfer {
    ($ticker:expr, $from:expr, $to:expr, $amount:expr) => {
        assert_eq!(
            Asset::_is_valid_transfer(
                &$ticker,
                AccountKeyring::Alice.public(),
                Some($from),
                Some($to),
                $amount
            ),
            Ok(ERC1400_TRANSFER_SUCCESS)
        );
    };
}

fn make_ticker_env(owner: AccountKeyring, token_name: AssetName) -> (Ticker, IdentityId) {
    let owner_id = register_keyring_account(owner.clone()).unwrap();

    // 1. Create a token.
    let token = SecurityToken {
        name: token_name,
        owner_did: owner_id,
        total_supply: 1_000_000,
        divisible: true,
        ..Default::default()
    };

    let ticker = Ticker::try_from(token.name.0.as_slice()).unwrap();
    assert_ok!(Asset::create_asset(
        Origin::signed(owner.public()),
        token.name.clone(),
        ticker,
        token.total_supply,
        true,
        token.asset_type.clone(),
        vec![],
        None,
    ));

    (ticker, owner_id)
}

#[test]
fn should_add_and_verify_compliance_requirement() {
    ExtBuilder::default()
        .build()
        .execute_with(should_add_and_verify_compliance_requirement_we);
}

fn should_add_and_verify_compliance_requirement_we() {
    // 0. Create accounts
    let root = Origin::from(frame_system::RawOrigin::Root);
    let token_owner_acc = AccountKeyring::Alice.public();
    let token_owner_signed = Origin::signed(AccountKeyring::Alice.public());
    let token_owner_did = register_keyring_account(AccountKeyring::Alice).unwrap();
    let token_rec_did = register_keyring_account(AccountKeyring::Charlie).unwrap();
    let cdd_signed = Origin::signed(AccountKeyring::Eve.public());
    let cdd_id = register_keyring_account(AccountKeyring::Eve).unwrap();

    assert_ok!(CDDGroup::reset_members(root, vec![cdd_id]));

    // A token representing 1M shares
    let token = SecurityToken {
        name: vec![0x01].into(),
        owner_did: token_owner_did.clone(),
        total_supply: 1_000_000,
        divisible: true,
        asset_type: AssetType::default(),
        ..Default::default()
    };
    let ticker = Ticker::try_from(token.name.0.as_slice()).unwrap();
    Balances::make_free_balance_be(&token_owner_acc, 1_000_000);

    // Share issuance is successful
    assert_ok!(Asset::create_asset(
        token_owner_signed.clone(),
        token.name.clone(),
        ticker,
        token.total_supply,
        true,
        token.asset_type.clone(),
        vec![],
        None,
    ));
    let claim_issuer_acc = AccountKeyring::Bob.public();
    Balances::make_free_balance_be(&claim_issuer_acc, 1_000_000);
    let claim_issuer_signed = Origin::signed(AccountKeyring::Bob.public());
    let claim_issuer_did = register_keyring_account(AccountKeyring::Bob).unwrap();

    assert_ok!(Identity::add_claim(
        claim_issuer_signed.clone(),
        token_owner_did,
        Claim::NoData,
        None,
    ));

    assert_ok!(Identity::add_claim(
        claim_issuer_signed.clone(),
        token_rec_did,
        Claim::NoData,
        None,
    ));

    let now = Utc::now();
    Timestamp::set_timestamp(now.timestamp() as u64);

    let sender_condition = Condition {
        issuers: vec![claim_issuer_did],
        condition_type: ConditionType::IsPresent(Claim::NoData),
    };

    let receiver_condition1 = Condition {
        issuers: vec![cdd_id],
        condition_type: ConditionType::IsAbsent(Claim::make_cdd_wildcard()),
    };

    let receiver_condition2 = Condition {
        issuers: vec![claim_issuer_did],
        condition_type: ConditionType::IsPresent(Claim::Accredited(token_owner_did)),
    };

    assert_ok!(ComplianceManager::add_compliance_requirement(
        token_owner_signed.clone(),
        ticker,
        vec![sender_condition.clone()],
        vec![receiver_condition1.clone(), receiver_condition2.clone()]
    ));

    assert_ok!(Identity::add_claim(
        claim_issuer_signed.clone(),
        token_rec_did,
        Claim::Accredited(claim_issuer_did),
        None,
    ));

    //Transfer tokens to investor - fails wrong Accredited scope
    assert_invalid_transfer!(ticker, token_owner_did, token_rec_did, token.total_supply);
    let result = ComplianceManager::granular_verify_restriction(
        &ticker,
        Some(token_owner_did),
        Some(token_rec_did),
        None,
    );
    assert!(!result.result);
    assert!(!result.requirements[0].result);
    assert!(result.requirements[0].sender_conditions[0].result);
    assert!(result.requirements[0].receiver_conditions[0].result);
    assert!(!result.requirements[0].receiver_conditions[1].result);
    assert_eq!(result.requirements[0].sender_conditions[0].condition, sender_condition);
    assert_eq!(result.requirements[0].receiver_conditions[0].condition, receiver_condition1);
    assert_eq!(result.requirements[0].receiver_conditions[1].condition, receiver_condition2);

    assert_ok!(Identity::add_claim(
        claim_issuer_signed.clone(),
        token_rec_did,
        Claim::Accredited(token_owner_did),
        None,
    ));

    assert_valid_transfer!(ticker, token_owner_did, token_rec_did, 10);
    let result = ComplianceManager::granular_verify_restriction(
        &ticker,
        Some(token_owner_did),
        Some(token_rec_did),
        None,
    );
    assert!(result.result);
    assert!(result.requirements[0].result);
    assert!(result.requirements[0].sender_conditions[0].result);
    assert!(result.requirements[0].receiver_conditions[0].result);
    assert!(result.requirements[0].receiver_conditions[1].result);
    assert_eq!(result.requirements[0].sender_conditions[0].condition, sender_condition);
    assert_eq!(result.requirements[0].receiver_conditions[0].condition, receiver_condition1);
    assert_eq!(result.requirements[0].receiver_conditions[1].condition, receiver_condition2);

    assert_ok!(Identity::add_claim(
        cdd_signed.clone(),
        token_rec_did,
        Claim::make_cdd_wildcard(),
        None,
    ));

    assert_invalid_transfer!(ticker, token_owner_did, token_rec_did, 10);
    let result = ComplianceManager::granular_verify_restriction(
        &ticker,
        Some(token_owner_did),
        Some(token_rec_did),
        None,
    );
<<<<<<< HEAD
    assert!(!result.result);
    assert!(!result.requirements[0].result);
    assert!(result.requirements[0].sender_conditions[0].result);
    assert!(!result.requirements[0].receiver_conditions[0].result);
    assert!(result.requirements[0].receiver_conditions[1].result);
    assert_eq!(result.requirements[0].sender_conditions[0].condition, sender_condition);
    assert_eq!(result.requirements[0].receiver_conditions[0].condition, receiver_condition1);
    assert_eq!(result.requirements[0].receiver_conditions[1].condition, receiver_condition2);
=======
    assert!(!result.final_result);
    assert!(!result.rules[0].transfer_rule_result);
    assert!(result.rules[0].sender_rules[0].result);
    assert!(!result.rules[0].receiver_rules[0].result);
    assert!(result.rules[0].receiver_rules[1].result);
    assert_eq!(result.rules[0].sender_rules[0].rule, sender_rule);
    assert_eq!(result.rules[0].receiver_rules[0].rule, receiver_rule1);
    assert_eq!(result.rules[0].receiver_rules[1].rule, receiver_rule2);

    for _ in 0..2 {
        ComplianceManager::add_active_rule(
            token_owner_signed.clone(),
            ticker,
            vec![sender_rule.clone()],
            vec![receiver_rule1.clone(), receiver_rule2.clone()],
        );
    }
    assert_ok!(ComplianceManager::remove_active_rule(token_owner_signed.clone(), ticker, 1)); // OK; latest == 3
    assert_err!(ComplianceManager::remove_active_rule(token_owner_signed.clone(), ticker, 1), CMError::<TestStorage>::InvalidRuleId); // BAD OK; latest == 3, but 1 was just removed.
    assert_noop!(ComplianceManager::remove_active_rule(token_owner_signed.clone(), ticker, 1), CMError::<TestStorage>::InvalidRuleId);
>>>>>>> fefe1ee2
}

#[test]
fn should_replace_asset_compliance() {
    ExtBuilder::default()
        .build()
        .execute_with(should_replace_asset_compliance_we);
}

fn should_replace_asset_compliance_we() {
    let token_owner_acc = AccountKeyring::Alice.public();
    let token_owner_signed = Origin::signed(AccountKeyring::Alice.public());
    let token_owner_did = register_keyring_account(AccountKeyring::Alice).unwrap();

    // A token representing 1M shares
    let token = SecurityToken {
        name: vec![0x01].into(),
        owner_did: token_owner_did,
        total_supply: 1_000_000,
        divisible: true,
        asset_type: AssetType::default(),
        ..Default::default()
    };
    let ticker = Ticker::try_from(token.name.0.as_slice()).unwrap();
    Balances::make_free_balance_be(&token_owner_acc, 1_000_000);

    // Share issuance is successful
    assert_ok!(Asset::create_asset(
        token_owner_signed.clone(),
        token.name.clone(),
        ticker,
        token.total_supply,
        true,
        token.asset_type.clone(),
        vec![],
        None,
    ));

    assert_ok!(ComplianceManager::add_compliance_requirement(
        token_owner_signed.clone(),
        ticker,
        vec![],
        vec![]
    ));

    let asset_compliance = ComplianceManager::asset_compliance(ticker);
    assert_eq!(asset_compliance.requirements.len(), 1);

    // Create three rules with different rule IDs.
    let new_asset_compliance: Vec<ComplianceRequirement> =
        std::iter::repeat(|rule_id: u32| ComplianceRequirement {
            sender_conditions: vec![],
            receiver_conditions: vec![],
            id: rule_id,
        })
        .take(3)
        .enumerate()
        .map(|(n, f)| f(n as u32))
        .collect();

    assert_ok!(ComplianceManager::replace_asset_compliance(
        token_owner_signed.clone(),
        ticker,
        new_asset_compliance.clone(),
    ));

    let asset_compliance = ComplianceManager::asset_compliance(ticker);
    assert_eq!(asset_compliance.requirements, new_asset_compliance);
}

#[test]
fn should_reset_asset_compliance() {
    ExtBuilder::default()
        .build()
        .execute_with(should_reset_asset_compliance_we);
}

fn should_reset_asset_compliance_we() {
    let token_owner_acc = AccountKeyring::Alice.public();
    let token_owner_signed = Origin::signed(AccountKeyring::Alice.public());
    let token_owner_did = register_keyring_account(AccountKeyring::Alice).unwrap();

    // A token representing 1M shares
    let token = SecurityToken {
        name: vec![0x01].into(),
        owner_did: token_owner_did,
        total_supply: 1_000_000,
        divisible: true,
        asset_type: AssetType::default(),
        ..Default::default()
    };
    let ticker = Ticker::try_from(token.name.0.as_slice()).unwrap();
    Balances::make_free_balance_be(&token_owner_acc, 1_000_000);

    // Share issuance is successful
    assert_ok!(Asset::create_asset(
        token_owner_signed.clone(),
        token.name.clone(),
        ticker,
        token.total_supply,
        true,
        token.asset_type.clone(),
        vec![],
        None,
    ));

    assert_ok!(ComplianceManager::add_compliance_requirement(
        token_owner_signed.clone(),
        ticker,
        vec![],
        vec![]
    ));

    let asset_compliance = ComplianceManager::asset_compliance(ticker);
    assert_eq!(asset_compliance.requirements.len(), 1);

    assert_ok!(ComplianceManager::reset_asset_compliance(
        token_owner_signed.clone(),
        ticker
    ));

    let asset_compliance_new = ComplianceManager::asset_compliance(ticker);
    assert_eq!(asset_compliance_new.requirements.len(), 0);
}

#[test]
fn pause_resume_asset_compliance() {
    ExtBuilder::default()
        .build()
        .execute_with(pause_resume_asset_compliance_we);
}

fn pause_resume_asset_compliance_we() {
    // 0. Create accounts
    let token_owner_acc = AccountKeyring::Alice.public();
    let token_owner_signed = Origin::signed(AccountKeyring::Alice.public());
    let token_owner_did = register_keyring_account(AccountKeyring::Alice).unwrap();
    let receiver_signed = Origin::signed(AccountKeyring::Charlie.public());
    let receiver_did = register_keyring_account(AccountKeyring::Charlie).unwrap();

    // 1. A token representing 1M shares
    let token = SecurityToken {
        name: vec![0x01].into(),
        owner_did: token_owner_did.clone(),
        total_supply: 1_000_000,
        divisible: true,
        asset_type: AssetType::default(),
        ..Default::default()
    };
    let ticker = Ticker::try_from(token.name.0.as_slice()).unwrap();
    Balances::make_free_balance_be(&token_owner_acc, 1_000_000);

    // 2. Share issuance is successful
    assert_ok!(Asset::create_asset(
        token_owner_signed.clone(),
        token.name.clone(),
        ticker,
        token.total_supply,
        true,
        token.asset_type.clone(),
        vec![],
        None,
    ));

    assert_ok!(Identity::add_claim(
        receiver_signed.clone(),
        receiver_did.clone(),
        Claim::NoData,
        Some(99999999999999999u64),
    ));

    let now = Utc::now();
    Timestamp::set_timestamp(now.timestamp() as u64);

    // 4. Define rules
    let receiver_conditions = vec![Condition {
        issuers: vec![receiver_did],
        condition_type: ConditionType::IsAbsent(Claim::NoData),
    }];

    assert_ok!(ComplianceManager::add_compliance_requirement(
        token_owner_signed.clone(),
        ticker,
        vec![],
        receiver_conditions
    ));

    // 5. Verify pause/resume mechanism.
    // 5.1. Transfer should be cancelled.
    assert_invalid_transfer!(ticker, token_owner_did, receiver_did, 10);

    Context::set_current_identity::<Identity>(Some(token_owner_did));
    // 5.2. Pause asset rules, and run the transaction.
    assert_ok!(ComplianceManager::pause_asset_compliance(
        token_owner_signed.clone(),
        ticker
    ));
    Context::set_current_identity::<Identity>(None);
    assert_valid_transfer!(ticker, token_owner_did, receiver_did, 10);

    Context::set_current_identity::<Identity>(Some(token_owner_did));
    // 5.3. Resume asset rules, and new transfer should fail again.
    assert_ok!(ComplianceManager::resume_asset_compliance(
        token_owner_signed.clone(),
        ticker
    ));
    Context::set_current_identity::<Identity>(None);
    assert_invalid_transfer!(ticker, token_owner_did, receiver_did, 10);
}

#[test]
fn should_successfully_add_and_use_default_issuers() {
    ExtBuilder::default()
        .build()
        .execute_with(should_successfully_add_and_use_default_issuers_we);
}

fn should_successfully_add_and_use_default_issuers_we() {
    // 0. Create accounts
    let root = Origin::from(frame_system::RawOrigin::Root);
    let token_owner_signed = Origin::signed(AccountKeyring::Alice.public());
    let token_owner_did = register_keyring_account(AccountKeyring::Alice).unwrap();
    let trusted_issuer_signed = Origin::signed(AccountKeyring::Charlie.public());
    let trusted_issuer_did = register_keyring_account(AccountKeyring::Charlie).unwrap();
    let receiver_did = register_keyring_account(AccountKeyring::Dave).unwrap();

    assert_ok!(CDDGroup::reset_members(root, vec![trusted_issuer_did]));

    // 1. A token representing 1M shares
    let token = SecurityToken {
        name: vec![0x01].into(),
        owner_did: token_owner_did,
        total_supply: 1_000_000,
        divisible: true,
        asset_type: AssetType::default(),
        ..Default::default()
    };
    let ticker = Ticker::try_from(token.name.0.as_slice()).unwrap();

    // 2. Share issuance is successful
    assert_ok!(Asset::create_asset(
        token_owner_signed.clone(),
        token.name.clone(),
        ticker,
        token.total_supply,
        true,
        token.asset_type.clone(),
        vec![],
        None,
    ));

    assert_ok!(Asset::remove_primary_issuance_agent(
        token_owner_signed.clone(),
        ticker
    ));

    // Failed because trusted issuer identity not exist
    assert_err!(
        ComplianceManager::add_default_trusted_claim_issuer(
            token_owner_signed.clone(),
            ticker,
            IdentityId::from(1)
        ),
        CMError::<TestStorage>::DidNotExist
    );

    assert_ok!(ComplianceManager::add_default_trusted_claim_issuer(
        token_owner_signed.clone(),
        ticker,
        trusted_issuer_did
    ));

    assert_eq!(ComplianceManager::trusted_claim_issuer(ticker).len(), 1);
    assert_eq!(
        ComplianceManager::trusted_claim_issuer(ticker),
        vec![trusted_issuer_did]
    );

    assert_ok!(Identity::add_claim(
        trusted_issuer_signed.clone(),
        receiver_did.clone(),
        Claim::make_cdd_wildcard(),
        Some(99999999999999999u64),
    ));

    let now = Utc::now();
    Timestamp::set_timestamp(now.timestamp() as u64);

    let sender_condition = Condition {
        issuers: vec![],
        condition_type: ConditionType::IsPresent(Claim::make_cdd_wildcard()),
    };

    let receiver_condition = Condition {
        issuers: vec![],
        condition_type: ConditionType::IsPresent(Claim::make_cdd_wildcard()),
    };

    assert_ok!(ComplianceManager::add_compliance_requirement(
        token_owner_signed.clone(),
        ticker,
        vec![sender_condition],
        vec![receiver_condition]
    ));

    // fail when token owner doesn't has the valid claim
    assert_invalid_transfer!(ticker, token_owner_did, receiver_did, 100);

    assert_ok!(Identity::add_claim(
        trusted_issuer_signed.clone(),
        token_owner_did.clone(),
        Claim::make_cdd_wildcard(),
        Some(99999999999999999u64),
    ));

    assert_valid_transfer!(ticker, token_owner_did, receiver_did, 100);
}

#[test]
fn should_modify_vector_of_trusted_issuer() {
    ExtBuilder::default()
        .build()
        .execute_with(should_modify_vector_of_trusted_issuer_we);
}

fn should_modify_vector_of_trusted_issuer_we() {
    // 0. Create accounts
    let root = Origin::from(frame_system::RawOrigin::Root);
    let token_owner_signed = Origin::signed(AccountKeyring::Alice.public());
    let token_owner_did = register_keyring_account(AccountKeyring::Alice).unwrap();
    let trusted_issuer_signed_1 = Origin::signed(AccountKeyring::Charlie.public());
    let trusted_issuer_did_1 = register_keyring_account(AccountKeyring::Charlie).unwrap();
    let trusted_issuer_signed_2 = Origin::signed(AccountKeyring::Ferdie.public());
    let trusted_issuer_did_2 = register_keyring_account(AccountKeyring::Ferdie).unwrap();
    let receiver_signed = Origin::signed(AccountKeyring::Dave.public());
    let receiver_did = register_keyring_account(AccountKeyring::Dave).unwrap();

    // Providing a random DID to root but in real world Root should posses a DID
    assert_ok!(CDDGroup::reset_members(
        root,
        vec![trusted_issuer_did_1, trusted_issuer_did_2]
    ));

    // 1. A token representing 1M shares
    let token = SecurityToken {
        name: vec![0x01].into(),
        owner_did: token_owner_did.clone(),
        total_supply: 1_000_000,
        divisible: true,
        asset_type: AssetType::default(),
        ..Default::default()
    };
    let ticker = Ticker::try_from(token.name.0.as_slice()).unwrap();

    // 2. Share issuance is successful
    assert_ok!(Asset::create_asset(
        token_owner_signed.clone(),
        token.name.clone(),
        ticker,
        token.total_supply,
        true,
        token.asset_type.clone(),
        vec![],
        None,
    ));

    // Failed because caller is not the owner of the ticker
    assert_err!(
        ComplianceManager::batch_add_default_trusted_claim_issuer(
            receiver_signed.clone(),
            vec![trusted_issuer_did_1, trusted_issuer_did_2],
            ticker,
        ),
        CMError::<TestStorage>::Unauthorized
    );

    // Failed because trusted issuer identity not exist
    assert_err!(
        ComplianceManager::batch_add_default_trusted_claim_issuer(
            token_owner_signed.clone(),
            vec![IdentityId::from(1), IdentityId::from(2)],
            ticker,
        ),
        CMError::<TestStorage>::DidNotExist
    );

    // Failed because trusted issuers length < 0
    assert_err!(
        ComplianceManager::batch_add_default_trusted_claim_issuer(
            token_owner_signed.clone(),
            vec![],
            ticker,
        ),
        CMError::<TestStorage>::InvalidLength
    );

    assert_ok!(ComplianceManager::batch_add_default_trusted_claim_issuer(
        token_owner_signed.clone(),
        vec![trusted_issuer_did_1, trusted_issuer_did_2],
        ticker,
    ));

    assert_eq!(ComplianceManager::trusted_claim_issuer(ticker).len(), 2);
    assert_eq!(
        ComplianceManager::trusted_claim_issuer(ticker),
        vec![trusted_issuer_did_1, trusted_issuer_did_2]
    );

    // adding claim by trusted issuer 1
    assert_ok!(Identity::add_claim(
        trusted_issuer_signed_1.clone(),
        receiver_did.clone(),
        Claim::make_cdd_wildcard(),
        None,
    ));

    // adding claim by trusted issuer 1
    assert_ok!(Identity::add_claim(
        trusted_issuer_signed_1.clone(),
        receiver_did.clone(),
        Claim::NoData,
        None,
    ));

    // adding claim by trusted issuer 2
    assert_ok!(Identity::add_claim(
        trusted_issuer_signed_2.clone(),
        token_owner_did.clone(),
        Claim::make_cdd_wildcard(),
        None,
    ));

    let now = Utc::now();
    Timestamp::set_timestamp(now.timestamp() as u64);

    let sender_condition = Condition {
        issuers: vec![],
        condition_type: ConditionType::IsPresent(Claim::make_cdd_wildcard()),
    };

    let receiver_condition_1 = Condition {
        issuers: vec![],
        condition_type: ConditionType::IsPresent(Claim::make_cdd_wildcard()),
    };

    let receiver_condition_2 = Condition {
        issuers: vec![],
        condition_type: ConditionType::IsPresent(Claim::NoData),
    };

    let x = vec![sender_condition.clone()];
    let y = vec![receiver_condition_1, receiver_condition_2];

    assert_ok!(ComplianceManager::add_compliance_requirement(
        token_owner_signed.clone(),
        ticker,
        x,
        y
    ));

    assert_valid_transfer!(ticker, token_owner_did, receiver_did, 10);

    // Remove the trusted issuer 1 from the list
    assert_ok!(
        ComplianceManager::batch_remove_default_trusted_claim_issuer(
            token_owner_signed.clone(),
            vec![trusted_issuer_did_1],
            ticker,
        )
    );

    assert_eq!(ComplianceManager::trusted_claim_issuer(ticker).len(), 1);
    assert_eq!(
        ComplianceManager::trusted_claim_issuer(ticker),
        vec![trusted_issuer_did_2]
    );

    // Transfer should fail as issuer doesn't exist anymore but the rule data still exist
    assert_invalid_transfer!(ticker, token_owner_did, receiver_did, 500);

    // Change the asset rule to all the transfer happen again

    let receiver_condition_1 = Condition {
        issuers: vec![trusted_issuer_did_1],
        condition_type: ConditionType::IsPresent(Claim::make_cdd_wildcard()),
    };

    let receiver_condition_2 = Condition {
        issuers: vec![trusted_issuer_did_1],
        condition_type: ConditionType::IsPresent(Claim::NoData),
    };

    let x = vec![sender_condition];
    let y = vec![receiver_condition_1, receiver_condition_2];

    let compliance_requirement = ComplianceRequirement {
        sender_conditions: x.clone(),
        receiver_conditions: y.clone(),
        id: 1,
    };

    // Failed because sender is not the owner of the ticker
    assert_err!(
        ComplianceManager::change_compliance_requirement(receiver_signed.clone(), ticker, compliance_requirement.clone()),
        CMError::<TestStorage>::Unauthorized
    );

    let compliance_requirement_failure = ComplianceRequirement {
        sender_conditions: x,
        receiver_conditions: y,
        id: 5,
    };

    // Failed because passed rule id is not valid
    assert_err!(
        ComplianceManager::change_compliance_requirement(
            token_owner_signed.clone(),
            ticker,
            compliance_requirement_failure.clone()
        ),
        CMError::<TestStorage>::InvalidConditionRequirementId
    );

    // Should successfully change the asset rule
    assert_ok!(ComplianceManager::change_compliance_requirement(
        token_owner_signed.clone(),
        ticker,
        compliance_requirement
    ));

    // Now the transfer should pass
    assert_valid_transfer!(ticker, token_owner_did, receiver_did, 500);
}

#[test]
fn jurisdiction_asset_compliance() {
    ExtBuilder::default()
        .build()
        .execute_with(jurisdiction_asset_compliance_we);
}
fn jurisdiction_asset_compliance_we() {
    // 0. Create accounts
    let token_owner_signed = Origin::signed(AccountKeyring::Alice.public());
    let token_owner_id = register_keyring_account(AccountKeyring::Alice).unwrap();
    let cdd_signed = Origin::signed(AccountKeyring::Bob.public());
    let cdd_id = register_keyring_account(AccountKeyring::Bob).unwrap();
    let user_id = register_keyring_account(AccountKeyring::Charlie).unwrap();
    // 1. Create a token.
    let token = SecurityToken {
        name: vec![0x01].into(),
        owner_did: token_owner_id.clone(),
        total_supply: 1_000_000,
        divisible: true,
        ..Default::default()
    };
    let ticker = Ticker::try_from(token.name.0.as_slice()).unwrap();
    assert_ok!(Asset::create_asset(
        token_owner_signed.clone(),
        token.name.clone(),
        ticker,
        token.total_supply,
        true,
        token.asset_type.clone(),
        vec![],
        None,
    ));
    // 2. Set up rules for Asset transfer.
    let scope = Scope::from(0);
<<<<<<< HEAD
    let receiver_conditions = vec![
        Condition {
            condition_type: ConditionType::IsAnyOf(vec![
                Claim::Jurisdiction(b"Canada".into(), scope),
                Claim::Jurisdiction(b"Spain".into(), scope),
=======
    let receiver_rules = vec![
        Rule {
            rule_type: RuleType::IsAnyOf(vec![
                Claim::Jurisdiction(CountryCode::CA, scope),
                Claim::Jurisdiction(CountryCode::ES, scope),
>>>>>>> fefe1ee2
            ]),
            issuers: vec![cdd_id],
        },
        Condition {
            condition_type: ConditionType::IsAbsent(Claim::Blocked(scope)),
            issuers: vec![token_owner_id],
        },
    ];
    assert_ok!(ComplianceManager::add_compliance_requirement(
        token_owner_signed.clone(),
        ticker,
        vec![],
        receiver_conditions
    ));
    // 3. Validate behaviour.
    // 3.1. Invalid transfer because missing jurisdiction.
    assert_invalid_transfer!(ticker, token_owner_id, user_id, 10);
    // 3.2. Add jurisdiction and transfer will be OK.
    assert_ok!(Identity::add_claim(
        cdd_signed.clone(),
        user_id,
        Claim::Jurisdiction(CountryCode::CA, scope),
        None
    ));
    assert_valid_transfer!(ticker, token_owner_id, user_id, 10);
    // 3.3. Add user to Blocked
    assert_ok!(Identity::add_claim(
        token_owner_signed.clone(),
        user_id,
        Claim::Blocked(scope),
        None,
    ));
    assert_invalid_transfer!(ticker, token_owner_id, user_id, 10);
}

#[test]
fn scope_asset_compliance() {
    ExtBuilder::default()
        .build()
        .execute_with(scope_asset_compliance_we);
}
fn scope_asset_compliance_we() {
    // 0. Create accounts
    let owner = AccountKeyring::Alice;
    let owner_signed = Origin::signed(owner.public());
    let cdd_signed = Origin::signed(AccountKeyring::Bob.public());
    let cdd_id = register_keyring_account(AccountKeyring::Bob).unwrap();
    let user_id = register_keyring_account(AccountKeyring::Charlie).unwrap();
    // 1. Create a token.
    let (ticker, owner_did) = make_ticker_env(owner, vec![0x01].into());

    // 2. Set up rules for Asset transfer.
    let scope = Identity::get_token_did(&ticker).unwrap();
    let receiver_conditions = vec![Condition {
        condition_type: ConditionType::IsPresent(Claim::Affiliate(scope)),
        issuers: vec![cdd_id],
    }];
    assert_ok!(ComplianceManager::add_compliance_requirement(
        owner_signed.clone(),
        ticker,
        vec![],
        receiver_conditions
    ));
    // 3. Validate behaviour.
    // 3.1. Invalid transfer because missing jurisdiction.
    assert_invalid_transfer!(ticker, owner_did, user_id, 10);
    // 3.2. Add jurisdiction and transfer will be OK.
    assert_ok!(Identity::add_claim(
        cdd_signed.clone(),
        user_id,
        Claim::Affiliate(scope),
        None
    ));
    assert_valid_transfer!(ticker, owner_did, user_id, 10);
}

#[test]
fn cm_test_case_9() {
    ExtBuilder::default()
        .build()
        .execute_with(cm_test_case_9_we);
}
/// Is any of: KYC’d, Affiliate, Accredited, Exempted
fn cm_test_case_9_we() {
    // 0. Create accounts
    let owner = Origin::signed(AccountKeyring::Alice.public());
    let issuer = Origin::signed(AccountKeyring::Bob.public());
    let issuer_id = register_keyring_account(AccountKeyring::Bob).unwrap();

    // 1. Create a token.
    let (ticker, owner_did) = make_ticker_env(AccountKeyring::Alice, vec![0x01].into());
    // 2. Set up rules for Asset transfer.
    let scope = Identity::get_token_did(&ticker).unwrap();
    let receiver_conditions = vec![Condition {
        condition_type: ConditionType::IsAnyOf(vec![
            Claim::KnowYourCustomer(scope),
            Claim::Affiliate(scope),
            Claim::Accredited(scope),
            Claim::Exempted(scope),
        ]),
        issuers: vec![issuer_id],
    }];
    assert_ok!(ComplianceManager::add_compliance_requirement(
        owner.clone(),
        ticker,
        vec![],
        receiver_conditions
    ));

    // 3. Validate behaviour.
    let charlie = register_keyring_account(AccountKeyring::Charlie).unwrap();
    let dave = register_keyring_account(AccountKeyring::Dave).unwrap();
    let eve = register_keyring_account(AccountKeyring::Eve).unwrap();
    let ferdie = register_keyring_account(AccountKeyring::Ferdie).unwrap();

    // 3.1. Charlie has a 'KnowYourCustomer' Claim.
    assert_ok!(Identity::add_claim(
        issuer.clone(),
        charlie,
        Claim::KnowYourCustomer(scope),
        None
    ));
    assert_valid_transfer!(ticker, owner_did, charlie, 100);
    let result = ComplianceManager::granular_verify_restriction(&ticker, None, Some(charlie), None);
    assert!(result.result);
    assert!(result.requirements[0].result);
    assert!(result.requirements[0].receiver_conditions[0].result);

    // 3.2. Dave has a 'Affiliate' Claim
    assert_ok!(Identity::add_claim(
        issuer.clone(),
        dave,
        Claim::Affiliate(scope),
        None
    ));
    assert_valid_transfer!(ticker, owner_did, dave, 100);
    let result = ComplianceManager::granular_verify_restriction(&ticker, None, Some(dave), None);
    assert!(result.result);
    assert!(result.requirements[0].result);
    assert!(result.requirements[0].receiver_conditions[0].result);

    // 3.3. Eve has a 'Exempted' Claim
    assert_ok!(Identity::add_claim(
        issuer.clone(),
        eve,
        Claim::Exempted(scope),
        None
    ));
    let result = ComplianceManager::granular_verify_restriction(&ticker, None, Some(eve), None);
    assert!(result.requirements[0].result);
    assert!(result.requirements[0].receiver_conditions[0].result);

    // 3.4 Ferdie has none of the required claims
    assert_invalid_transfer!(ticker, owner_did, ferdie, 100);
    let result = ComplianceManager::granular_verify_restriction(&ticker, None, Some(ferdie), None);
    assert!(!result.result);
    assert!(!result.requirements[0].result);
    assert!(!result.requirements[0].receiver_conditions[0].result);
}

#[test]
fn cm_test_case_11() {
    ExtBuilder::default()
        .build()
        .execute_with(cm_test_case_11_we);
}

// Is any of: KYC’d, Affiliate, Accredited, Exempted, is none of: Jurisdiction=x, y, z,
fn cm_test_case_11_we() {
    // 0. Create accounts
    let owner = Origin::signed(AccountKeyring::Alice.public());
    let issuer = Origin::signed(AccountKeyring::Bob.public());
    let issuer_id = register_keyring_account(AccountKeyring::Bob).unwrap();

    // 1. Create a token.
    let (ticker, owner_did) = make_ticker_env(AccountKeyring::Alice, vec![0x01].into());
    // 2. Set up rules for Asset transfer.
    let scope = Identity::get_token_did(&ticker).unwrap();
    let receiver_conditions = vec![
        Condition {
            condition_type: ConditionType::IsAnyOf(vec![
                Claim::KnowYourCustomer(scope),
                Claim::Affiliate(scope),
                Claim::Accredited(scope),
                Claim::Exempted(scope),
            ]),
            issuers: vec![issuer_id],
        },
<<<<<<< HEAD
        Condition {
            condition_type: ConditionType::IsNoneOf(vec![
                Claim::Jurisdiction(b"USA".into(), scope),
                Claim::Jurisdiction(b"North Kore".into(), scope),
=======
        Rule {
            rule_type: RuleType::IsNoneOf(vec![
                Claim::Jurisdiction(CountryCode::US, scope),
                Claim::Jurisdiction(CountryCode::KP, scope),
>>>>>>> fefe1ee2
            ]),
            issuers: vec![issuer_id],
        },
    ];
    assert_ok!(ComplianceManager::add_compliance_requirement(
        owner.clone(),
        ticker,
        vec![],
        receiver_conditions
    ));

    // 3. Validate behaviour.
    let charlie = register_keyring_account(AccountKeyring::Charlie).unwrap();
    let dave = register_keyring_account(AccountKeyring::Dave).unwrap();
    let eve = register_keyring_account(AccountKeyring::Eve).unwrap();

    // 3.1. Charlie has a 'KnowYourCustomer' Claim.
    assert_ok!(Identity::add_claim(
        issuer.clone(),
        charlie,
        Claim::KnowYourCustomer(scope),
        None
    ));
    assert_valid_transfer!(ticker, owner_did, charlie, 100);
    let result = ComplianceManager::granular_verify_restriction(&ticker, None, Some(charlie), None);
    assert!(result.result);
    assert!(result.requirements[0].result);
    assert!(result.requirements[0].receiver_conditions[0].result);
    assert!(result.requirements[0].receiver_conditions[1].result);

    // 3.2. Dave has a 'Affiliate' Claim but he is from USA
    assert_ok!(Identity::add_claim(
        issuer.clone(),
        dave,
        Claim::Affiliate(scope),
        None
    ));
    assert_ok!(Identity::add_claim(
        issuer.clone(),
        dave,
        Claim::Jurisdiction(CountryCode::US, scope),
        None
    ));

    assert_invalid_transfer!(ticker, owner_did, dave, 100);
    let result = ComplianceManager::granular_verify_restriction(&ticker, None, Some(dave), None);
    assert!(!result.result);
    assert!(!result.requirements[0].result);
    assert!(result.requirements[0].receiver_conditions[0].result);
    assert!(!result.requirements[0].receiver_conditions[1].result);

    // 3.3. Eve has a 'Exempted' Claim
    assert_ok!(Identity::add_claim(
        issuer.clone(),
        eve,
        Claim::Exempted(scope),
        None
    ));
    assert_ok!(Identity::add_claim(
        issuer.clone(),
        eve,
        Claim::Jurisdiction(CountryCode::GB, scope),
        None
    ));

    assert_valid_transfer!(ticker, owner_did, eve, 100);
    let result = ComplianceManager::granular_verify_restriction(&ticker, None, Some(eve), None);
    assert!(result.result);
    assert!(result.requirements[0].result);
    assert!(result.requirements[0].receiver_conditions[0].result);
    assert!(result.requirements[0].receiver_conditions[1].result);
}

#[test]
fn cm_test_case_13() {
    ExtBuilder::default()
        .build()
        .execute_with(cm_test_case_13_we);
}

// Must be KYC’d, is any of: Affiliate, Exempted, Accredited, is none of: Jurisdiction=x, y, z, etc.
fn cm_test_case_13_we() {
    // 0. Create accounts
    let owner = Origin::signed(AccountKeyring::Alice.public());
    let issuer = Origin::signed(AccountKeyring::Bob.public());
    let issuer_id = register_keyring_account(AccountKeyring::Bob).unwrap();

    // 1. Create a token.
    let (ticker, owner_did) = make_ticker_env(AccountKeyring::Alice, vec![0x01].into());
    // 2. Set up rules for Asset transfer.
    let scope = Identity::get_token_did(&ticker).unwrap();
    let receiver_conditions = vec![
        Condition {
            condition_type: ConditionType::IsPresent(Claim::KnowYourCustomer(scope)),
            issuers: vec![issuer_id],
        },
        Condition {
            condition_type: ConditionType::IsAnyOf(vec![
                Claim::Affiliate(scope),
                Claim::Accredited(scope),
                Claim::Exempted(scope),
            ]),
            issuers: vec![issuer_id],
        },
<<<<<<< HEAD
        Condition {
            condition_type: ConditionType::IsNoneOf(vec![
                Claim::Jurisdiction(b"USA".into(), scope),
                Claim::Jurisdiction(b"North Kore".into(), scope),
=======
        Rule {
            rule_type: RuleType::IsNoneOf(vec![
                Claim::Jurisdiction(CountryCode::US, scope),
                Claim::Jurisdiction(CountryCode::KP, scope),
>>>>>>> fefe1ee2
            ]),
            issuers: vec![issuer_id],
        },
    ];
    assert_ok!(ComplianceManager::add_compliance_requirement(
        owner.clone(),
        ticker,
        vec![],
        receiver_conditions
    ));

    // 3. Validate behaviour.
    let charlie = register_keyring_account(AccountKeyring::Charlie).unwrap();
    let dave = register_keyring_account(AccountKeyring::Dave).unwrap();
    let eve = register_keyring_account(AccountKeyring::Eve).unwrap();

    // 3.1. Charlie has a 'KnowYourCustomer' Claim BUT he does not have any of { 'Affiliate',
    //   'Accredited', 'Exempted'}.
    assert_ok!(Identity::add_claim(
        issuer.clone(),
        charlie,
        Claim::KnowYourCustomer(scope),
        None
    ));

    assert_invalid_transfer!(ticker, owner_did, charlie, 100);
    let result = ComplianceManager::granular_verify_restriction(&ticker, None, Some(charlie), None);
    assert!(!result.result);
    assert!(!result.requirements[0].result);
    assert!(result.requirements[0].receiver_conditions[0].result);
    assert!(!result.requirements[0].receiver_conditions[1].result);
    assert!(result.requirements[0].receiver_conditions[2].result);

    // 3.2. Dave has a 'Affiliate' Claim but he is from USA
    let dave_claims = vec![
        BatchAddClaimItem::<Moment> {
            target: dave,
            claim: Claim::Exempted(scope),
            expiry: None,
        },
        BatchAddClaimItem::<Moment> {
            target: dave,
            claim: Claim::KnowYourCustomer(scope),
            expiry: None,
        },
        BatchAddClaimItem::<Moment> {
            target: dave,
            claim: Claim::Jurisdiction(CountryCode::US, scope),
            expiry: None,
        },
    ];

    assert_ok!(Identity::batch_add_claim(issuer.clone(), dave_claims));

    assert_invalid_transfer!(ticker, owner_did, dave, 100);
    let result = ComplianceManager::granular_verify_restriction(&ticker, None, Some(dave), None);
    assert!(!result.result);
    assert!(!result.requirements[0].result);
    assert!(result.requirements[0].receiver_conditions[0].result);
    assert!(result.requirements[0].receiver_conditions[1].result);
    assert!(!result.requirements[0].receiver_conditions[2].result);

    // 3.3. Eve has a 'Exempted' Claim
    let eve_claims = vec![
        BatchAddClaimItem::<Moment> {
            target: eve,
            claim: Claim::Exempted(scope),
            expiry: None,
        },
        BatchAddClaimItem::<Moment> {
            target: eve,
            claim: Claim::KnowYourCustomer(scope),
            expiry: None,
        },
        BatchAddClaimItem::<Moment> {
            target: eve,
            claim: Claim::Jurisdiction(CountryCode::GB, scope),
            expiry: None,
        },
    ];

    assert_ok!(Identity::batch_add_claim(issuer.clone(), eve_claims));
    assert_valid_transfer!(ticker, owner_did, eve, 100);
    let result = ComplianceManager::granular_verify_restriction(&ticker, None, Some(eve), None);
    assert!(result.result);
    assert!(result.requirements[0].result);
    assert!(result.requirements[0].receiver_conditions[0].result);
    assert!(result.requirements[0].receiver_conditions[1].result);
    assert!(result.requirements[0].receiver_conditions[2].result);
}

#[test]
fn can_verify_restriction_with_primary_issuance_agent() {
    ExtBuilder::default()
        .build()
        .execute_with(can_verify_restriction_with_primary_issuance_agent_we);
}

fn can_verify_restriction_with_primary_issuance_agent_we() {
    let owner = AccountKeyring::Alice.public();
    let owner_origin = Origin::signed(owner);
    let owner_id = register_keyring_account(AccountKeyring::Alice).unwrap();
    let issuer = AccountKeyring::Bob.public();
    let issuer_id = register_keyring_account(AccountKeyring::Bob).unwrap();
    let random_guy_id = register_keyring_account(AccountKeyring::Charlie).unwrap();
    let token_name: AssetName = vec![0x01].into();
    let ticker = Ticker::try_from(token_name.0.as_slice()).unwrap();
    assert_ok!(Asset::create_asset(
        owner_origin.clone(),
        token_name,
        ticker,
        1_000_000,
        true,
        Default::default(),
        vec![],
        None,
    ));
    let auth_id = Identity::add_auth(
        owner_id,
        Signatory::from(issuer_id),
        AuthorizationData::TransferPrimaryIssuanceAgent(ticker),
        None,
    );
    assert_ok!(Asset::accept_primary_issuance_agent_transfer(
        Origin::signed(issuer),
        auth_id
    ));
    let amount = 1_000;

    // No rule is present, compliance should fail
    assert_ok!(
        ComplianceManager::verify_restriction(
            &ticker,
            None,
            Some(issuer_id),
            amount,
            Some(issuer_id)
        ),
        ERC1400_TRANSFER_FAILURE
    );

    // Add rule that requires sender to be primary issuance agent (dynamic) and receiver to be a specific random_guy_id
    assert_ok!(ComplianceManager::add_compliance_requirement(
        owner_origin,
        ticker,
        vec![Condition {
            condition_type: ConditionType::IsIdentity(TargetIdentity::PrimaryIssuanceAgent),
            issuers: vec![],
        }],
        vec![Condition {
            condition_type: ConditionType::IsIdentity(TargetIdentity::Specific(random_guy_id)),
            issuers: vec![],
        }]
    ));

    // From primary issuance agent to the random guy should succeed
    assert_ok!(
        ComplianceManager::verify_restriction(
            &ticker,
            Some(issuer_id),
            Some(random_guy_id),
            amount,
            Some(issuer_id)
        ),
        ERC1400_TRANSFER_SUCCESS
    );

    // From primary issuance agent to owner should fail
    assert_ok!(
        ComplianceManager::verify_restriction(
            &ticker,
            Some(issuer_id),
            Some(owner_id),
            amount,
            Some(issuer_id)
        ),
        ERC1400_TRANSFER_FAILURE
    );

    // From random guy to primary issuance agent should fail
    assert_ok!(
        ComplianceManager::verify_restriction(
            &ticker,
            Some(random_guy_id),
            Some(issuer_id),
            amount,
            Some(issuer_id)
        ),
        ERC1400_TRANSFER_FAILURE
    );
}

#[test]
fn should_limit_rules_complexity() {
    ExtBuilder::default()
        .build()
        .execute_with(should_reset_asset_compliance_we);
}

fn should_limit_rules_complexity_we() {
    let token_owner_acc = AccountKeyring::Alice.public();
    let token_owner_signed = Origin::signed(token_owner_acc.clone());
    let token_owner_did = register_keyring_account(AccountKeyring::Alice).unwrap();

    // A token representing 1M shares
    let token = SecurityToken {
        name: vec![0x01].into(),
        owner_did: token_owner_did,
        total_supply: 1_000_000,
        divisible: true,
        asset_type: AssetType::default(),
        ..Default::default()
    };
    let ticker = Ticker::try_from(token.name.0.as_slice()).unwrap();
    let scope = Identity::get_token_did(&ticker).unwrap();
    Balances::make_free_balance_be(&token_owner_acc, 1_000_000);

    // Share issuance is successful
    assert_ok!(Asset::create_asset(
        token_owner_signed.clone(),
        token.name.clone(),
        ticker,
        token.total_supply,
        true,
        token.asset_type.clone(),
        vec![],
        None,
    ));

    let rules_with_issuer = vec![
        Condition {
            condition_type: ConditionType::IsPresent(Claim::KnowYourCustomer(scope)),
            issuers: vec![token_owner_did],
        };
        30
    ];

    let rules_without_issuers = vec![
        Condition {
            condition_type: ConditionType::IsPresent(Claim::KnowYourCustomer(scope)),
            issuers: vec![],
        };
        15
    ];

    // Complexity = 30*1 + 30*1 = 60
    assert_noop!(
        ComplianceManager::add_compliance_requirement(
            token_owner_signed.clone(),
            ticker,
            rules_with_issuer.clone(),
            rules_with_issuer.clone()
        ),
        CMError::<TestStorage>::ComplianceRequirementTooComplex
    );

    // Complexity = 30*1 + 15*0 = 30
    assert_ok!(ComplianceManager::add_compliance_requirement(
        token_owner_signed.clone(),
        ticker,
        rules_with_issuer.clone(),
        rules_without_issuers,
    ));

    // Complexity = 30*1 + 15*1 = 45
    assert_ok!(ComplianceManager::add_default_trusted_claim_issuer(
        token_owner_signed.clone(),
        ticker,
        token_owner_did
    ));

    // Complexity = 30*1 + 15*2 = 60
    assert_noop!(
        ComplianceManager::add_default_trusted_claim_issuer(
            token_owner_signed.clone(),
            ticker,
            token_owner_did
        ),
        CMError::<TestStorage>::ComplianceRequirementTooComplex
    );

    let asset_compliance = ComplianceManager::asset_compliance(ticker);
    assert_eq!(asset_compliance.requirements.len(), 1);
}<|MERGE_RESOLUTION|>--- conflicted
+++ resolved
@@ -17,11 +17,7 @@
     Context,
 };
 use polymesh_primitives::{
-<<<<<<< HEAD
-    AuthorizationData, Claim, Condition, ConditionType, IdentityId, Scope, Signatory,
-=======
-    AuthorizationData, Claim, CountryCode, IdentityId, Rule, RuleType, Scope, Signatory,
->>>>>>> fefe1ee2
+    AuthorizationData, Claim, Condition, ConditionType,CountryCode, IdentityId, Scope, Signatory,
     TargetIdentity, Ticker,
 };
 use sp_std::{convert::TryFrom, prelude::*};
@@ -240,7 +236,6 @@
         Some(token_rec_did),
         None,
     );
-<<<<<<< HEAD
     assert!(!result.result);
     assert!(!result.requirements[0].result);
     assert!(result.requirements[0].sender_conditions[0].result);
@@ -249,15 +244,6 @@
     assert_eq!(result.requirements[0].sender_conditions[0].condition, sender_condition);
     assert_eq!(result.requirements[0].receiver_conditions[0].condition, receiver_condition1);
     assert_eq!(result.requirements[0].receiver_conditions[1].condition, receiver_condition2);
-=======
-    assert!(!result.final_result);
-    assert!(!result.rules[0].transfer_rule_result);
-    assert!(result.rules[0].sender_rules[0].result);
-    assert!(!result.rules[0].receiver_rules[0].result);
-    assert!(result.rules[0].receiver_rules[1].result);
-    assert_eq!(result.rules[0].sender_rules[0].rule, sender_rule);
-    assert_eq!(result.rules[0].receiver_rules[0].rule, receiver_rule1);
-    assert_eq!(result.rules[0].receiver_rules[1].rule, receiver_rule2);
 
     for _ in 0..2 {
         ComplianceManager::add_active_rule(
@@ -270,7 +256,6 @@
     assert_ok!(ComplianceManager::remove_active_rule(token_owner_signed.clone(), ticker, 1)); // OK; latest == 3
     assert_err!(ComplianceManager::remove_active_rule(token_owner_signed.clone(), ticker, 1), CMError::<TestStorage>::InvalidRuleId); // BAD OK; latest == 3, but 1 was just removed.
     assert_noop!(ComplianceManager::remove_active_rule(token_owner_signed.clone(), ticker, 1), CMError::<TestStorage>::InvalidRuleId);
->>>>>>> fefe1ee2
 }
 
 #[test]
@@ -839,19 +824,11 @@
     ));
     // 2. Set up rules for Asset transfer.
     let scope = Scope::from(0);
-<<<<<<< HEAD
     let receiver_conditions = vec![
         Condition {
             condition_type: ConditionType::IsAnyOf(vec![
-                Claim::Jurisdiction(b"Canada".into(), scope),
-                Claim::Jurisdiction(b"Spain".into(), scope),
-=======
-    let receiver_rules = vec![
-        Rule {
-            rule_type: RuleType::IsAnyOf(vec![
                 Claim::Jurisdiction(CountryCode::CA, scope),
                 Claim::Jurisdiction(CountryCode::ES, scope),
->>>>>>> fefe1ee2
             ]),
             issuers: vec![cdd_id],
         },
@@ -1040,17 +1017,10 @@
             ]),
             issuers: vec![issuer_id],
         },
-<<<<<<< HEAD
         Condition {
             condition_type: ConditionType::IsNoneOf(vec![
-                Claim::Jurisdiction(b"USA".into(), scope),
-                Claim::Jurisdiction(b"North Kore".into(), scope),
-=======
-        Rule {
-            rule_type: RuleType::IsNoneOf(vec![
                 Claim::Jurisdiction(CountryCode::US, scope),
                 Claim::Jurisdiction(CountryCode::KP, scope),
->>>>>>> fefe1ee2
             ]),
             issuers: vec![issuer_id],
         },
@@ -1155,17 +1125,10 @@
             ]),
             issuers: vec![issuer_id],
         },
-<<<<<<< HEAD
         Condition {
             condition_type: ConditionType::IsNoneOf(vec![
-                Claim::Jurisdiction(b"USA".into(), scope),
-                Claim::Jurisdiction(b"North Kore".into(), scope),
-=======
-        Rule {
-            rule_type: RuleType::IsNoneOf(vec![
                 Claim::Jurisdiction(CountryCode::US, scope),
                 Claim::Jurisdiction(CountryCode::KP, scope),
->>>>>>> fefe1ee2
             ]),
             issuers: vec![issuer_id],
         },
