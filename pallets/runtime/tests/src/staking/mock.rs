--- conflicted
+++ resolved
@@ -324,13 +324,10 @@
     type UpgradeCommitteeVMO = frame_system::EnsureRoot<AccountId>;
     type Treasury = pallet_treasury::Module<Self>;
     type Event = MetaEvent;
-<<<<<<< HEAD
     type WeightInfo = polymesh_weights::pallet_pips::WeightInfo;
-=======
     type Scheduler = Scheduler;
     type SchedulerOrigin = OriginCaller;
     type SchedulerCall = Call;
->>>>>>> fdd00eee
 }
 
 impl pallet_treasury::Trait for Test {
