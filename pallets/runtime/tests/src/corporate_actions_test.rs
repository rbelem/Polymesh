use super::{
    pips_test::User,
    storage::{provide_scope_claim_to_multiple_parties, root, Balance, Checkpoint, TestStorage},
    ExtBuilder,
};
use core::iter;
use frame_support::{
    assert_noop, assert_ok,
    dispatch::{DispatchError, DispatchResult},
    IterableStorageDoubleMap, StorageDoubleMap, StorageMap,
};
<<<<<<< HEAD
use pallet_asset::checkpoint::ScheduleId;
=======
use pallet_asset::checkpoint::{ScheduleId, StoredSchedule};
>>>>>>> 28d5f3ca
use pallet_corporate_actions::{
    ballot::{self, BallotMeta, BallotTimeRange, BallotVote, Motion},
    distribution::{self, Distribution},
    CACheckpoint, CADetails, CAId, CAIdSequence, CAKind, CorporateAction, CorporateActions,
    LocalCAId, RecordDate, RecordDateSpec, TargetIdentities, TargetTreatment,
    TargetTreatment::{Exclude, Include},
    Tax,
};
<<<<<<< HEAD
use polymesh_common_utilities::asset::AssetName;
=======
use polymesh_common_utilities::asset::{AssetName, Trait as _};
>>>>>>> 28d5f3ca
use polymesh_primitives::{
    calendar::{CheckpointId, CheckpointSchedule},
    AuthorizationData, Document, DocumentId, IdentityId, Moment, PortfolioId, Signatory, Ticker,
};
use sp_arithmetic::Permill;
use std::convert::TryInto;
use test_client::AccountKeyring;

type System = frame_system::Module<TestStorage>;
type Origin = <TestStorage as frame_system::Trait>::Origin;
type Asset = pallet_asset::Module<TestStorage>;
type AssetError = pallet_asset::Error<TestStorage>;
type Timestamp = pallet_timestamp::Module<TestStorage>;
type Identity = pallet_identity::Module<TestStorage>;
type Authorizations = pallet_identity::Authorizations<TestStorage>;
type ComplianceManager = pallet_compliance_manager::Module<TestStorage>;
type CA = pallet_corporate_actions::Module<TestStorage>;
type Ballot = ballot::Module<TestStorage>;
type Dist = distribution::Module<TestStorage>;
type Error = pallet_corporate_actions::Error<TestStorage>;
type BallotError = ballot::Error<TestStorage>;
type DistError = distribution::Error<TestStorage>;
type CPError = pallet_asset::checkpoint::Error<TestStorage>;
type Votes = ballot::Votes<TestStorage>;

const CDDP: AccountKeyring = AccountKeyring::Eve;

const P0: Permill = Permill::zero();
const P25: Permill = Permill::from_percent(25);
const P50: Permill = Permill::from_percent(50);
const P75: Permill = Permill::from_percent(75);

#[track_caller]
fn test(logic: impl FnOnce(Ticker, [User; 3])) {
    ExtBuilder::default()
        .cdd_providers(vec![CDDP.public()])
        .build()
        .execute_with(|| {
            System::set_block_number(1);

            // Create some users.
            let alice = User::new(AccountKeyring::Alice);
            let bob = User::new(AccountKeyring::Bob);
            let charlie = User::new(AccountKeyring::Charlie);

            // Create the asset.
            let ticker = create_asset(b"ACME", alice);

            // Execute the test.
            logic(ticker, [alice, bob, charlie])
        });
}

fn transfer(ticker: &Ticker, from: User, to: User) {
    // Provide scope claim to sender and receiver of the transaction.
    provide_scope_claim_to_multiple_parties(&[from.did, to.did], *ticker, CDDP.public());
    assert_ok!(Asset::base_transfer(
        PortfolioId::default_portfolio(from.did),
        PortfolioId::default_portfolio(to.did),
        ticker,
        500
    ));
}

fn create_asset(ticker: &[u8], owner: User) -> Ticker {
    let asset_name: AssetName = ticker.into();
    let ticker = ticker.try_into().unwrap();

    // Create the asset.
    assert_ok!(Asset::create_asset(
        owner.signer(),
        asset_name,
        ticker,
        1_000_000,
        true,
        <_>::default(),
        vec![],
        None
    ));

    assert_eq!(Asset::token_details(ticker).owner_did, owner.did);

    // Allow all transfers
    assert_ok!(ComplianceManager::add_compliance_requirement(
        owner.signer(),
        ticker,
        vec![],
        vec![]
    ));

    ticker
}

fn add_caa_auth(ticker: Ticker, from: User, to: User) -> u64 {
    let sig: Signatory<_> = to.did.into();
    let data = AuthorizationData::TransferCorporateActionAgent(ticker);
    assert_ok!(Identity::add_authorization(from.signer(), sig, data, None));
    Authorizations::iter_prefix_values(sig)
        .next()
        .unwrap()
        .auth_id
}

fn transfer_caa(ticker: Ticker, from: User, to: User) -> DispatchResult {
    let auth_id = add_caa_auth(ticker, from, to);
    Identity::accept_authorization(to.signer(), auth_id)
}

type CAResult = Result<CorporateAction, DispatchError>;

fn init_ca(
    owner: User,
    ticker: Ticker,
    kind: CAKind,
    date: Option<RecordDateSpec>,
    details: String,
    targets: Option<TargetIdentities>,
    default_wht: Option<Tax>,
    wht: Option<Vec<(IdentityId, Tax)>>,
) -> CAResult {
    let id = CA::ca_id_sequence(ticker);
    let sig = owner.signer();
    let details = CADetails(details.as_bytes().to_vec());
    CA::initiate_corporate_action(sig, ticker, kind, date, details, targets, default_wht, wht)?;
    Ok(CA::corporate_actions(ticker, id).unwrap())
}

fn basic_ca(
    owner: User,
    ticker: Ticker,
    targets: Option<TargetIdentities>,
    default_wht: Option<Tax>,
    wht: Option<Vec<(IdentityId, Tax)>>,
) -> CAResult {
    init_ca(
        owner,
        ticker,
        CAKind::Other,
        None,
        <_>::default(),
        targets,
        default_wht,
        wht,
    )
}

fn dated_ca(owner: User, ticker: Ticker, kind: CAKind, rd: Option<RecordDateSpec>) -> CAResult {
    init_ca(owner, ticker, kind, rd, <_>::default(), None, None, None)
}

fn moment_ca(owner: User, ticker: Ticker, kind: CAKind, rd: Option<Moment>) -> CAResult {
    dated_ca(owner, ticker, kind, rd.map(RecordDateSpec::Scheduled))
}

fn set_schedule_complexity() {
    Timestamp::set_timestamp(1);
    assert_ok!(Checkpoint::set_schedules_max_complexity(root(), 1000));
}

fn next_ca_id(ticker: Ticker) -> CAId {
    let local_id = CA::ca_id_sequence(ticker);
    CAId { ticker, local_id }
}

const TRANGE: BallotTimeRange = BallotTimeRange {
    start: 3000,
    end: 4000,
};

#[derive(Clone, Eq, PartialEq, Default, Debug)]
struct BallotData {
    meta: Option<BallotMeta>,
    range: Option<BallotTimeRange>,
    choices: Vec<u16>,
    rcv: bool,
    results: Vec<Balance>,
    votes: Vec<(IdentityId, Vec<BallotVote<Balance>>)>,
}

fn ballot_data(id: CAId) -> BallotData {
    BallotData {
        meta: Ballot::metas(id),
        range: Ballot::time_ranges(id),
        choices: Ballot::motion_choices(id),
        rcv: Ballot::rcv(id),
        results: Ballot::results(id),
        votes: Votes::iter_prefix(id).collect(),
    }
}

fn assert_ballot(id: CAId, data: &BallotData) {
    assert_eq!(&ballot_data(id), data);
}

#[test]
fn only_caa_authorized() {
    test(|ticker, [owner, caa, other]| {
        set_schedule_complexity();

        // Transfer some to Charlie & Bob.
        transfer(&ticker, owner, caa);
        transfer(&ticker, owner, other);

        let currency = create_asset(b"BETA", owner);

        macro_rules! checks {
            ($user:expr, $assert:ident $(, $tail:expr)?) => {
                // Check for `set_default_targets`, ...
                let owner_set_targets = |treatment| {
                    let ids = TargetIdentities { treatment, identities: vec![] };
                    CA::set_default_targets($user.signer(), ticker, ids)
                };
                $assert!(owner_set_targets(Include) $(, $tail)?);
                $assert!(owner_set_targets(Exclude) $(, $tail)?);
                // ...`set_default_withholding_tax`,
                $assert!(CA::set_default_withholding_tax(
                    $user.signer(),
                    ticker,
                    Permill::zero(),
                ) $(, $tail)?);
                // ...`set_did_withholding_tax`,
                $assert!(CA::set_did_withholding_tax(
                    $user.signer(),
                    ticker,
                    other.did,
                    None,
                ) $(, $tail)?);
                // ..., `initiate_corporate_action`,
                let record_date = Some(RecordDateSpec::Scheduled(2000));
                let mk_ca = |kind| dated_ca($user, ticker, kind, record_date);
                let id = next_ca_id(ticker);
                $assert!(mk_ca(CAKind::IssuerNotice) $(, $tail)?);
                // ..., `link_ca_doc`,
                $assert!(CA::link_ca_doc($user.signer(), id, vec![]) $(, $tail)?);
                // ..., `change_record_date`,
                $assert!(CA::change_record_date($user.signer(), id, record_date) $(, $tail)?);
                // ..., `attach_ballot`,
                let meta = BallotMeta::default();
                $assert!(Ballot::attach_ballot($user.signer(), id, TRANGE, meta.clone(), false) $(, $tail)?);
                // ..., `change_end`,
                $assert!(Ballot::change_end($user.signer(), id, 5000) $(, $tail)?);
                // ..., `change_meta`,
                $assert!(Ballot::change_meta($user.signer(), id, meta) $(, $tail)?);
                // ..., `change_rcv`,
                $assert!(Ballot::change_rcv($user.signer(), id, true) $(, $tail)?);
                // ..., `remove_ballot`,
                $assert!(Ballot::remove_ballot($user.signer(), id) $(, $tail)?);
                // ..., `remove_ca`,
                $assert!(CA::remove_ca($user.signer(), id) $(, $tail)?);
                // ..., `distribute`,
                let id = next_ca_id(ticker);
                $assert!(mk_ca(CAKind::UnpredictableBenefit) $(, $tail)?);
                $assert!(Dist::distribute($user.signer(), id, None, currency, 0, 3000, None) $(, $tail)?);
                // ..., and `remove_distribution`.
                $assert!(Dist::remove_distribution($user.signer(), id) $(, $tail)?);
            };
        }
        // Ensures passing for owner, but not to-be-CAA (Bob) and other.
        let owner_can_do_it = || {
            checks!(owner, assert_ok);
            checks!(caa, assert_noop, Error::UnauthorizedAsAgent);
            checks!(other, assert_noop, Error::UnauthorizedAsAgent);
        };
        // Ensures passing for Bob (the CAA), not owner, and not other.
        let caa_can_do_it = || {
            checks!(caa, assert_ok);
            checks!(owner, assert_noop, Error::UnauthorizedAsAgent);
            checks!(other, assert_noop, Error::UnauthorizedAsAgent);
        };
        let transfer_caa = |caa| {
            assert_ok!(transfer_caa(ticker, owner, caa));
        };

        // We start with owner being CAA.
        owner_can_do_it();
        // Transfer CAA to Bob.
        transfer_caa(caa);
        caa_can_do_it();
        // Demonstrate that CAA can be transferred back.
        transfer_caa(owner);
        owner_can_do_it();
        // Transfer to Bob again.
        transfer_caa(caa);
        caa_can_do_it();
        // Finally reset; ensuring that CAA is owner.
        assert_ok!(CA::reset_caa(owner.signer(), ticker));
        owner_can_do_it();
    });
}

#[test]
fn only_owner_reset() {
    test(|ticker, [owner, caa, other]| {
        assert_ok!(transfer_caa(ticker, owner, caa));
        let reset = |caller: User| CA::reset_caa(caller.signer(), ticker);
        assert_ok!(reset(owner));
        assert_noop!(reset(caa), AssetError::Unauthorized);
        assert_noop!(reset(other), AssetError::Unauthorized);
    });
}

#[test]
fn only_owner_caa_invite() {
    test(|ticker, [_, caa, other]| {
        let auth_id = add_caa_auth(ticker, other, caa);
        assert_noop!(
            Identity::accept_authorization(caa.signer(), auth_id),
            "Illegal use of Authorization"
        );
    });
}

#[test]
fn not_holder_works() {
    test(|ticker, [owner, _, other]| {
        assert_ok!(CA::set_did_withholding_tax(
            owner.signer(),
            ticker,
            other.did,
            None
        ));

        assert_ok!(CA::set_default_targets(
            owner.signer(),
            ticker,
            TargetIdentities {
                treatment: Exclude,
                identities: vec![other.did],
            }
        ));
    });
}

#[test]
fn set_default_targets_works() {
    test(|ticker, [owner, foo, bar]| {
        transfer(&ticker, owner, foo);
        transfer(&ticker, owner, bar);

        let set = |treatment, identities, expect_ids| {
            let ids = TargetIdentities {
                treatment,
                identities,
            };
            assert_ok!(CA::set_default_targets(owner.signer(), ticker, ids));
            let ids = TargetIdentities {
                treatment,
                identities: expect_ids,
            };
            assert_eq!(CA::default_target_identities(ticker), ids);
        };
        let expect = vec![foo.did, bar.did];
        set(Exclude, expect.clone(), expect.clone());
        set(Exclude, vec![bar.did, foo.did], expect.clone());
        set(Include, vec![foo.did, bar.did, foo.did], expect);
    });
}

#[test]
fn set_default_withholding_tax_works() {
    test(|ticker, [owner, ..]| {
        assert_eq!(CA::default_withholding_tax(ticker), P0);
        assert_ok!(CA::set_default_withholding_tax(owner.signer(), ticker, P50));
        assert_eq!(CA::default_withholding_tax(ticker), P50);
    });
}

#[test]
fn set_did_withholding_tax_works() {
    test(|ticker, [owner, foo, bar]| {
        transfer(&ticker, owner, foo);
        transfer(&ticker, owner, bar);

        let check = |user: User, tax, expect| {
            assert_ok!(CA::set_did_withholding_tax(
                owner.signer(),
                ticker,
                user.did,
                tax
            ));
            assert_eq!(CA::did_withholding_tax(ticker), expect);
        };
        check(foo, Some(P25), vec![(foo.did, P25)]);
        check(bar, Some(P75), vec![(foo.did, P25), (bar.did, P75)]);
        check(foo, Some(P50), vec![(foo.did, P50), (bar.did, P75)]);
        check(foo, None, vec![(bar.did, P75)]);
    });
}

#[test]
fn set_max_details_length_only_root() {
    ExtBuilder::default().build().execute_with(|| {
        let alice = User::new(AccountKeyring::Alice).signer();
        assert_noop!(
            CA::set_max_details_length(alice, 5),
            DispatchError::BadOrigin,
        );
        assert_ok!(CA::set_max_details_length(root(), 10));
        assert_eq!(CA::max_details_length(), 10);
    });
}

#[test]
fn initiate_corporate_action_details() {
    test(|ticker, [owner, ..]| {
        assert_ok!(CA::set_max_details_length(root(), 2));
        let init_ca = |details: &str| -> DispatchResult {
            let ca = init_ca(
                owner,
                ticker,
                CAKind::Other,
                None,
                details.to_owned(),
                None,
                None,
                None,
            )?;
            assert_eq!(details.as_bytes(), ca.details.as_slice());
            Ok(())
        };
        assert_ok!(init_ca("f"));
        assert_ok!(init_ca("fo"));
        assert_noop!(init_ca("foo"), Error::DetailsTooLong);
        assert_noop!(init_ca("❤️"), Error::DetailsTooLong);
    });
}

#[test]
fn initiate_corporate_action_local_id_overflow() {
    test(|ticker, [owner, ..]| {
        CAIdSequence::insert(ticker, LocalCAId(u32::MAX - 2));
        let init_ca = || dated_ca(owner, ticker, CAKind::Other, None);
        assert_ok!(init_ca()); // -2; OK
        assert_ok!(init_ca()); // -1; OK
        assert_noop!(init_ca(), Error::LocalCAIdOverflow); // 0; Next overflows, so error already.
    });
}

#[test]
fn initiate_corporate_action_record_date() {
    test(|ticker, [owner, foo, _]| {
        assert_ok!(Checkpoint::set_schedules_max_complexity(root(), 1));

        Timestamp::set_timestamp(0);

        let mut cp_id = CheckpointId(0);
        let mut schedule_id = ScheduleId(0);

        let mut check = |date| {
            let ca = moment_ca(owner, ticker, CAKind::Other, date).unwrap();
            assert_eq!(date, ca.record_date.map(|x| x.date));
            if let (Some(date), Some(rd)) = (date, ca.record_date) {
                cp_id.0 += 1;
                schedule_id.0 += 1;

                assert_eq!(date, rd.date);
                match rd.checkpoint {
                    CACheckpoint::Scheduled(id) => assert_eq!(schedule_id, id),
                    CACheckpoint::Existing(_) => panic!(),
                }

                Timestamp::set_timestamp(date);
                transfer(&ticker, owner, foo);

                assert_eq!(
                    Checkpoint::schedule_points((ticker, schedule_id)),
                    vec![cp_id]
                );
                assert_eq!(date, Checkpoint::timestamps(cp_id));
            }
        };

        check(None);
        check(Some(50_000));
        check(Some(100_000));

        assert_eq!(Checkpoint::checkpoint_id_sequence(ticker), CheckpointId(2));
    });
}

const ALL_CA_KINDS: &[CAKind] = &[
    CAKind::PredictableBenefit,
    CAKind::UnpredictableBenefit,
    CAKind::IssuerNotice,
    CAKind::Reorganization,
    CAKind::Other,
];

#[test]
fn initiate_corporate_action_kind() {
    test(|ticker, [owner, ..]| {
        for kind in ALL_CA_KINDS {
            assert_eq!(*kind, dated_ca(owner, ticker, *kind, None).unwrap().kind);
        }
    });
}

#[test]
fn initiate_corporate_action_default_tax() {
    test(|ticker, [owner, ..]| {
        let ca = |dwt| {
            basic_ca(owner, ticker, None, dwt, None)
                .unwrap()
                .default_withholding_tax
        };
        assert_ok!(CA::set_default_withholding_tax(owner.signer(), ticker, P25));
        assert_eq!(ca(None), P25);
        assert_eq!(ca(Some(P50)), P50);
    });
}

#[test]
fn initiate_corporate_action_did_tax() {
    test(|ticker, [owner, foo, bar]| {
        let ca = |wt| {
            basic_ca(owner, ticker, None, None, wt)
                .unwrap()
                .withholding_tax
        };

        let wts = vec![(foo.did, P25), (bar.did, P75)];
        for (did, wt) in wts.iter().copied() {
            assert_ok!(CA::set_did_withholding_tax(
                owner.signer(),
                ticker,
                did,
                Some(wt)
            ));
        }
        assert_eq!(ca(None), wts);

        let wts = vec![(foo.did, P0), (bar.did, P50)];
        assert_eq!(ca(Some(wts.clone())), wts);
    });
}

#[test]
#[should_panic]
fn initiate_corporate_action_did_tax_dupe() {
    test(|ticker, [owner, foo, bar]| {
        let wt = Some(vec![(bar.did, P75), (foo.did, P0), (bar.did, P50)]);
        basic_ca(owner, ticker, None, None, wt).unwrap();
    });
}

#[test]
fn initiate_corporate_action_targets() {
    test(|ticker, [owner, foo, bar]| {
        let ca = |targets| {
            basic_ca(owner, ticker, targets, None, None)
                .unwrap()
                .targets
        };
        let ids = |treatment, identities| TargetIdentities {
            treatment,
            identities,
        };

        let t1 = ids(Include, vec![foo.did]);
        assert_ok!(CA::set_default_targets(owner.signer(), ticker, t1.clone()));
        assert_eq!(ca(None), t1);

        assert_eq!(
            ca(Some(ids(Exclude, vec![bar.did, foo.did, bar.did]))),
            ids(Exclude, vec![foo.did, bar.did]),
        );
    });
}

fn add_doc(owner: User, ticker: Ticker) {
    let doc = Document {
        name: b"foo".into(),
        uri: b"https://example.com".into(),
        content_hash: b"0xdeadbeef".into(),
        doc_type: None,
        filing_date: None,
    };
    assert_ok!(Asset::add_documents(owner.signer(), vec![doc], ticker));
}

#[test]
fn link_ca_docs_works() {
    test(|ticker, [owner, ..]| {
        let local_id = LocalCAId(0);
        let id = CAId { ticker, local_id };

        let link = |docs| CA::link_ca_doc(owner.signer(), id, docs);
        let link_ok = |docs: Vec<_>| {
            assert_ok!(link(docs.clone()));
            assert_eq!(CA::ca_doc_link(id), docs);
        };

        // Link to a CA that doesn't exist, and ensure failure.
        assert_noop!(link(vec![]), Error::NoSuchCA);

        // Make it exist, and check that linking to no docs works.
        basic_ca(owner, ticker, None, None, None).unwrap();
        link_ok(vec![]);

        // Now link it to docs that don't exist, and ensure failure.
        let id0 = DocumentId(0);
        assert_noop!(link(vec![id0]), AssetError::NoSuchDoc);

        // Add the document.
        add_doc(owner, ticker);

        // The document exists, but we add a second one that does not, so still expecting failure.
        assert_noop!(link(vec![id0, DocumentId(1)]), AssetError::NoSuchDoc);

        // Finally, we only link the document, and it all works out.
        link_ok(vec![id0]);
    });
}

#[test]
fn remove_ca_works() {
    test(|ticker, [owner, ..]| {
        set_schedule_complexity();

        let ca = |kind, rd| moment_ca(owner, ticker, kind, rd).unwrap();
        let remove = |id| CA::remove_ca(owner.signer(), id);

        let assert_no_ca = |id: CAId| {
            assert_eq!(None, CA::corporate_actions(ticker, id.local_id));
            assert_eq!(CA::ca_doc_link(id), vec![]);
        };

        // Remove a CA that doesn't exist, and ensure failure.
        let id = next_ca_id(ticker);
        assert_noop!(remove(id), Error::NoSuchCA);

        // Create a CA, remove it, and ensure its no longer there.
        ca(CAKind::Other, None);
        add_doc(owner, ticker);
        let docs = vec![DocumentId(0)];
        assert_ok!(CA::link_ca_doc(owner.signer(), id, docs.clone()));
        assert_eq!(docs, CA::ca_doc_link(id));
        assert_ok!(remove(id));
        assert_no_ca(id);

        // Create a ballot CA, which hasn't started.
        let time = BallotTimeRange {
            start: 3000,
            end: 4000,
        };
        let motion = Motion {
            title: "".into(),
            info_link: "".into(),
            choices: vec!["".into()],
        };
        let meta = BallotMeta {
            title: vec![].into(),
            motions: vec![motion],
        };
        let mk_ballot = || {
            Timestamp::set_timestamp(0);
            let id = next_ca_id(ticker);
            ca(CAKind::IssuerNotice, Some(1000));
            assert_ballot(id, &<_>::default());
            assert_ok!(Ballot::attach_ballot(
                owner.signer(),
                id,
                time,
                meta.clone(),
                true,
            ));
            id
        };
        let id = mk_ballot();
        // Ensure the details are right.
        assert_ballot(
            id,
            &BallotData {
                meta: Some(meta.clone()),
                range: Some(time),
                choices: vec![1u16],
                rcv: true,
                ..<_>::default()
            },
        );
        // Sucessfully remove it. Edge condition `now == start - 1`.
        Timestamp::set_timestamp(3000 - 1);
        assert_ok!(remove(id));
        // And ensure all details were removed.
        assert_no_ca(id);
        assert_ballot(id, &<_>::default());

        // Create another ballot, move now => start date; try to remove, but fail.
        let id = mk_ballot();
        Timestamp::set_timestamp(3000); // now == start
        assert_noop!(remove(id), BallotError::VotingAlreadyStarted);
        Timestamp::set_timestamp(3001); // now == start + 1
        assert_noop!(remove(id), BallotError::VotingAlreadyStarted);

        // Create a distribution CA, which hasn't started.
        let currency = create_asset(b"BETA", owner);
        let mk_dist = || {
            Timestamp::set_timestamp(0);
            let id = next_ca_id(ticker);
            ca(CAKind::UnpredictableBenefit, Some(1000));
            assert_ok!(Dist::distribute(
                owner.signer(),
                id,
                None,
                currency,
                0,
                3000,
                None,
            ));
            id
        };
        let id = mk_dist();
        // Ensure the details are right.
        assert_eq!(
            Dist::distributions(id),
            Some(Distribution {
                from: PortfolioId::default_portfolio(owner.did),
                currency,
                amount: 0,
                remaining: 0,
                reclaimed: false,
                payment_at: 3000,
                expires_at: None,
            }),
        );
        // Sucessfully remove it. Edge condition `now == start - 1`.
        Timestamp::set_timestamp(3000 - 1);
        assert_ok!(remove(id));
        // And ensure all details were removed.
        assert_no_ca(id);
        assert_eq!(Dist::distributions(id), None);
    });
}

fn next_schedule_id(ticker: Ticker) -> ScheduleId {
    let ScheduleId(id) = Checkpoint::schedule_id_sequence(ticker);
    ScheduleId(id + 1)
}

#[test]
fn change_record_date_works() {
    test(|ticker, [owner, ..]| {
        set_schedule_complexity();

        let ca = |kind, rd| moment_ca(owner, ticker, kind, rd).unwrap();
        let change = |id, date| CA::change_record_date(owner.signer(), id, date);
        let change_ok = |id, date, expect| {
            assert_ok!(change(id, date));
            assert_eq!(
                expect,
                CA::corporate_actions(id.ticker, id.local_id)
                    .unwrap()
                    .record_date
            );
        };

        // Change for a CA that doesn't exist, and ensure failure.
        let id = next_ca_id(ticker);
        assert_noop!(change(id, None), Error::NoSuchCA);

        let spec_ts = |ts| Some(RecordDateSpec::Scheduled(ts));
        let spec_cp = |id| Some(RecordDateSpec::Existing(CheckpointId(id)));
        let spec_sh = |id| Some(RecordDateSpec::ExistingSchedule(id));
        let rd_cp = |date, id| {
            let checkpoint = CACheckpoint::Existing(CheckpointId(id));
            Some(RecordDate { date, checkpoint })
        };
        let rd_ts = |date, id| {
            let checkpoint = CACheckpoint::Scheduled(id);
            Some(RecordDate { date, checkpoint })
        };

        // Trigger `NoSuchCheckpointId`.
        ca(CAKind::Other, None);
        assert_noop!(change(id, spec_cp(42)), Error::NoSuchCheckpointId);

        // Successfully use a checkpoint which exists.
        assert_ok!(Checkpoint::create_checkpoint(owner.signer(), ticker));
        change_ok(id, spec_cp(1), rd_cp(1, 1));

        // Trigger `NoSuchSchedule`.
        assert_noop!(change(id, spec_sh(ScheduleId(42))), CPError::NoSuchSchedule);

        // Successfully use a schedule which exists.
        let sh_id = next_schedule_id(ticker);
        change_ok(id, spec_ts(1000), rd_ts(1000, sh_id));
        assert_eq!(Checkpoint::schedule_id_sequence(ticker), sh_id);
        assert!(!Checkpoint::schedule_removable((ticker, sh_id)));
        let mk_schedule = |at, id| {
            let period = <_>::default();
            let schedule = CheckpointSchedule { start: at, period };
            StoredSchedule { at, id, schedule }
        };
        assert_eq!(
            Checkpoint::schedules(ticker),
            vec![mk_schedule(1000, sh_id)]
        );
        change_ok(id, spec_sh(sh_id), rd_ts(1000, sh_id));

        // Use a removable schedule. Should fail.
        let sh_id2 = next_schedule_id(ticker);
        assert_ok!(Checkpoint::create_schedule(
            owner.signer(),
            ticker,
            2000.into()
        ));
        assert_eq!(Checkpoint::schedule_id_sequence(ticker), sh_id2);
        assert!(Checkpoint::schedule_removable((ticker, sh_id2)));
        assert_eq!(
            Checkpoint::schedules(ticker),
            vec![mk_schedule(1000, sh_id), mk_schedule(2000, sh_id2)]
        );
        assert_noop!(
            change(id, spec_sh(sh_id2)),
            Error::ExistingScheduleRemovable
        );

        // No need to test `RecordDateSpec::Scheduled` branch beyond what we have here.
        // To do so would replicate tests in the checkpoint module.

        // Test ballot branch.
        let id = next_ca_id(ticker);
        ca(CAKind::IssuerNotice, Some(1000));
        let time = BallotTimeRange {
            start: 5000,
            end: 7000,
        };
        let meta = BallotMeta::default();
        assert_ok!(Ballot::attach_ballot(owner.signer(), id, time, meta, true));
        let test_branch = |id, error: DispatchError| {
            let change_ok = |spec, expect| {
                change_ok(
                    id,
                    dbg!(spec_ts(spec)),
                    dbg!(rd_ts(expect, dbg!(next_schedule_id(ticker)))),
                )
            };
            Timestamp::set_timestamp(3000);
            change_ok(4999, 4000); // floor(4999 / 1000) * 1000 == 4000
            Timestamp::set_timestamp(4999);
            change_ok(4999, 4999); // Flooring not applied cause now == 2999.
            change_ok(5000, 5000); // floor(5000 / 1000) * 1000 == 5000
            change_ok(5001, 5000); // floor(5001 / 1000) * 1000 == 5000
            Timestamp::set_timestamp(5001);
            assert_noop!(change(id, spec_ts(5001)), Error::RecordDateAfterStart); // 5001 < 5000
            assert_noop!(change(id, spec_ts(6000)), Error::RecordDateAfterStart); // 6000 < 5000
            Timestamp::set_timestamp(6000);
            assert_noop!(change(id, spec_cp(1)), error); // 6000 < 4000
            Timestamp::set_timestamp(6001);
            assert_noop!(change(id, spec_cp(1)), error); // 6001 < 4000
        };
        test_branch(id, BallotError::VotingAlreadyStarted.into());

        // Test distribution branch.
        Timestamp::set_timestamp(0);
        let id = next_ca_id(ticker);
        ca(CAKind::PredictableBenefit, Some(1000));
        assert_ok!(Dist::distribute(
            owner.signer(),
            id,
            None,
            create_asset(b"BETA", owner),
            0,
            5000,
            None,
        ));
        test_branch(id, DistError::DistributionStarted.into());
    });
}

fn attach(owner: User, id: CAId, rcv: bool) -> DispatchResult {
    Ballot::attach_ballot(owner.signer(), id, TRANGE, mk_meta(), rcv)
}

#[test]
fn attach_ballot_no_such_ca() {
    test(|ticker, [owner, ..]| {
        let id = next_ca_id(ticker);
        assert_noop!(attach(owner, id, true), Error::NoSuchCA);
    });
}

#[test]
fn attach_ballot_only_notice() {
    test(|ticker, [owner, ..]| {
        set_schedule_complexity();
        let attach = |id| attach(owner, id, true);
        for &kind in ALL_CA_KINDS {
            let id = next_ca_id(ticker);
            assert_ok!(moment_ca(owner, ticker, kind, Some(1000)));
            if let CAKind::IssuerNotice = kind {
                assert_ok!(attach(id));
            } else {
                assert_noop!(attach(id), BallotError::CANotNotice);
            }
        }
    });
}

fn notice_ca(owner: User, ticker: Ticker, rd: Option<Moment>) -> Result<CAId, DispatchError> {
    let id = next_ca_id(ticker);
    moment_ca(owner, ticker, CAKind::IssuerNotice, rd)?;
    Ok(id)
}

#[test]
fn attach_ballot_range_invariant() {
    test(|ticker, [owner, ..]| {
        set_schedule_complexity();

        let id = notice_ca(owner, ticker, Some(1000)).unwrap();

        let mut data = BallotData {
            rcv: true,
            meta: Some(<_>::default()),
            ..BallotData::default()
        };

        let mut attach = |id, time| -> DispatchResult {
            data.range = Some(time);
            let meta = data.meta.clone().unwrap();
            Ballot::attach_ballot(owner.signer(), id, time, meta, data.rcv)?;
            assert_ballot(id, &data);
            Ok(())
        };
        let range = |start| BallotTimeRange { start, end: 6000 };

        assert_noop!(attach(id, range(6001)), BallotError::StartAfterEnd);

        Timestamp::set_timestamp(6001);
        assert_noop!(attach(id, range(6000)), BallotError::NowAfterEnd);

        Timestamp::set_timestamp(4000);
        assert_ok!(attach(id, range(6000)));

        let id = notice_ca(owner, ticker, Some(5000)).unwrap();
        assert_noop!(attach(id, range(4999)), Error::RecordDateAfterStart);
        assert_ok!(attach(id, range(5000)));

        let id = notice_ca(owner, ticker, None).unwrap();
        assert_noop!(attach(id, range(6000)), Error::NoRecordDate);
    });
}

#[test]
fn attach_ballot_already_exists() {
    test(|ticker, [owner, ..]| {
        set_schedule_complexity();

        let id = notice_ca(owner, ticker, Some(1000)).unwrap();

        let attach = |id| Ballot::attach_ballot(owner.signer(), id, TRANGE, mk_meta(), true);

        assert_ok!(attach(id));
        assert_noop!(attach(id), BallotError::AlreadyExists);
        assert_ok!(Ballot::remove_ballot(owner.signer(), id));
        assert_ok!(attach(id));
    });
}

fn overflowing_meta() -> BallotMeta {
    BallotMeta {
        title: "".into(),
        motions: vec![Motion {
            title: "".into(),
            info_link: "".into(),
            choices: iter::repeat("".into())
                // `u16::MAX` doesn't overflow, but +1 does.
                .take(1 + u16::MAX as usize)
                .collect(),
        }],
    }
}

#[test]
fn attach_ballot_num_choices_overflow_u16() {
    test(|ticker, [owner, ..]| {
        set_schedule_complexity();

        // N.B. we do not test the total-choices-overflows-usize case since
        // that actually requires allocating an `usize` + 1 number of choices,
        // which is not reasonable as a test.

        let id = notice_ca(owner, ticker, Some(1000)).unwrap();
        assert_noop!(
            Ballot::attach_ballot(owner.signer(), id, TRANGE, overflowing_meta(), false),
            BallotError::NumberOfChoicesOverflow,
        );
    });
}

fn mk_meta() -> BallotMeta {
    let motion_a = Motion {
        title: "foo".into(),
        info_link: "www.acme.com".into(),
        choices: vec!["foo".into(), "bar".into(), "baz".into()],
    };
    let motion_b = Motion {
        title: "bar".into(),
        info_link: "www.emca.com".into(),
        choices: vec!["foo".into()],
    };
    BallotMeta {
        title: vec![].into(),
        motions: vec![motion_a, motion_b],
    }
}

fn init_bd(range: BallotTimeRange, meta: BallotMeta) -> BallotData {
    BallotData {
        meta: Some(meta),
        range: Some(range),
        ..<_>::default()
    }
}

#[test]
fn attach_ballot_works() {
    test(|ticker, [owner, ..]| {
        set_schedule_complexity();

        let mut data = init_bd(TRANGE, mk_meta());
        data.choices = vec![3, 1];

        let id = notice_ca(owner, ticker, Some(1000)).unwrap();
        assert_ok!(attach(owner, id, false));
        assert_ballot(id, &data);
    });
}

#[test]
fn change_end_works() {
    test(|ticker, [owner, ..]| {
        set_schedule_complexity();

        assert_noop!(
            Ballot::change_end(owner.signer(), next_ca_id(ticker), 0),
            BallotError::NoSuchBallot,
        );

        let range = BallotTimeRange {
            start: 2000,
            end: 4000,
        };

        let mut data = init_bd(range, <_>::default());

        let id = notice_ca(owner, ticker, Some(1000)).unwrap();
        assert_ok!(Ballot::attach_ballot(
            owner.signer(),
            id,
            range,
            <_>::default(),
            false
        ));
        assert_ballot(id, &data);

        let mut change = |end| -> DispatchResult {
            Ballot::change_end(owner.signer(), id, end)?;
            data.range = Some(BallotTimeRange { end, ..range });
            assert_ballot(id, &data);
            Ok(())
        };

        Timestamp::set_timestamp(1999);
        assert_ok!(change(5000)); // Not started yet, OK.
        assert_ok!(change(2000)); // start == end, OK.
        assert_noop!(change(1999), BallotError::StartAfterEnd); // end is before start; bad!
        Timestamp::set_timestamp(2000);
        assert_noop!(change(5000), BallotError::VotingAlreadyStarted);
    });
}

#[test]
fn change_rcv_works() {
    test(|ticker, [owner, ..]| {
        for &rcv in &[true, false] {
            set_schedule_complexity();

            let id = notice_ca(owner, ticker, Some(1000)).unwrap();
            let change = |rcv| Ballot::change_rcv(owner.signer(), id, rcv);
            assert_noop!(change(rcv), BallotError::NoSuchBallot);
            assert_ballot(id, &<_>::default());

            let range = BallotTimeRange {
                start: 3000,
                end: 5000,
            };
            let mut data = init_bd(range, <_>::default());
            data.rcv = rcv;

            assert_ok!(Ballot::attach_ballot(
                owner.signer(),
                id,
                range,
                <_>::default(),
                data.rcv
            ));
            assert_ballot(id, &data);

            Timestamp::set_timestamp(2999);
            data.rcv ^= true;
            assert_ok!(change(data.rcv));
            assert_ballot(id, &data);

            Timestamp::set_timestamp(3000);
            assert_noop!(change(!data.rcv), BallotError::VotingAlreadyStarted);
            assert_ballot(id, &data);
        }
    });
}

#[test]
fn change_meta_works() {
    test(|ticker, [owner, ..]| {
        set_schedule_complexity();

        let id = notice_ca(owner, ticker, Some(1000)).unwrap();
        let change = |meta| Ballot::change_meta(owner.signer(), id, meta);

        assert_noop!(change(<_>::default()), BallotError::NoSuchBallot);

        let range = BallotTimeRange {
            start: 4000,
            end: 6000,
        };
        let mut data = init_bd(range, <_>::default());

        assert_ok!(Ballot::attach_ballot(
            owner.signer(),
            id,
            range,
            <_>::default(),
            data.rcv,
        ));
        assert_ballot(id, &data);

        Timestamp::set_timestamp(3999);
        assert_ok!(change(mk_meta()));
        data.meta = Some(mk_meta());
        data.choices = vec![3, 1];
        assert_ballot(id, &data);

        assert_noop!(
            change(overflowing_meta()),
            BallotError::NumberOfChoicesOverflow,
        );

        Timestamp::set_timestamp(4000);
        assert_noop!(change(mk_meta()), BallotError::VotingAlreadyStarted);
        assert_ballot(id, &data);
    });
}

#[test]
fn remove_ballot_works() {
    test(|ticker, [owner, ..]| {
        set_schedule_complexity();

        let id = notice_ca(owner, ticker, Some(1000)).unwrap();
        let remove = || Ballot::remove_ballot(owner.signer(), id);

        assert_noop!(remove(), BallotError::NoSuchBallot);

        let range = BallotTimeRange {
            start: 5000,
            end: 6000,
        };
        let data = init_bd(range, <_>::default());

        assert_ok!(Ballot::attach_ballot(
            owner.signer(),
            id,
            range,
            <_>::default(),
            data.rcv,
        ));
        assert_ballot(id, &data);

        Timestamp::set_timestamp(5000);
        assert_noop!(remove(), BallotError::VotingAlreadyStarted);
        assert_ballot(id, &data);

        Timestamp::set_timestamp(4999);
        assert_ok!(remove());
        assert_ballot(id, &<_>::default());

        assert_noop!(remove(), BallotError::NoSuchBallot);
    });
}

#[test]
fn vote_no_such_ballot() {
    test(|ticker, [.., voter]| {
        assert_noop!(
            Ballot::vote(voter.signer(), next_ca_id(ticker), vec![]),
            BallotError::NoSuchBallot,
        );
    });
}

#[test]
fn vote_wrong_dates() {
    test(|ticker, [owner, _, voter]| {
        set_schedule_complexity();

        let id = notice_ca(owner, ticker, Some(1000)).unwrap();
        let range = BallotTimeRange {
            start: 6000,
            end: 9000,
        };
        assert_ok!(Ballot::attach_ballot(
            owner.signer(),
            id,
            range,
            <_>::default(),
            false,
        ));

        let vote = || Ballot::vote(voter.signer(), id, vec![]);

        Timestamp::set_timestamp(range.start - 1);
        assert_noop!(vote(), BallotError::VotingNotStarted);
        Timestamp::set_timestamp(range.end + 1);
        assert_noop!(vote(), BallotError::VotingAlreadyEnded);
        Timestamp::set_timestamp(range.start);
        assert_ok!(vote());
        Timestamp::set_timestamp(range.end);
        assert_ok!(vote());
    });
}

#[test]
fn vote_not_targeted() {
    test(|ticker, [owner, other, voter]| {
        set_schedule_complexity();

        let id = notice_ca(owner, ticker, Some(1)).unwrap();
        assert_ok!(attach(owner, id, false));
        Timestamp::set_timestamp(TRANGE.start);

        let vote = || Ballot::vote(voter.signer(), id, votes(&[0, 0, 0, 0]));
        let change_targets = |targets| {
            CorporateActions::mutate(id.ticker, id.local_id, |ca| {
                ca.as_mut().unwrap().targets = targets
            })
        };

        change_targets(TargetIdentities {
            treatment: TargetTreatment::Exclude,
            identities: vec![voter.did],
        });
        assert_noop!(vote(), Error::NotTargetedByCA);

        change_targets(TargetIdentities {
            treatment: TargetTreatment::Include,
            identities: vec![other.did],
        });
        assert_noop!(vote(), Error::NotTargetedByCA);

        change_targets(TargetIdentities {
            treatment: TargetTreatment::Include,
            identities: vec![voter.did],
        });
        assert_ok!(vote());

        change_targets(TargetIdentities {
            treatment: TargetTreatment::Exclude,
            identities: vec![other.did],
        });
        assert_ok!(vote());
    });
}

#[test]
fn vote_wrong_count() {
    test(|ticker, [owner, _, voter]| {
        set_schedule_complexity();

        let id = notice_ca(owner, ticker, Some(1)).unwrap();
        assert_ok!(attach(owner, id, false));
        Timestamp::set_timestamp(TRANGE.start);

        let vote = |count| {
            let votes = iter::repeat(BallotVote::default()).take(count).collect();
            Ballot::vote(voter.signer(), id, votes)
        };

        for &count in &[0, 3, 5, 10] {
            assert_noop!(vote(count), BallotError::WrongVoteCount);
        }

        assert_ok!(vote(4));
    });
}

fn fallbacks(fs: &[Option<u16>]) -> Vec<BallotVote<Balance>> {
    fs.iter()
        .copied()
        .map(|fallback| BallotVote { power: 0, fallback })
        .collect()
}

fn votes(vs: &[Balance]) -> Vec<BallotVote<Balance>> {
    vs.iter()
        .copied()
        .map(|power| BallotVote {
            power,
            fallback: None,
        })
        .collect()
}

#[test]
fn vote_rcv_not_allowed() {
    test(|ticker, [owner, _, voter]| {
        set_schedule_complexity();

        let id = notice_ca(owner, ticker, Some(1)).unwrap();
        assert_ok!(attach(owner, id, false));
        Timestamp::set_timestamp(TRANGE.start);

        assert_noop!(
            Ballot::vote(voter.signer(), id, fallbacks(&[None, None, Some(42), None])),
            BallotError::RCVNotAllowed,
        );
    });
}

#[test]
fn vote_rcv_fallback_pointers() {
    test(|ticker, [owner, _, voter]| {
        set_schedule_complexity();

        let id = notice_ca(owner, ticker, Some(1)).unwrap();
        assert_ok!(attach(owner, id, true));
        Timestamp::set_timestamp(TRANGE.start);

        let vote = |fs| Ballot::vote(voter.signer(), id, fallbacks(fs));

        // Self cycle, 0 -> 0 in choice 1.
        assert_noop!(
            vote(&[None, None, None, Some(0)]),
            BallotError::RCVSelfCycle,
        );

        // Self cycle, 1 -> 1 in choice 0.
        assert_noop!(
            vote(&[None, Some(1), None, None]),
            BallotError::RCVSelfCycle,
        );

        // Dangling fallback, 1 (choice 0) -> 1 (choice 1).
        assert_noop!(
            vote(&[None, Some(3), None, None]),
            BallotError::NoSuchRCVFallback,
        );

        // Dangling fallback, 1 (choice 0) -> Non-existent choice.
        assert_noop!(
            vote(&[None, Some(4), None, None]),
            BallotError::NoSuchRCVFallback,
        );

        // OK fallbacks. Graph is:
        //
        //     0 -> 2
        //     ^     \
        //      \    v
        //       --- 1
        //
        let fs = &[Some(2), Some(0), Some(1), None];
        let data = ballot_data(id);
        assert_ok!(vote(fs));
        assert_ballot(
            id,
            &BallotData {
                votes: vec![(voter.did, fallbacks(fs))],
                results: vec![0, 0, 0, 0],
                ..data
            },
        );
    });
}

#[test]
fn vote_works() {
    test(|ticker, [owner, other, voter]| {
        set_schedule_complexity();

        // Total asset balance voter == 500.
        transfer(&ticker, owner, voter);
        transfer(&ticker, owner, other);
        assert_eq!(Asset::balance(&ticker, voter.did), 500);

        let id = notice_ca(owner, ticker, Some(1)).unwrap();
        assert_ok!(attach(owner, id, false));
        Timestamp::set_timestamp(TRANGE.start);

        let vote = |vs| Ballot::vote(voter.signer(), id, votes(vs));

        let data = ballot_data(id);
        let noop = |vs| {
            assert_noop!(vote(vs), BallotError::InsufficientVotes);
            assert_ballot(id, &data);
        };
        noop(&[501, 501, 501, 501]);
        noop(&[500, 500, 500, 500]);
        noop(&[499, 499, 499, 500]);
        noop(&[499, 499, 499, 499]);
        noop(&[499, 499, 499, 0]);
        noop(&[200, 300, 1, 0]);

        let ok = |vs| {
            assert_ok!(vote(vs));
            assert_ballot(
                id,
                &BallotData {
                    votes: vec![(voter.did, votes(vs))],
                    results: vs.into(),
                    ..data.clone()
                },
            )
        };

        ok(&[200, 300, 0, 0]);
        ok(&[200, 250, 50, 0]);
        ok(&[200, 300, 0, 500]);
        let vs1 = &[200, 250, 50, 500];
        ok(vs1);

        let vs2 = &[500, 0, 0, 250];
        assert_ok!(Ballot::vote(other.signer(), id, votes(vs2)));
        assert_ballot(
            id,
            &BallotData {
                votes: vec![(voter.did, votes(vs1)), (other.did, votes(vs2))],
                results: vs1.iter().zip(vs2).map(|(a, b)| a + b).collect(),
                ..data.clone()
            },
        )
    });
}

fn vote_cp_test(mk_ca: impl FnOnce(Ticker, User) -> CAId) {
    test(|ticker, [owner, other, voter]| {
        set_schedule_complexity();

        // Transfer 500 ==> voter.
        transfer(&ticker, owner, voter);

        let id = mk_ca(ticker, owner);

        // Transfer 500 <== other. N.B. this is after the CP was made.
        Timestamp::set_timestamp(3000);
        transfer(&ticker, voter, other);

        let time = BallotTimeRange {
            start: 4000,
            end: 6000,
        };
        assert_ok!(Ballot::attach_ballot(
            owner.signer(),
            id,
            time,
            mk_meta(),
            false,
        ));

        let vote = |user: User, vs| Ballot::vote(user.signer(), id, votes(vs));

        Timestamp::set_timestamp(4000);
        let data = ballot_data(id);
        assert_noop!(vote(other, &[1, 0, 0, 0]), BallotError::InsufficientVotes);
        assert_ballot(id, &data);

        assert_ok!(vote(voter, &[500, 0, 0, 500]));
    });
}

#[test]
fn vote_existing_checkpoint() {
    vote_cp_test(|ticker, owner| {
        assert_ok!(Checkpoint::create_checkpoint(owner.signer(), ticker));
        let rd = Some(RecordDateSpec::Existing(
            Checkpoint::checkpoint_id_sequence(ticker),
        ));
        let id = notice_ca(owner, ticker, Some(1000)).unwrap();
        assert_ok!(CA::change_record_date(owner.signer(), id, rd));
        id
    });
}

#[test]
fn vote_scheduled_checkpoint() {
    vote_cp_test(|ticker, owner| notice_ca(owner, ticker, Some(2000)).unwrap());
}<|MERGE_RESOLUTION|>--- conflicted
+++ resolved
@@ -9,11 +9,7 @@
     dispatch::{DispatchError, DispatchResult},
     IterableStorageDoubleMap, StorageDoubleMap, StorageMap,
 };
-<<<<<<< HEAD
-use pallet_asset::checkpoint::ScheduleId;
-=======
 use pallet_asset::checkpoint::{ScheduleId, StoredSchedule};
->>>>>>> 28d5f3ca
 use pallet_corporate_actions::{
     ballot::{self, BallotMeta, BallotTimeRange, BallotVote, Motion},
     distribution::{self, Distribution},
@@ -22,11 +18,7 @@
     TargetTreatment::{Exclude, Include},
     Tax,
 };
-<<<<<<< HEAD
-use polymesh_common_utilities::asset::AssetName;
-=======
 use polymesh_common_utilities::asset::{AssetName, Trait as _};
->>>>>>> 28d5f3ca
 use polymesh_primitives::{
     calendar::{CheckpointId, CheckpointSchedule},
     AuthorizationData, Document, DocumentId, IdentityId, Moment, PortfolioId, Signatory, Ticker,
