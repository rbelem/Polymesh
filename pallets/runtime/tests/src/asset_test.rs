--- conflicted
+++ resolved
@@ -3,24 +3,15 @@
     ext_builder::{ExtBuilder, MockProtocolBaseFees},
     pips_test::assert_balance,
     storage::{
-<<<<<<< HEAD
-        account_from, add_secondary_key, make_account_without_cdd,
-=======
         account_from, add_secondary_key, make_account_without_cdd, provide_scope_claim,
->>>>>>> 144126ff
         provide_scope_claim_to_multiple_parties, register_keyring_account, AccountId, TestStorage,
     },
 };
 use frame_support::IterableStorageMap;
 use pallet_asset::ethereum;
 use pallet_asset::{
-<<<<<<< HEAD
-    self as asset, ClassicTickerImport, ClassicTickerRegistration, ClassicTickers, Tickers,
-=======
-    self as asset, AssetOwnershipRelation, AssetType, ClassicTickerImport,
-    ClassicTickerRegistration, ClassicTickers, FundingRoundName, ScopeIdOf, SecurityToken,
-    TickerRegistration, TickerRegistrationConfig, Tickers,
->>>>>>> 144126ff
+    self as asset, ClassicTickerImport, ClassicTickerRegistration, ClassicTickers, ScopeIdOf,
+    Tickers,
 };
 use pallet_balances as balances;
 use pallet_compliance_manager as compliance_manager;
@@ -31,16 +22,10 @@
     traits::CddAndFeeDetails as _, SystematicIssuers,
 };
 use polymesh_primitives::{
-<<<<<<< HEAD
-    AssetOwnershipRelation, AssetType, AuthorizationData, Claim, Condition, ConditionType,
-    Document, DocumentName, FundingRoundName, IdentifierType, IdentityId, PortfolioId,
+    AssetIdentifier, AssetOwnershipRelation, AssetType, AuthorizationData, Claim, Condition,
+    ConditionType, Document, DocumentName, FundingRoundName, IdentityId, InvestorUid, PortfolioId,
     SecurityToken, Signatory, SmartExtension, SmartExtensionName, SmartExtensionType, Ticker,
     TickerRegistration, TickerRegistrationConfig,
-=======
-    AssetIdentifier, AuthorizationData, Claim, Condition, ConditionType, Document, DocumentName,
-    IdentityId, InvestorUid, PortfolioId, Signatory, SmartExtension, SmartExtensionName,
-    SmartExtensionType, Ticker,
->>>>>>> 144126ff
 };
 use sp_io::hashing::keccak_256;
 
@@ -300,14 +285,8 @@
                 500
             ));
 
-<<<<<<< HEAD
-            let mut cap_table = <asset::BalanceOf<TestStorage>>::iter_prefix_values(ticker);
-            let balance_alice = cap_table.next().unwrap();
-            let balance_owner = cap_table.next().unwrap();
-=======
             let balance_alice = <asset::BalanceOf<TestStorage>>::get(&ticker, &alice_did);
             let balance_owner = <asset::BalanceOf<TestStorage>>::get(&ticker, &owner_did);
->>>>>>> 144126ff
             assert_eq!(balance_owner, 1_000_000 - 500);
             assert_eq!(balance_alice, 500);
         })
@@ -1866,33 +1845,6 @@
                 alice_signed.clone(),
                 ticker,
                 vec![
-<<<<<<< HEAD
-                    Condition {
-                        condition_type: ConditionType::IsPresent(Claim::Accredited(
-                            ticker_id.into()
-                        )),
-                        issuers: vec![eve_did]
-                    },
-                    Condition {
-                        condition_type: ConditionType::IsAbsent(Claim::BuyLockup(ticker_id.into())),
-                        issuers: vec![eve_did]
-                    }
-                ],
-                vec![
-                    Condition {
-                        condition_type: ConditionType::IsPresent(Claim::Accredited(
-                            ticker_id.into()
-                        )),
-                        issuers: vec![eve_did]
-                    },
-                    Condition {
-                        condition_type: ConditionType::IsAnyOf(vec![
-                            Claim::BuyLockup(ticker_id.into()),
-                            Claim::KnowYourCustomer(ticker_id.into())
-                        ]),
-                        issuers: vec![eve_did]
-                    }
-=======
                     cond(is_present.clone()),
                     cond(ConditionType::IsAbsent(Claim::BuyLockup(ticker_id.into()))),
                 ],
@@ -1902,7 +1854,6 @@
                         Claim::BuyLockup(ticker_id.into()),
                         Claim::KnowYourCustomer(ticker_id.into())
                     ])),
->>>>>>> 144126ff
                 ]
             ));
 
@@ -1978,14 +1929,8 @@
             };
 
             // call is_valid_transfer()
-<<<<<<< HEAD
-            let result = is_valid_transfer_result();
-            let weight_from_verify_transfer = verify_restriction_weight();
-            assert!(matches!(result, weight_from_verify_transfer)); // Only sender rules are processed.
-=======
             // Only sender rules are processed.
             assert_eq!(is_valid_transfer_result(), verify_restriction_weight());
->>>>>>> 144126ff
 
             assert_revoke_claim!(
                 eve_signed.clone(),
@@ -2009,33 +1954,18 @@
             assert_ok!(ComplianceManager::add_compliance_requirement(
                 alice_signed.clone(),
                 ticker,
-<<<<<<< HEAD
-                vec![Condition {
-                    condition_type: ConditionType::IsPresent(Claim::Exempted(ticker_id.into())),
-                    issuers: vec![eve_did]
-                }],
-                vec![Condition {
-                    condition_type: ConditionType::IsPresent(Claim::Blocked(ticker_id.into())),
-                    issuers: vec![eve_did]
-                }]
-=======
                 vec![cond(ConditionType::IsPresent(Claim::Exempted(
                     ticker_id.into()
                 )))],
                 vec![cond(ConditionType::IsPresent(Claim::Blocked(
                     ticker_id.into()
                 )))],
->>>>>>> 144126ff
             ));
             let result = is_valid_transfer_result();
             let weight_from_verify_transfer = verify_restriction_weight();
             let computed_weight =
                 Asset::compute_transfer_result(false, 2, weight_from_verify_transfer).1;
-<<<<<<< HEAD
-            assert!(matches!(result, computed_weight)); // Sender & receiver rules are processed.
-=======
             assert_eq!(result, computed_weight); // Sender & receiver rules are processed.
->>>>>>> 144126ff
 
             // pause transfer rules
             assert_ok!(ComplianceManager::pause_asset_compliance(
@@ -2047,11 +1977,7 @@
             let weight_from_verify_transfer = verify_restriction_weight();
             let computed_weight =
                 Asset::compute_transfer_result(false, 2, weight_from_verify_transfer).1;
-<<<<<<< HEAD
-            assert!(matches!(result, computed_weight));
-=======
             assert_eq!(result, computed_weight);
->>>>>>> 144126ff
         });
 }
 
