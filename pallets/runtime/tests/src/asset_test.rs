--- conflicted
+++ resolved
@@ -2222,7 +2222,6 @@
         });
 }
 
-<<<<<<< HEAD
 #[test]
 fn check_functionality_of_remove_extension() {
     ExtBuilder::default()
@@ -2292,7 +2291,8 @@
                 AssetError::NoSuchSmartExtension
             );
         });
-=======
+}
+
 // Classic token tests:
 
 fn ticker(name: &str) -> Ticker {
@@ -2713,5 +2713,4 @@
         assert_ok!(create(charlie_acc, "ZETA", 0 * fee));
         assert_eq!(ClassicTickers::get(&zeta), None);
     });
->>>>>>> 7214a990
 }