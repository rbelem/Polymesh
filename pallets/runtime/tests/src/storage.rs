use super::ext_builder::{
    EXTRINSIC_BASE_WEIGHT, MAX_NO_OF_LEGS, MAX_NO_OF_TM_ALLOWED, NETWORK_FEE_SHARE,
    TRANSACTION_BYTE_FEE, WEIGHT_TO_FEE,
};
use codec::Encode;
use cryptography::claim_proofs::{compute_cdd_id, compute_scope_id};
use frame_support::{
    assert_ok, impl_outer_dispatch, impl_outer_event, impl_outer_origin, parameter_types,
    traits::{Currency, Imbalance, OnUnbalanced},
    weights::DispatchInfo,
    weights::{
        RuntimeDbWeight, Weight, WeightToFeeCoefficient, WeightToFeeCoefficients,
        WeightToFeePolynomial,
    },
    StorageDoubleMap,
};
use frame_system::EnsureRoot;
use pallet_asset::{self as asset, checkpoint};
use pallet_balances as balances;
use pallet_bridge as bridge;
use pallet_committee as committee;
use pallet_compliance_manager as compliance_manager;
use pallet_confidential as confidential;
use pallet_corporate_actions as corporate_actions;
use pallet_corporate_actions::ballot as corporate_ballots;
use pallet_corporate_actions::distribution as capital_distributions;
use pallet_group as group;
use pallet_identity as identity;
use pallet_multisig as multisig;
use pallet_pips as pips;
use pallet_portfolio as portfolio;
use pallet_protocol_fee as protocol_fee;
use pallet_settlement as settlement;
use pallet_statistics as statistics;
use pallet_sto as sto;
use pallet_treasury as treasury;
use pallet_utility;
use polymesh_common_utilities::traits::{
    balances::AccountData,
    group::GroupTrait,
    identity::Trait as IdentityTrait,
    transaction_payment::{CddAndFeeDetails, ChargeTxFee},
    CommonTrait, PermissionChecker,
};
use polymesh_common_utilities::Context;
use polymesh_primitives::{
    Authorization, AuthorizationData, CddId, Claim, IdentityId, InvestorUid, InvestorZKProofData,
    Permissions, PortfolioId, PortfolioNumber, Scope, Signatory, Ticker,
};
use polymesh_runtime_common::{cdd_check::CddChecker, dividend, exemption, voting};
use smallvec::smallvec;
use sp_core::{
    crypto::{key_types, Pair as PairTrait},
    sr25519::{Pair, Public},
    u32_trait::{_1, _2},
    H256,
};
use sp_runtime::{
    impl_opaque_keys,
    testing::{Header, UintAuthorityId},
    traits::{BlakeTwo256, ConvertInto, IdentityLookup, OpaqueKeys, Verify},
    transaction_validity::{InvalidTransaction, TransactionValidity, ValidTransaction},
    AnySignature, KeyTypeId, Perbill,
};
use sp_std::{collections::btree_set::BTreeSet, iter};
use std::cell::RefCell;
use std::convert::From;
use test_client::AccountKeyring;

impl_opaque_keys! {
    pub struct MockSessionKeys {
        pub dummy: UintAuthorityId,
    }
}

impl From<UintAuthorityId> for MockSessionKeys {
    fn from(dummy: UintAuthorityId) -> Self {
        Self { dummy }
    }
}

impl_outer_origin! {
    pub enum Origin for TestStorage {
        committee Instance1 <T>,
        committee DefaultInstance <T>,
        committee Instance3 <T>,
        committee Instance4 <T>
    }
}

impl_outer_dispatch! {
    pub enum Call for TestStorage where origin: Origin {
        identity::Identity,
        balances::Balances,
        pips::Pips,
        multisig::MultiSig,
        pallet_contracts::Contracts,
        bridge::Bridge,
        asset::Asset,
        frame_system::System,
        pallet_utility::Utility,
        polymesh_contracts::WrapperContracts,
        self::Committee,
        self::DefaultCommittee,
        pallet_scheduler::Scheduler,
        pallet_settlement::Settlement,
        checkpoint::Checkpoint,
    }
}

impl_outer_event! {
    pub enum EventTest for TestStorage {
        identity<T>,
        balances<T>,
        multisig<T>,
        bridge<T>,
        asset<T>,
        pips<T>,
        pallet_contracts<T>,
        pallet_session,
        compliance_manager,
        exemption,
        group Instance1<T>,
        group Instance2<T>,
        group DefaultInstance<T>,
        committee Instance1<T>,
        committee DefaultInstance<T>,
        voting<T>,
        dividend<T>,
        frame_system<T>,
        protocol_fee<T>,
        treasury<T>,
        settlement<T>,
        sto<T>,
        pallet_utility,
        portfolio<T>,
        confidential,
        polymesh_contracts<T>,
        pallet_scheduler<T>,
        corporate_actions,
        corporate_ballots<T>,
        capital_distributions<T>,
        checkpoint<T>,
    }
}

// For testing the module, we construct most of a mock runtime. This means
// first constructing a configuration type (`Test`) which `impl`s each of the
// configuration traits of modules we want to use.
#[derive(Clone, Eq, PartialEq, Debug)]
pub struct TestStorage;

pub type AccountId = <AnySignature as Verify>::Signer;

type Index = u64;
type BlockNumber = u64;
type Hash = H256;
type Hashing = BlakeTwo256;
type Lookup = IdentityLookup<AccountId>;
type OffChainSignature = AnySignature;
type SessionIndex = u32;
type AuthorityId = <AnySignature as Verify>::Signer;
type Event = EventTest;
type Version = ();
crate type Balance = u128;

parameter_types! {
    pub const BlockHashCount: u32 = 250;
    pub const MaximumBlockWeight: u64 = 4096;
    pub const MaximumBlockLength: u32 = 4096;
    pub const AvailableBlockRatio: Perbill = Perbill::from_percent(75);
    pub const MaximumExtrinsicWeight: u64 = 2800;
    pub const BlockExecutionWeight: u64 = 10;
    pub TransactionByteFee: Balance = TRANSACTION_BYTE_FEE.with(|v| *v.borrow());
    pub ExtrinsicBaseWeight: u64 = EXTRINSIC_BASE_WEIGHT.with(|v| *v.borrow());
    pub const DbWeight: RuntimeDbWeight = RuntimeDbWeight {
        read: 10,
        write: 100,
    };
    pub FeeCollector: AccountId = account_from(5000);
}

pub type NegativeImbalance<T> =
    <balances::Module<T> as Currency<<T as frame_system::Trait>::AccountId>>::NegativeImbalance;

pub struct DealWithFees<T>(sp_std::marker::PhantomData<T>);

impl OnUnbalanced<NegativeImbalance<TestStorage>> for DealWithFees<TestStorage> {
    fn on_nonzero_unbalanced(amount: NegativeImbalance<TestStorage>) {
        let target = account_from(5000);
        let positive_imbalance = Balances::deposit_creating(&target, amount.peek());
        let _ = amount.offset(positive_imbalance).map_err(|_| 4); // random value mapped for error
    }
}

impl frame_system::Trait for TestStorage {
    /// The basic call filter to use in dispatchable.
    type BaseCallFilter = ();
    /// The identifier used to distinguish between accounts.
    type AccountId = AccountId;
    /// The aggregated dispatch type that is available for extrinsics.
    type Call = Call;
    /// The lookup mechanism to get account ID from whatever is passed in dispatchers.
    type Lookup = Lookup;
    /// The index type for storing how many extrinsics an account has signed.
    type Index = Index;
    /// The index type for blocks.
    type BlockNumber = BlockNumber;
    /// The type for hashing blocks and tries.
    type Hash = Hash;
    /// The hashing algorithm used.
    type Hashing = Hashing;
    /// The header type.
    type Header = Header;
    /// The ubiquitous event type.
    type Event = Event;
    /// The ubiquitous origin type.
    type Origin = Origin;
    /// Maximum number of block number to block hash mappings to keep (oldest pruned first).
    type BlockHashCount = BlockHashCount;
    /// Maximum weight of each block.
    type MaximumBlockWeight = MaximumBlockWeight;
    /// Maximum size of all encoded transactions (in bytes) that are allowed in one block.
    type MaximumBlockLength = MaximumBlockLength;
    /// Portion of the block weight that is available to all normal transactions.
    type AvailableBlockRatio = AvailableBlockRatio;
    /// Version of the runtime.
    type Version = Version;
    /// Converts a module to the index of the module in `construct_runtime!`.
    ///
    /// This type is being generated by `construct_runtime!`.
    type PalletInfo = ();
    /// What to do if a new account is created.
    type OnNewAccount = ();
    /// What to do if an account is fully reaped from the system.
    type OnKilledAccount = ();
    /// The data to be stored in an account.
    type AccountData = AccountData<<TestStorage as CommonTrait>::Balance>;
    /// The weight of database operations that the runtime can invoke.
    type DbWeight = DbWeight;
    /// The weight of the overhead invoked on the block import process, independent of the
    /// extrinsics included in that block.
    type BlockExecutionWeight = BlockExecutionWeight;
    /// The base weight of any extrinsic processed by the runtime, independent of the
    /// logic of that extrinsic. (Signature verification, nonce increment, fee, etc...)
    type ExtrinsicBaseWeight = ExtrinsicBaseWeight;
    /// The maximum weight that a single extrinsic of `Normal` dispatch class can have,
    /// independent of the logic of that extrinsics. (Roughly max block weight - average on
    /// initialize cost).
    type MaximumExtrinsicWeight = MaximumExtrinsicWeight;
    type SystemWeightInfo = ();
}

parameter_types! {
    pub const ExistentialDeposit: u64 = 0;
    pub const MaxLocks: u32 = 50;
}

impl CommonTrait for TestStorage {
    type Balance = Balance;
    type AssetSubTraitTarget = Asset;
    type BlockRewardsReserve = balances::Module<TestStorage>;
}

impl balances::Trait for TestStorage {
    type DustRemoval = ();
    type Event = Event;
    type ExistentialDeposit = ExistentialDeposit;
    type AccountStore = frame_system::Module<TestStorage>;
    type Identity = identity::Module<TestStorage>;
    type CddChecker = CddChecker<Self>;
    type WeightInfo = ();
    type MaxLocks = MaxLocks;
}

parameter_types! {
    pub const MinimumPeriod: u64 = 3;
}

impl pallet_timestamp::Trait for TestStorage {
    type Moment = u64;
    type OnTimestampSet = ();
    type MinimumPeriod = MinimumPeriod;
    type WeightInfo = ();
}

parameter_types! {
    pub NetworkShareInFee: Perbill = NETWORK_FEE_SHARE.with(|v| *v.borrow());
}

impl polymesh_contracts::Trait for TestStorage {
    type Event = Event;
    type NetworkShareInFee = NetworkShareInFee;
}

impl multisig::Trait for TestStorage {
    type Event = Event;
}

parameter_types! {
    pub MaxLegsInInstruction: u32 = MAX_NO_OF_LEGS.with(|v| *v.borrow());
}

impl settlement::Trait for TestStorage {
    type Event = Event;
<<<<<<< HEAD
    type Asset = asset::Module<TestStorage>;
    type MaxLegsInInstruction = MaxLegsInInstruction;
=======
    type MaxLegsInAInstruction = MaxLegsInAInstruction;
>>>>>>> af2f56bf
    type Scheduler = Scheduler;
    type SchedulerOrigin = OriginCaller;
    type SchedulerCall = Call;
    type WeightInfo = ();
}

impl sto::Trait for TestStorage {
    type Event = Event;
}

impl ChargeTxFee for TestStorage {
    fn charge_fee(_len: u32, _info: DispatchInfo) -> TransactionValidity {
        Ok(ValidTransaction::default())
    }
}

impl CddAndFeeDetails<AccountId, Call> for TestStorage {
    fn get_valid_payer(
        _: &Call,
        caller: &AccountId,
    ) -> Result<Option<AccountId>, InvalidTransaction> {
        Ok(Some(*caller))
    }
    fn clear_context() {
        Context::set_current_identity::<Identity>(None);
        Context::set_current_payer::<Identity>(None);
    }
    fn set_payer_context(payer: Option<AccountId>) {
        Context::set_current_payer::<Identity>(payer);
    }
    fn get_payer_from_context() -> Option<AccountId> {
        Context::current_payer::<Identity>()
    }
    fn set_current_identity(did: &IdentityId) {
        Context::set_current_identity::<Identity>(Some(*did));
    }
}

pub struct WeightToFee;
impl WeightToFeePolynomial for WeightToFee {
    type Balance = Balance;

    fn polynomial() -> WeightToFeeCoefficients<Self::Balance> {
        smallvec![WeightToFeeCoefficient {
            degree: 1,
            coeff_frac: Perbill::zero(),
            coeff_integer: WEIGHT_TO_FEE.with(|v| *v.borrow()),
            negative: false,
        }]
    }
}

impl pallet_transaction_payment::Trait for TestStorage {
    type Currency = Balances;
    type OnTransactionPayment = ();
    type TransactionByteFee = TransactionByteFee;
    type WeightToFee = WeightToFee;
    type FeeMultiplierUpdate = ();
    type CddHandler = TestStorage;
}

impl group::Trait<group::DefaultInstance> for TestStorage {
    type Event = Event;
    type LimitOrigin = EnsureRoot<AccountId>;
    type AddOrigin = EnsureRoot<AccountId>;
    type RemoveOrigin = EnsureRoot<AccountId>;
    type SwapOrigin = EnsureRoot<AccountId>;
    type ResetOrigin = EnsureRoot<AccountId>;
    type MembershipInitialized = committee::Module<TestStorage, committee::Instance1>;
    type MembershipChanged = committee::Module<TestStorage, committee::Instance1>;
}

/// PolymeshCommittee as an instance of group
impl group::Trait<group::Instance1> for TestStorage {
    type Event = Event;
    type LimitOrigin = EnsureRoot<AccountId>;
    type AddOrigin = EnsureRoot<AccountId>;
    type RemoveOrigin = EnsureRoot<AccountId>;
    type SwapOrigin = EnsureRoot<AccountId>;
    type ResetOrigin = EnsureRoot<AccountId>;
    type MembershipInitialized = committee::Module<TestStorage, committee::Instance1>;
    type MembershipChanged = committee::Module<TestStorage, committee::Instance1>;
}

impl group::Trait<group::Instance2> for TestStorage {
    type Event = Event;
    type LimitOrigin = EnsureRoot<AccountId>;
    type AddOrigin = EnsureRoot<AccountId>;
    type RemoveOrigin = EnsureRoot<AccountId>;
    type SwapOrigin = EnsureRoot<AccountId>;
    type ResetOrigin = EnsureRoot<AccountId>;
    type MembershipInitialized = identity::Module<TestStorage>;
    type MembershipChanged = identity::Module<TestStorage>;
}

pub type CommitteeOrigin<T, I> = committee::RawOrigin<<T as frame_system::Trait>::AccountId, I>;

parameter_types! {
    pub const MotionDuration: BlockNumber = 0u64;
}

/// Voting majority origin for `Instance`.
type VMO<Instance> = committee::EnsureProportionAtLeast<_1, _2, AccountId, Instance>;

impl committee::Trait<committee::Instance1> for TestStorage {
    type Origin = Origin;
    type Proposal = Call;
    type CommitteeOrigin = VMO<committee::Instance1>;
    type Event = Event;
    type MotionDuration = MotionDuration;
}

impl committee::Trait<committee::DefaultInstance> for TestStorage {
    type Origin = Origin;
    type Proposal = Call;
    type CommitteeOrigin = EnsureRoot<AccountId>;
    type Event = Event;
    type MotionDuration = MotionDuration;
}

impl IdentityTrait for TestStorage {
    type Event = Event;
    type Proposal = Call;
    type MultiSig = multisig::Module<TestStorage>;
    type Portfolio = portfolio::Module<TestStorage>;
    type CddServiceProviders = CddServiceProvider;
    type Balances = balances::Module<TestStorage>;
    type ChargeTxFeeTarget = TestStorage;
    type CddHandler = TestStorage;
    type Public = AccountId;
    type OffChainSignature = OffChainSignature;
    type ProtocolFee = protocol_fee::Module<TestStorage>;
    type GCVotingMajorityOrigin = VMO<committee::Instance1>;
    type WeightInfo = polymesh_weights::pallet_identity::WeightInfo;
    type CorporateAction = CorporateActions;
}

parameter_types! {
    pub const SignedClaimHandicap: u64 = 2;
    pub const StorageSizeOffset: u32 = 8;
    pub const TombstoneDeposit: Balance = 16;
    pub const RentByteFee: Balance = 100;
    pub const RentDepositOffset: Balance = 100000;
    pub const SurchargeReward: Balance = 1500;
    pub const MaxDepth: u32 = 100;
    pub const MaxValueSize: u32 = 16_384;
}

impl pallet_contracts::Trait for TestStorage {
    type Time = Timestamp;
    type Randomness = Randomness;
    type Currency = Balances;
    type Event = Event;
    type DetermineContractAddress = polymesh_contracts::NonceBasedAddressDeterminer<TestStorage>;
    type TrieIdGenerator = pallet_contracts::TrieIdFromParentCounter<TestStorage>;
    type RentPayment = ();
    type SignedClaimHandicap = SignedClaimHandicap;
    type TombstoneDeposit = TombstoneDeposit;
    type StorageSizeOffset = StorageSizeOffset;
    type RentByteFee = RentByteFee;
    type RentDepositOffset = RentDepositOffset;
    type SurchargeReward = SurchargeReward;
    type MaxDepth = MaxDepth;
    type MaxValueSize = MaxValueSize;
    type WeightPrice = pallet_transaction_payment::Module<Self>;
}

impl statistics::Trait for TestStorage {}

parameter_types! {
    pub const MaxConditionComplexity: u32 = 50;
    pub const MaxDefaultTrustedClaimIssuers: usize = 10;
    pub const MaxTrustedIssuerPerCondition: usize = 10;
    pub const MaxSenderConditionsPerCompliance: usize = 30;
    pub const MaxReceiverConditionsPerCompliance: usize = 30;
    pub const MaxCompliancePerRequirement: usize = 10;

}
impl compliance_manager::Trait for TestStorage {
    type Event = Event;
    type Asset = Asset;
    type WeightInfo = polymesh_weights::pallet_compliance_manager::WeightInfo;
    type MaxConditionComplexity = MaxConditionComplexity;
}

impl protocol_fee::Trait for TestStorage {
    type Event = Event;
    type Currency = Balances;
    type OnProtocolFeePayment = DealWithFees<TestStorage>;
    type WeightInfo = polymesh_weights::pallet_protocol_fee::WeightInfo;
}

impl portfolio::Trait for TestStorage {
    type Event = Event;
    type WeightInfo = polymesh_weights::pallet_portfolio::WeightInfo;
}

parameter_types! {
    pub MaxNumberOfTMExtensionForAsset: u32 = MAX_NO_OF_TM_ALLOWED.with(|v| *v.borrow());
}

impl asset::Trait for TestStorage {
    type Event = Event;
    type Currency = balances::Module<TestStorage>;
    type ComplianceManager = compliance_manager::Module<TestStorage>;
    type MaxNumberOfTMExtensionForAsset = MaxNumberOfTMExtensionForAsset;
    type UnixTime = Timestamp;
}

parameter_types! {
    pub const BlockRangeForTimelock: BlockNumber = 1000;
}

impl bridge::Trait for TestStorage {
    type Event = Event;
    type Proposal = Call;
    type Scheduler = Scheduler;
    type SchedulerOrigin = OriginCaller;
    type SchedulerCall = Call;
}

impl corporate_actions::Trait for TestStorage {
    type Event = Event;
    type WeightInfo = polymesh_weights::pallet_corporate_actions::WeightInfo;
}

impl exemption::Trait for TestStorage {
    type Event = Event;
    type Asset = asset::Module<TestStorage>;
}

impl voting::Trait for TestStorage {
    type Event = Event;
    type Asset = asset::Module<TestStorage>;
}

impl treasury::Trait for TestStorage {
    type Event = Event;
    type Currency = Balances;
}

thread_local! {
    pub static FORCE_SESSION_END: RefCell<bool> = RefCell::new(false);
    pub static SESSION_LENGTH: RefCell<u64> = RefCell::new(2);
}

pub struct TestSessionHandler;
impl pallet_session::SessionHandler<AuthorityId> for TestSessionHandler {
    const KEY_TYPE_IDS: &'static [KeyTypeId] = &[key_types::DUMMY];

    fn on_new_session<Ks: OpaqueKeys>(
        _changed: bool,
        _validators: &[(AuthorityId, Ks)],
        _queued_validators: &[(AuthorityId, Ks)],
    ) {
    }

    fn on_disabled(_validator_index: usize) {}

    fn on_genesis_session<Ks: OpaqueKeys>(_validators: &[(AuthorityId, Ks)]) {}
    fn on_before_session_ending() {}
}

pub struct TestShouldEndSession;
impl pallet_session::ShouldEndSession<BlockNumber> for TestShouldEndSession {
    fn should_end_session(now: BlockNumber) -> bool {
        let l = SESSION_LENGTH.with(|l| *l.borrow());
        now % l == 0
            || FORCE_SESSION_END.with(|l| {
                let r = *l.borrow();
                *l.borrow_mut() = false;
                r
            })
    }
}

pub struct TestSessionManager;
impl pallet_session::SessionManager<AccountId> for TestSessionManager {
    fn end_session(_: SessionIndex) {}
    fn start_session(_: SessionIndex) {}
    fn new_session(_: SessionIndex) -> Option<Vec<AccountId>> {
        None
    }
}

parameter_types! {
    pub const DisabledValidatorsThreshold: Perbill = Perbill::from_percent(33);
}

impl pallet_session::Trait for TestStorage {
    type Event = Event;
    type ValidatorId = AccountId;
    type ValidatorIdOf = ConvertInto;
    type ShouldEndSession = TestShouldEndSession;
    type NextSessionRotation = ();
    type SessionManager = TestSessionManager;
    type SessionHandler = TestSessionHandler;
    type Keys = MockSessionKeys;
    type DisabledValidatorsThreshold = DisabledValidatorsThreshold;
    type WeightInfo = ();
}

impl dividend::Trait for TestStorage {
    type Event = Event;
}

impl pips::Trait for TestStorage {
    type Currency = balances::Module<Self>;
    type CommitteeOrigin = EnsureRoot<AccountId>;
    type VotingMajorityOrigin = VMO<committee::Instance1>;
    type GovernanceCommittee = Committee;
    type TechnicalCommitteeVMO = VMO<committee::Instance3>;
    type UpgradeCommitteeVMO = VMO<committee::Instance4>;
    type Treasury = treasury::Module<Self>;
    type Event = Event;
}

impl confidential::Trait for TestStorage {
    type Event = Event;
}

impl pallet_utility::Trait for TestStorage {
    type Event = Event;
    type Call = Call;
}

impl PermissionChecker for TestStorage {
    type Call = Call;
    type Checker = Identity;
}

parameter_types! {
    pub MaximumSchedulerWeight: Weight = Perbill::from_percent(80) * MaximumBlockWeight::get();
    pub const MaxScheduledPerBlock: u32 = 50;
}

impl pallet_scheduler::Trait for TestStorage {
    type Event = Event;
    type Origin = Origin;
    type PalletsOrigin = OriginCaller;
    type Call = Call;
    type MaximumWeight = MaximumSchedulerWeight;
    type ScheduleOrigin = EnsureRoot<AccountId>;
    type MaxScheduledPerBlock = MaxScheduledPerBlock;
    type WeightInfo = ();
}

// Publish type alias for each module
pub type Identity = identity::Module<TestStorage>;
pub type Pips = pips::Module<TestStorage>;
pub type Balances = balances::Module<TestStorage>;
pub type Asset = asset::Module<TestStorage>;
pub type Checkpoint = checkpoint::Module<TestStorage>;
pub type MultiSig = multisig::Module<TestStorage>;
pub type Randomness = pallet_randomness_collective_flip::Module<TestStorage>;
pub type Timestamp = pallet_timestamp::Module<TestStorage>;
pub type Contracts = pallet_contracts::Module<TestStorage>;
pub type Bridge = bridge::Module<TestStorage>;
pub type GovernanceCommittee = group::Module<TestStorage, group::Instance1>;
pub type CddServiceProvider = group::Module<TestStorage, group::Instance2>;
pub type Committee = committee::Module<TestStorage, committee::Instance1>;
pub type DefaultCommittee = committee::Module<TestStorage, committee::DefaultInstance>;
pub type Utility = pallet_utility::Module<TestStorage>;
pub type System = frame_system::Module<TestStorage>;
pub type Portfolio = portfolio::Module<TestStorage>;
pub type WrapperContracts = polymesh_contracts::Module<TestStorage>;
pub type ComplianceManager = compliance_manager::Module<TestStorage>;
pub type CorporateActions = corporate_actions::Module<TestStorage>;
pub type Scheduler = pallet_scheduler::Module<TestStorage>;
pub type Settlement = pallet_settlement::Module<TestStorage>;

pub fn make_account(
    id: AccountId,
) -> Result<(<TestStorage as frame_system::Trait>::Origin, IdentityId), &'static str> {
    let uid = InvestorUid::from(format!("{}", id).as_str());
    make_account_with_uid(id, uid)
}

pub fn make_account_with_uid(
    id: AccountId,
    uid: InvestorUid,
) -> Result<(<TestStorage as frame_system::Trait>::Origin, IdentityId), &'static str> {
    make_account_with_balance(id, uid, 1_000_000)
}

/// It creates an Account and registers its DID and its InvestorUid.
pub fn make_account_with_balance(
    id: AccountId,
    uid: InvestorUid,
    balance: <TestStorage as CommonTrait>::Balance,
) -> Result<(<TestStorage as frame_system::Trait>::Origin, IdentityId), &'static str> {
    let signed_id = Origin::signed(id.clone());
    Balances::make_free_balance_be(&id, balance);

    // If we have CDD providers, first of them executes the registration.
    let cdd_providers = CddServiceProvider::get_members();
    let did = match cdd_providers.into_iter().nth(0) {
        Some(cdd_provider) => {
            let cdd_acc = Public::from_raw(Identity::did_records(&cdd_provider).primary_key.0);
            let _ = Identity::cdd_register_did(Origin::signed(cdd_acc), id, vec![])
                .map_err(|_| "CDD register DID failed")?;

            // Add CDD Claim
            let did = Identity::get_identity(&id).unwrap();
            let cdd_claim = Claim::CustomerDueDiligence(CddId::new(did, uid));
            Identity::add_claim(Origin::signed(cdd_acc), did, cdd_claim, None)
                .map_err(|_| "CDD provider cannot add the CDD claim")?;
            did
        }
        _ => {
            let _ = Identity::register_did(signed_id.clone(), uid, vec![])
                .map_err(|_| "Register DID failed")?;
            Identity::get_identity(&id).unwrap()
        }
    };

    Ok((signed_id, did))
}

pub fn make_account_without_cdd(
    id: AccountId,
) -> Result<(<TestStorage as frame_system::Trait>::Origin, IdentityId), &'static str> {
    let signed_id = Origin::signed(id.clone());
    Balances::make_free_balance_be(&id, 10_000_000);
    let did = Identity::_register_did(id.clone(), vec![], None).expect("did");
    Ok((signed_id, did))
}

pub fn register_keyring_account(acc: AccountKeyring) -> Result<IdentityId, &'static str> {
    register_keyring_account_with_balance(acc, 10_000_000)
}

pub fn register_keyring_account_with_balance(
    acc: AccountKeyring,
    balance: <TestStorage as CommonTrait>::Balance,
) -> Result<IdentityId, &'static str> {
    let acc_pub = acc.public();
    let uid = InvestorUid::from(format!("{}", acc).as_str());
    make_account_with_balance(acc_pub, uid, balance).map(|(_, id)| id)
}

pub fn register_keyring_account_without_cdd(
    acc: AccountKeyring,
) -> Result<IdentityId, &'static str> {
    let acc_pub = acc.public();
    make_account_without_cdd(acc_pub).map(|(_, id)| id)
}

pub fn add_secondary_key(did: IdentityId, signer: Signatory<AccountId>) {
    let _primary_key = Identity::did_records(&did).primary_key;
    let auth_id = Identity::add_auth(
        did.clone(),
        signer,
        AuthorizationData::JoinIdentity(Permissions::default()),
        None,
    );
    assert_ok!(Identity::join_identity(signer, auth_id));
}

pub fn account_from(id: u64) -> AccountId {
    let mut enc_id_vec = id.encode();
    enc_id_vec.resize_with(32, Default::default);

    let mut enc_id = [0u8; 32];
    enc_id.copy_from_slice(enc_id_vec.as_slice());

    Pair::from_seed(&enc_id).public()
}

pub fn get_identity_id(acc: AccountKeyring) -> Option<IdentityId> {
    let key = acc.public();
    Identity::get_identity(&key)
}

pub fn authorizations_to(to: &Signatory<AccountId>) -> Vec<Authorization<AccountId, u64>> {
    identity::Authorizations::<TestStorage>::iter_prefix_values(to).collect::<Vec<_>>()
}

pub fn fast_forward_to_block(n: u64) {
    let block_number = frame_system::Module::<TestStorage>::block_number();
    (block_number..n).for_each(|block| {
        assert_ok!(pips::Module::<TestStorage>::end_block(block));
        frame_system::Module::<TestStorage>::set_block_number(block + 1);
    });
}

pub fn fast_forward_blocks(n: u64) {
    fast_forward_to_block(n + frame_system::Module::<TestStorage>::block_number());
}

// `iter_prefix_values` has no guarantee that it will iterate in a sequential
// order. However, we need the latest `auth_id`. Which is why we search for the claim
// with the highest `auth_id`.
pub fn get_last_auth(signatory: &Signatory<AccountId>) -> Authorization<AccountId, u64> {
    <identity::Authorizations<TestStorage>>::iter_prefix_values(signatory)
        .into_iter()
        .max_by_key(|x| x.auth_id)
        .expect("there are no authorizations")
}

pub fn get_last_auth_id(signatory: &Signatory<AccountId>) -> u64 {
    get_last_auth(signatory).auth_id
}

/// Returns a btreeset that contains default portfolio for the identity.
pub fn default_portfolio_btreeset(did: IdentityId) -> BTreeSet<PortfolioId> {
    iter::once(PortfolioId::default_portfolio(did)).collect::<BTreeSet<_>>()
}

/// Returns a vector that contains default portfolio for the identity.
pub fn default_portfolio_vec(did: IdentityId) -> Vec<PortfolioId> {
    vec![PortfolioId::default_portfolio(did)]
}

/// Returns a btreeset that contains a portfolio for the identity.
pub fn user_portfolio_btreeset(did: IdentityId, num: PortfolioNumber) -> BTreeSet<PortfolioId> {
    iter::once(PortfolioId::user_portfolio(did, num)).collect::<BTreeSet<_>>()
}

/// Returns a vector that contains a portfolio for the identity.
pub fn user_portfolio_vec(did: IdentityId, num: PortfolioNumber) -> Vec<PortfolioId> {
    vec![PortfolioId::user_portfolio(did, num)]
}

pub fn provide_scope_claim(
    claim_to: IdentityId,
    scope: Ticker,
    investor_uid: InvestorUid,
    cdd_provider: AccountId,
) {
    let proof: InvestorZKProofData = InvestorZKProofData::new(&claim_to, &investor_uid, &scope);
    let cdd_claim = InvestorZKProofData::make_cdd_claim(&claim_to, &investor_uid);
    let cdd_id = compute_cdd_id(&cdd_claim).compress().to_bytes().into();
    let scope_claim = InvestorZKProofData::make_scope_claim(&scope.as_slice(), &investor_uid);
    let scope_id = compute_scope_id(&scope_claim).compress().to_bytes().into();

    let signed_claim_to = Origin::signed(Identity::did_records(claim_to).primary_key);

    // Add cdd claim first
    assert_ok!(Identity::add_claim(
        Origin::signed(cdd_provider),
        claim_to,
        Claim::CustomerDueDiligence(cdd_id),
        None
    ));

    // Provide the InvestorUniqueness.
    assert_ok!(Identity::add_investor_uniqueness_claim(
        signed_claim_to,
        claim_to,
        Claim::InvestorUniqueness(Scope::Ticker(scope), scope_id, cdd_id),
        proof,
        None
    ));
}

pub fn provide_scope_claim_to_multiple_parties(
    parties: &[IdentityId],
    ticker: Ticker,
    cdd_provider: AccountId,
) {
    parties.iter().enumerate().for_each(|(index, id)| {
        let uid = InvestorUid::from(format!("uid_{}", index).as_bytes());
        provide_scope_claim(*id, ticker, uid, cdd_provider);
    });
}

pub fn root() -> Origin {
    Origin::from(frame_system::RawOrigin::Root)
}<|MERGE_RESOLUTION|>--- conflicted
+++ resolved
@@ -303,12 +303,7 @@
 
 impl settlement::Trait for TestStorage {
     type Event = Event;
-<<<<<<< HEAD
-    type Asset = asset::Module<TestStorage>;
-    type MaxLegsInInstruction = MaxLegsInInstruction;
-=======
-    type MaxLegsInAInstruction = MaxLegsInAInstruction;
->>>>>>> af2f56bf
+    type MaxLegsInAInstruction = MaxLegsInInstruction;
     type Scheduler = Scheduler;
     type SchedulerOrigin = OriginCaller;
     type SchedulerCall = Call;
