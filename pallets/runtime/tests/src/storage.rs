--- conflicted
+++ resolved
@@ -1,11 +1,7 @@
-<<<<<<< HEAD
 use super::ext_builder::{
     EXTRINSIC_BASE_WEIGHT, MAX_NO_OF_LEGS, MAX_NO_OF_TM_ALLOWED, TRANSACTION_BYTE_FEE,
     WEIGHT_TO_FEE,
 };
-=======
-use super::ext_builder::{EXTRINSIC_BASE_WEIGHT, TRANSACTION_BYTE_FEE, WEIGHT_TO_FEE};
->>>>>>> 8f5451ea
 use codec::Encode;
 use cryptography::claim_proofs::{compute_cdd_id, compute_scope_id};
 use frame_support::{
@@ -19,10 +15,6 @@
     },
     StorageDoubleMap,
 };
-<<<<<<< HEAD
-=======
-use frame_system as system;
->>>>>>> 8f5451ea
 use pallet_asset as asset;
 use pallet_balances as balances;
 use pallet_basic_sto as sto;
@@ -49,14 +41,10 @@
     CommonTrait,
 };
 use polymesh_common_utilities::Context;
-<<<<<<< HEAD
 use polymesh_primitives::{
     Authorization, AuthorizationData, CddId, Claim, IdentityId, InvestorUid, InvestorZKProofData,
     PortfolioId, PortfolioNumber, Scope, Signatory, Ticker,
 };
-=======
-use polymesh_primitives::{Authorization, AuthorizationData, IdentityId, Signatory};
->>>>>>> 8f5451ea
 use polymesh_runtime_common::{bridge, cdd_check::CddChecker, dividend, exemption, voting};
 use smallvec::smallvec;
 use sp_core::{
@@ -275,13 +263,10 @@
     type MaxLegsInAInstruction = MaxLegsInAInstruction;
 }
 
-<<<<<<< HEAD
 impl sto::Trait for TestStorage {
     type Event = Event;
 }
 
-=======
->>>>>>> 8f5451ea
 impl ChargeTxFee for TestStorage {
     fn charge_fee(_len: u32, _info: DispatchInfo) -> TransactionValidity {
         Ok(ValidTransaction::default())
@@ -291,19 +276,9 @@
 impl CddAndFeeDetails<AccountId, Call> for TestStorage {
     fn get_valid_payer(
         _: &Call,
-<<<<<<< HEAD
         caller: &AccountId,
     ) -> Result<Option<AccountId>, InvalidTransaction> {
         Ok(Some(*caller))
-=======
-        caller: &Signatory<AccountId>,
-    ) -> Result<Option<AccountId>, InvalidTransaction> {
-        if let Signatory::Account(key) = caller {
-            Ok(Some(*key))
-        } else {
-            Err(InvalidTransaction::Call.into())
-        }
->>>>>>> 8f5451ea
     }
     fn clear_context() {
         Context::set_current_identity::<Identity>(None);
