use super::{
    storage::{make_account_with_balance, register_keyring_account, TestStorage},
    ExtBuilder,
};

use cryptography::claim_proofs::{compute_cdd_id, compute_scope_id};
<<<<<<< HEAD
use pallet_asset as asset;
=======
use pallet_asset::{self as asset, AssetType, SecurityToken};
>>>>>>> 144126ff
use pallet_compliance_manager as compliance_manager;
use pallet_confidential as confidential;
use pallet_identity as identity;
use polymesh_common_utilities::constants::ERC1400_TRANSFER_SUCCESS;
use polymesh_primitives::{
<<<<<<< HEAD
    AssetType, Claim, Condition, ConditionType, IdentifierType, IdentityId, InvestorUid,
    InvestorZKProofData, PortfolioId, Scope, SecurityToken, Ticker,
=======
    AssetIdentifier, Claim, Condition, ConditionType, IdentityId, InvestorUid, InvestorZKProofData,
    PortfolioId, Scope, Ticker,
>>>>>>> 144126ff
};

use core::convert::TryFrom;
use frame_support::{assert_err, assert_ok};
use test_client::AccountKeyring;

type Identity = identity::Module<TestStorage>;
type IdentityError = identity::Error<TestStorage>;
type Asset = asset::Module<TestStorage>;
type AssetError = asset::Error<TestStorage>;
type Confidential = confidential::Module<TestStorage>;
type ComplianceManager = compliance_manager::Module<TestStorage>;
type Origin = <TestStorage as frame_system::Trait>::Origin;

#[test]
fn range_proof() {
    ExtBuilder::default().build().execute_with(range_proof_we);
}

fn range_proof_we() {
    let alice = AccountKeyring::Alice.public();
    let prover = AccountKeyring::Bob.public();
    let verifier = AccountKeyring::Charlie.public();
    let alice_id = register_keyring_account(AccountKeyring::Alice).unwrap();
    let prover_id = register_keyring_account(AccountKeyring::Bob).unwrap();
    let verifier_id = register_keyring_account(AccountKeyring::Charlie).unwrap();

    // 1. Alice creates her security token.
    let token = SecurityToken {
        name: "ALI_ST".as_bytes().to_owned().into(),
        owner_did: alice_id,
        total_supply: 1_000_000,
        divisible: true,
        asset_type: AssetType::default(),
        ..Default::default()
    };
    let identifiers = vec![AssetIdentifier::isin(*b"US0378331005").unwrap()];
    let ticker = Ticker::try_from(token.name.as_slice()).unwrap();

    assert_ok!(Asset::create_asset(
        Origin::signed(alice),
        token.name.clone(),
        ticker,
        token.total_supply,
        true,
        token.asset_type.clone(),
        identifiers.clone(),
        None,
    ));

    // 2. X add a range proof
    let secret_value = 42;
    assert_ok!(Confidential::add_range_proof(
        Origin::signed(prover),
        alice_id,
        ticker.clone(),
        secret_value,
    ));

    assert_ok!(Confidential::add_verify_range_proof(
        Origin::signed(verifier),
        alice_id,
        prover_id,
        ticker.clone()
    ));

    assert_eq!(
        Confidential::range_proof_verification((alice_id, ticker), verifier_id),
        true
    );
}

#[test]
fn scope_claims() {
    ExtBuilder::default()
        .monied(true)
        .cdd_providers(vec![AccountKeyring::Eve.public()])
        .build()
        .execute_with(scope_claims_we);
}

fn scope_claims_we() {
    let alice = AccountKeyring::Alice.public();
    let alice_id = register_keyring_account(AccountKeyring::Alice).unwrap();
    let investor = InvestorUid::from("inv_1");
    let inv_acc_1 = AccountKeyring::Bob.public();
    let (_, inv_did_1) = make_account_with_balance(inv_acc_1, investor, 1_000_000).unwrap();
    let inv_acc_2 = AccountKeyring::Charlie.public();
    let (_, inv_did_2) = make_account_with_balance(inv_acc_2, investor, 2_000_000).unwrap();
    let other_investor = InvestorUid::from("inv_2");
    let inv_acc_3 = AccountKeyring::Dave.public();
    let (_, inv_did_3) = make_account_with_balance(inv_acc_3, other_investor, 3_000_000).unwrap();

    // 1. Alice creates her ST and set up its compliance requirements.
    let st = SecurityToken {
        name: "ALI_ST".as_bytes().to_owned().into(),
        owner_did: alice_id,
        total_supply: 1_000_000,
        divisible: true,
        asset_type: AssetType::default(),
        ..Default::default()
    };
    let identifiers = vec![AssetIdentifier::isin(*b"US0378331005").unwrap()];
    let st_id = Ticker::try_from(st.name.as_slice()).unwrap();

    assert_ok!(Asset::create_asset(
        Origin::signed(alice),
        st.name.clone(),
        st_id,
        st.total_supply,
        true,
        st.asset_type.clone(),
        identifiers.clone(),
        None,
    ));

    // 2. Alice defines the asset complain compliance requirements.
    let st_scope = Scope::Identity(IdentityId::try_from(st_id.as_slice()).unwrap());
    let sender_conditions = vec![];
    let receiver_conditions = vec![Condition::from(ConditionType::HasValidProofOfInvestor(
        st_id,
    ))];
    assert_ok!(ComplianceManager::add_compliance_requirement(
        Origin::signed(alice),
        st_id,
        sender_conditions,
        receiver_conditions
    ));

    // 2. Investor adds its Confidential Scope claims.
    let scope_claim = InvestorZKProofData::make_scope_claim(&st_id, &investor);
    let scope_id = compute_scope_id(&scope_claim).compress().to_bytes().into();

    let inv_1_proof = InvestorZKProofData::new(&inv_did_1, &investor, &st_id);
    let cdd_claim_1 = InvestorZKProofData::make_cdd_claim(&inv_did_1, &investor);
    let cdd_id_1 = compute_cdd_id(&cdd_claim_1).compress().to_bytes().into();

<<<<<<< HEAD
    let conf_scope_claim_1 =
        Claim::InvestorZKProof(st_scope.clone(), scope_id, cdd_id_1, inv_1_proof.clone());
=======
    let conf_scope_claim_error = Claim::InvestorUniqueness(st_scope.clone(), scope_id, cdd_id_1);
    let conf_scope_claim_1 = Claim::InvestorUniqueness(st_id.into(), scope_id, cdd_id_1);
>>>>>>> 144126ff

    assert_err!(
        Identity::add_investor_uniqueness_claim(
            Origin::signed(inv_acc_1),
            inv_did_1,
            conf_scope_claim_error.clone(),
            inv_1_proof.clone(),
            None
        ),
        IdentityError::InvalidScopeClaim
    );

    assert_ok!(Identity::add_investor_uniqueness_claim(
        Origin::signed(inv_acc_1),
        inv_did_1,
        conf_scope_claim_1.clone(),
        inv_1_proof.clone(),
        None
    ),);

    let inv_2_proof = InvestorZKProofData::new(&inv_did_2, &investor, &st_id);
    let cdd_claim_2 = InvestorZKProofData::make_cdd_claim(&inv_did_2, &investor);
    let cdd_id_2 = compute_cdd_id(&cdd_claim_2).compress().to_bytes().into();

<<<<<<< HEAD
    let conf_scope_claim_2 =
        Claim::InvestorZKProof(st_scope.clone(), scope_id, cdd_id_2, inv_2_proof);
    assert_ok!(Identity::add_claim(
=======
    let conf_scope_claim_2 = Claim::InvestorUniqueness(st_id.into(), scope_id, cdd_id_2);
    assert_ok!(Identity::add_investor_uniqueness_claim(
>>>>>>> 144126ff
        Origin::signed(inv_acc_2),
        inv_did_2,
        conf_scope_claim_2,
        inv_2_proof,
        None
    ));

    // 3. Transfer some tokens to Inv. 1 and 2.
    assert_eq!(Asset::balance_of(st_id, inv_did_1), 0);
    assert_ok!(Asset::unsafe_transfer(
        PortfolioId::default_portfolio(alice_id),
        PortfolioId::default_portfolio(inv_did_1),
        &st_id,
        10
    ));
    assert_eq!(Asset::balance_of(st_id, inv_did_1), 10);

    assert_eq!(Asset::balance_of(st_id, inv_did_2), 0);
    assert_ok!(Asset::unsafe_transfer(
        PortfolioId::default_portfolio(alice_id),
        PortfolioId::default_portfolio(inv_did_2),
        &st_id,
        20
    ));
    assert_eq!(Asset::balance_of(st_id, inv_did_2), 20);

    // 4. ERROR: Investor 2 cannot add a claim of the real investor.
    assert_err!(
        Identity::add_investor_uniqueness_claim(
            Origin::signed(inv_acc_3),
            inv_did_3,
            conf_scope_claim_1,
            inv_1_proof.clone(),
            None
        ),
        IdentityError::ConfidentialScopeClaimNotAllowed
    );

    // 5. ERROR: Replace the scope
    let st_2 = SecurityToken {
        name: "ALI2_ST".as_bytes().to_owned().into(),
        owner_did: alice_id,
        total_supply: 1_000_000,
        divisible: true,
        asset_type: AssetType::default(),
        ..Default::default()
    };
    let identifiers = vec![AssetIdentifier::isin(*b"US0378331005").unwrap()];
    let st2_id = Ticker::try_from(st_2.name.as_slice()).unwrap();

    assert_ok!(Asset::create_asset(
        Origin::signed(alice),
        st_2.name.clone(),
        st2_id,
        st_2.total_supply,
        true,
        st_2.asset_type.clone(),
        identifiers.clone(),
        None,
    ));

<<<<<<< HEAD
    let st_scope = Scope::Identity(IdentityId::try_from(st2_id.as_slice()).unwrap());
=======
>>>>>>> 144126ff
    let corrupted_scope_claim = InvestorZKProofData::make_scope_claim(&st2_id, &investor);
    let corrupted_scope_id = compute_scope_id(&corrupted_scope_claim)
        .compress()
        .to_bytes()
        .into();

    let conf_scope_claim_3 = Claim::InvestorUniqueness(st2_id.into(), corrupted_scope_id, cdd_id_1);
    assert_err!(
        Identity::add_investor_uniqueness_claim(
            Origin::signed(inv_acc_1),
            inv_did_1,
            conf_scope_claim_3.clone(),
            inv_1_proof.clone(),
            None
        ),
        IdentityError::InvalidScopeClaim
    );

    assert_ne!(
        Asset::_is_valid_transfer(
            &st2_id,
            AccountKeyring::Alice.public(),
            PortfolioId::default_portfolio(alice_id),
            PortfolioId::default_portfolio(inv_did_1),
            10
        )
        .map(|(a, _)| a),
        Ok(ERC1400_TRANSFER_SUCCESS)
    );
}<|MERGE_RESOLUTION|>--- conflicted
+++ resolved
@@ -4,23 +4,14 @@
 };
 
 use cryptography::claim_proofs::{compute_cdd_id, compute_scope_id};
-<<<<<<< HEAD
 use pallet_asset as asset;
-=======
-use pallet_asset::{self as asset, AssetType, SecurityToken};
->>>>>>> 144126ff
 use pallet_compliance_manager as compliance_manager;
 use pallet_confidential as confidential;
 use pallet_identity as identity;
 use polymesh_common_utilities::constants::ERC1400_TRANSFER_SUCCESS;
 use polymesh_primitives::{
-<<<<<<< HEAD
-    AssetType, Claim, Condition, ConditionType, IdentifierType, IdentityId, InvestorUid,
+    AssetIdentifier, AssetType, Claim, Condition, ConditionType, IdentityId, InvestorUid,
     InvestorZKProofData, PortfolioId, Scope, SecurityToken, Ticker,
-=======
-    AssetIdentifier, Claim, Condition, ConditionType, IdentityId, InvestorUid, InvestorZKProofData,
-    PortfolioId, Scope, Ticker,
->>>>>>> 144126ff
 };
 
 use core::convert::TryFrom;
@@ -158,13 +149,8 @@
     let cdd_claim_1 = InvestorZKProofData::make_cdd_claim(&inv_did_1, &investor);
     let cdd_id_1 = compute_cdd_id(&cdd_claim_1).compress().to_bytes().into();
 
-<<<<<<< HEAD
-    let conf_scope_claim_1 =
-        Claim::InvestorZKProof(st_scope.clone(), scope_id, cdd_id_1, inv_1_proof.clone());
-=======
     let conf_scope_claim_error = Claim::InvestorUniqueness(st_scope.clone(), scope_id, cdd_id_1);
     let conf_scope_claim_1 = Claim::InvestorUniqueness(st_id.into(), scope_id, cdd_id_1);
->>>>>>> 144126ff
 
     assert_err!(
         Identity::add_investor_uniqueness_claim(
@@ -189,14 +175,8 @@
     let cdd_claim_2 = InvestorZKProofData::make_cdd_claim(&inv_did_2, &investor);
     let cdd_id_2 = compute_cdd_id(&cdd_claim_2).compress().to_bytes().into();
 
-<<<<<<< HEAD
-    let conf_scope_claim_2 =
-        Claim::InvestorZKProof(st_scope.clone(), scope_id, cdd_id_2, inv_2_proof);
-    assert_ok!(Identity::add_claim(
-=======
     let conf_scope_claim_2 = Claim::InvestorUniqueness(st_id.into(), scope_id, cdd_id_2);
     assert_ok!(Identity::add_investor_uniqueness_claim(
->>>>>>> 144126ff
         Origin::signed(inv_acc_2),
         inv_did_2,
         conf_scope_claim_2,
@@ -258,10 +238,6 @@
         None,
     ));
 
-<<<<<<< HEAD
-    let st_scope = Scope::Identity(IdentityId::try_from(st2_id.as_slice()).unwrap());
-=======
->>>>>>> 144126ff
     let corrupted_scope_claim = InvestorZKProofData::make_scope_claim(&st2_id, &investor);
     let corrupted_scope_id = compute_scope_id(&corrupted_scope_claim)
         .compress()
