--- conflicted
+++ resolved
@@ -1,22 +1,12 @@
 use super::{
     storage::{
-<<<<<<< HEAD
-        default_portfolio_btreeset, make_account_without_cdd,
-        provide_scope_claim_to_multiple_parties, register_keyring_account, user_portfolio_btreeset,
-        TestStorage,
-=======
         default_portfolio_vec, make_account_without_cdd, provide_scope_claim_to_multiple_parties,
         register_keyring_account, user_portfolio_vec, TestStorage,
->>>>>>> 144126ff
     },
     ExtBuilder,
 };
 
-<<<<<<< HEAD
 use pallet_asset as asset;
-=======
-use pallet_asset::{self as asset, AssetType};
->>>>>>> 144126ff
 use pallet_balances as balances;
 use pallet_compliance_manager as compliance_manager;
 use pallet_identity as identity;
@@ -27,13 +17,8 @@
     VenueType,
 };
 use polymesh_primitives::{
-<<<<<<< HEAD
     AssetType, AuthorizationData, Claim, Condition, ConditionType, IdentityId, PortfolioId,
     PortfolioName, Signatory, Ticker,
-=======
-    AuthorizationData, Claim, Condition, ConditionType, IdentityId, PortfolioId, PortfolioName,
-    Signatory, Ticker,
->>>>>>> 144126ff
 };
 
 use codec::Encode;
@@ -42,10 +27,6 @@
 use rand::{prelude::*, thread_rng};
 use sp_core::sr25519::Public;
 use sp_runtime::AnySignature;
-<<<<<<< HEAD
-use sp_std::collections::btree_set::BTreeSet;
-=======
->>>>>>> 144126ff
 use std::collections::HashMap;
 use std::convert::TryFrom;
 use test_client::AccountKeyring;
@@ -210,11 +191,7 @@
             assert_ok!(Settlement::authorize_instruction(
                 alice_signed.clone(),
                 instruction_counter,
-<<<<<<< HEAD
-                default_portfolio_btreeset(alice_did)
-=======
                 default_portfolio_vec(alice_did)
->>>>>>> 144126ff
             ));
 
             assert_eq!(Asset::balance_of(&ticker, alice_did), alice_init_balance);
@@ -222,11 +199,7 @@
             assert_ok!(Settlement::authorize_instruction(
                 bob_signed.clone(),
                 instruction_counter,
-<<<<<<< HEAD
-                default_portfolio_btreeset(bob_did)
-=======
                 default_portfolio_vec(bob_did)
->>>>>>> 144126ff
             ));
 
             // Instruction should've settled
@@ -275,11 +248,7 @@
                     asset: ticker,
                     amount: amount
                 }],
-<<<<<<< HEAD
-                default_portfolio_btreeset(alice_did)
-=======
                 default_portfolio_vec(alice_did)
->>>>>>> 144126ff
             ));
 
             assert_eq!(Asset::balance_of(&ticker, alice_did), alice_init_balance);
@@ -303,11 +272,7 @@
             assert_ok!(Settlement::authorize_instruction(
                 bob_signed.clone(),
                 instruction_counter,
-<<<<<<< HEAD
-                default_portfolio_btreeset(bob_did)
-=======
                 default_portfolio_vec(bob_did)
->>>>>>> 144126ff
             ));
 
             // Instruction should've settled
@@ -357,11 +322,7 @@
                 Settlement::authorize_instruction(
                     alice_signed.clone(),
                     instruction_counter,
-<<<<<<< HEAD
-                    default_portfolio_btreeset(alice_did)
-=======
                     default_portfolio_vec(alice_did)
->>>>>>> 144126ff
                 ),
                 Error::FailedToLockTokens
             );
@@ -478,11 +439,7 @@
             assert_ok!(Settlement::authorize_instruction(
                 alice_signed.clone(),
                 instruction_counter,
-<<<<<<< HEAD
-                default_portfolio_btreeset(alice_did)
-=======
                 default_portfolio_vec(alice_did)
->>>>>>> 144126ff
             ));
 
             assert_eq!(
@@ -538,11 +495,7 @@
             assert_ok!(Settlement::unauthorize_instruction(
                 alice_signed.clone(),
                 instruction_counter,
-<<<<<<< HEAD
-                default_portfolio_btreeset(alice_did)
-=======
                 default_portfolio_vec(alice_did)
->>>>>>> 144126ff
             ));
 
             assert_eq!(
@@ -593,11 +546,7 @@
             assert_ok!(Settlement::authorize_instruction(
                 alice_signed.clone(),
                 instruction_counter,
-<<<<<<< HEAD
-                default_portfolio_btreeset(alice_did)
-=======
                 default_portfolio_vec(alice_did)
->>>>>>> 144126ff
             ));
 
             assert_eq!(
@@ -653,11 +602,7 @@
             assert_ok!(Settlement::authorize_instruction(
                 bob_signed.clone(),
                 instruction_counter,
-<<<<<<< HEAD
-                default_portfolio_btreeset(bob_did)
-=======
                 default_portfolio_vec(bob_did)
->>>>>>> 144126ff
             ));
 
             // Instruction should've settled
@@ -829,11 +774,7 @@
             assert_ok!(Settlement::authorize_instruction(
                 alice_signed.clone(),
                 instruction_counter,
-<<<<<<< HEAD
-                default_portfolio_btreeset(alice_did)
-=======
                 default_portfolio_vec(alice_did)
->>>>>>> 144126ff
             ));
 
             assert_eq!(
@@ -1100,11 +1041,7 @@
             assert_ok!(Settlement::authorize_instruction(
                 bob_signed.clone(),
                 instruction_counter,
-<<<<<<< HEAD
-                default_portfolio_btreeset(bob_did)
-=======
                 default_portfolio_vec(bob_did)
->>>>>>> 144126ff
             ));
 
             // Instruction should've settled
@@ -1251,11 +1188,7 @@
             assert_ok!(Settlement::authorize_instruction(
                 alice_signed.clone(),
                 instruction_counter,
-<<<<<<< HEAD
-                default_portfolio_btreeset(alice_did)
-=======
                 default_portfolio_vec(alice_did)
->>>>>>> 144126ff
             ));
 
             assert_eq!(
@@ -1311,11 +1244,7 @@
             assert_ok!(Settlement::authorize_instruction(
                 bob_signed.clone(),
                 instruction_counter,
-<<<<<<< HEAD
-                default_portfolio_btreeset(bob_did)
-=======
                 default_portfolio_vec(bob_did)
->>>>>>> 144126ff
             ));
             assert_eq!(
                 Settlement::instruction_auths_pending(instruction_counter),
@@ -1522,11 +1451,7 @@
             assert_ok!(Settlement::authorize_instruction(
                 alice_signed.clone(),
                 instruction_counter,
-<<<<<<< HEAD
-                default_portfolio_btreeset(alice_did)
-=======
                 default_portfolio_vec(alice_did)
->>>>>>> 144126ff
             ));
 
             assert_eq!(
@@ -1582,11 +1507,7 @@
             assert_ok!(Settlement::authorize_instruction(
                 bob_signed.clone(),
                 instruction_counter,
-<<<<<<< HEAD
-                default_portfolio_btreeset(bob_did)
-=======
                 default_portfolio_vec(bob_did)
->>>>>>> 144126ff
             ));
             assert_eq!(
                 Settlement::instruction_auths_pending(instruction_counter),
@@ -1734,38 +1655,22 @@
                 SettlementType::SettleOnBlock(block_number + 1),
                 None,
                 legs.clone(),
-<<<<<<< HEAD
-                default_portfolio_btreeset(alice_did)
-=======
                 default_portfolio_vec(alice_did)
->>>>>>> 144126ff
             ));
             assert_ok!(Settlement::authorize_instruction(
                 alice_signed.clone(),
                 instruction_counter,
-<<<<<<< HEAD
-                default_portfolio_btreeset(alice_did)
-=======
                 default_portfolio_vec(alice_did)
->>>>>>> 144126ff
             ));
             assert_ok!(Settlement::authorize_instruction(
                 bob_signed.clone(),
                 instruction_counter,
-<<<<<<< HEAD
-                default_portfolio_btreeset(bob_did)
-=======
                 default_portfolio_vec(bob_did)
->>>>>>> 144126ff
             ));
             assert_ok!(Settlement::authorize_instruction(
                 bob_signed.clone(),
                 instruction_counter + 1,
-<<<<<<< HEAD
-                default_portfolio_btreeset(bob_did)
-=======
                 default_portfolio_vec(bob_did)
->>>>>>> 144126ff
             ));
             next_block();
             assert_eq!(Asset::balance_of(&ticker, bob_did), 10);
@@ -1936,31 +1841,19 @@
                         assert_ok!(Settlement::authorize_instruction(
                             signer.clone(),
                             instruction_counter,
-<<<<<<< HEAD
-                            default_portfolio_btreeset(dids[i])
-=======
                             default_portfolio_vec(dids[i])
->>>>>>> 144126ff
                         ));
                         assert_ok!(Settlement::unauthorize_instruction(
                             signer.clone(),
                             instruction_counter,
-<<<<<<< HEAD
-                            default_portfolio_btreeset(dids[i])
-=======
                             default_portfolio_vec(dids[i])
->>>>>>> 144126ff
                         ));
                     }
                 }
                 assert_ok!(Settlement::authorize_instruction(
                     signer.clone(),
                     instruction_counter,
-<<<<<<< HEAD
-                    default_portfolio_btreeset(dids[i])
-=======
                     default_portfolio_vec(dids[i])
->>>>>>> 144126ff
                 ));
             }
 
@@ -2014,11 +1907,7 @@
                 assert_ok!(Settlement::unauthorize_instruction(
                     signers[i].clone(),
                     instruction_counter,
-<<<<<<< HEAD
-                    default_portfolio_btreeset(dids[i])
-=======
                     default_portfolio_vec(dids[i])
->>>>>>> 144126ff
                 ));
             }
 
@@ -2155,11 +2044,7 @@
                             )
                         },
                     ],
-<<<<<<< HEAD
-                    default_portfolio_btreeset(alice_did)
-=======
                     default_portfolio_vec(alice_did)
->>>>>>> 144126ff
                 ),
                 Error::ReceiptAlreadyClaimed
             );
@@ -2185,11 +2070,7 @@
                         )
                     },
                 ],
-<<<<<<< HEAD
-                default_portfolio_btreeset(alice_did)
-=======
                 default_portfolio_vec(alice_did)
->>>>>>> 144126ff
             ));
 
             assert_eq!(
@@ -2245,11 +2126,7 @@
             assert_ok!(Settlement::authorize_instruction(
                 bob_signed.clone(),
                 instruction_counter,
-<<<<<<< HEAD
-                default_portfolio_btreeset(bob_did)
-=======
                 default_portfolio_vec(bob_did)
->>>>>>> 144126ff
             ));
 
             // Instruction should've settled
@@ -2332,20 +2209,12 @@
                 assert_ok!(Settlement::authorize_instruction(
                     alice_signed.clone(),
                     instruction_counter + i,
-<<<<<<< HEAD
-                    default_portfolio_btreeset(alice_did)
-=======
                     default_portfolio_vec(alice_did)
->>>>>>> 144126ff
                 ));
                 assert_ok!(Settlement::authorize_instruction(
                     bob_signed.clone(),
                     instruction_counter + i,
-<<<<<<< HEAD
-                    default_portfolio_btreeset(bob_did)
-=======
                     default_portfolio_vec(bob_did)
->>>>>>> 144126ff
                 ));
             }
 
@@ -2430,11 +2299,7 @@
                 Settlement::authorize_instruction(
                     alice_signed.clone(),
                     instruction_counter + 2,
-<<<<<<< HEAD
-                    default_portfolio_btreeset(alice_did)
-=======
                     default_portfolio_vec(alice_did)
->>>>>>> 144126ff
                 ),
                 Error::InstructionSettleBlockPassed
             );
@@ -2526,33 +2391,6 @@
                 alice_signed.clone(),
                 ticker,
                 vec![
-<<<<<<< HEAD
-                    Condition {
-                        condition_type: ConditionType::IsPresent(Claim::Accredited(
-                            ticker_id.into()
-                        )),
-                        issuers: vec![eve_did]
-                    },
-                    Condition {
-                        condition_type: ConditionType::IsAbsent(Claim::BuyLockup(ticker_id.into())),
-                        issuers: vec![eve_did]
-                    }
-                ],
-                vec![
-                    Condition {
-                        condition_type: ConditionType::IsPresent(Claim::Accredited(
-                            ticker_id.into()
-                        )),
-                        issuers: vec![eve_did]
-                    },
-                    Condition {
-                        condition_type: ConditionType::IsAnyOf(vec![
-                            Claim::BuyLockup(ticker_id.into()),
-                            Claim::KnowYourCustomer(ticker_id.into())
-                        ]),
-                        issuers: vec![eve_did]
-                    }
-=======
                     Condition::from_dids(
                         ConditionType::IsPresent(Claim::Accredited(ticker_id.into())),
                         &[eve_did]
@@ -2574,7 +2412,6 @@
                         ]),
                         &[eve_did]
                     )
->>>>>>> 144126ff
                 ]
             ));
 
@@ -2634,22 +2471,14 @@
             let weight_for_authorize_instruction_1 =
                 SettlementCall::<TestStorage>::authorize_instruction(
                     instruction_counter,
-<<<<<<< HEAD
-                    default_portfolio_btreeset(alice_did),
-=======
                     default_portfolio_vec(alice_did),
->>>>>>> 144126ff
                 )
                 .get_dispatch_info()
                 .weight;
             let result_authorize_instruction_1 = Settlement::authorize_instruction(
                 alice_signed.clone(),
                 instruction_counter,
-<<<<<<< HEAD
-                default_portfolio_btreeset(alice_did),
-=======
                 default_portfolio_vec(alice_did),
->>>>>>> 144126ff
             );
             assert_ok!(result_authorize_instruction_1);
             assert_eq!(
@@ -2661,22 +2490,14 @@
             let weight_for_authorize_instruction_2 =
                 SettlementCall::<TestStorage>::authorize_instruction(
                     instruction_counter,
-<<<<<<< HEAD
-                    default_portfolio_btreeset(bob_did),
-=======
                     default_portfolio_vec(bob_did),
->>>>>>> 144126ff
                 )
                 .get_dispatch_info()
                 .weight;
             let result_authorize_instruction_2 = Settlement::authorize_instruction(
                 bob_signed.clone(),
                 instruction_counter,
-<<<<<<< HEAD
-                default_portfolio_btreeset(bob_did),
-=======
                 default_portfolio_vec(bob_did),
->>>>>>> 144126ff
             );
             assert_ok!(result_authorize_instruction_2);
             assert_eq!(Asset::balance_of(ticker, bob_did), 100);
@@ -2759,11 +2580,7 @@
             assert_ok!(Settlement::authorize_instruction(
                 alice_signed.clone(),
                 instruction_counter,
-<<<<<<< HEAD
-                default_portfolio_btreeset(alice_did)
-=======
                 default_portfolio_vec(alice_did)
->>>>>>> 144126ff
             ));
             assert_eq!(Asset::balance_of(&ticker, alice_did), alice_init_balance);
             assert_eq!(Asset::balance_of(&ticker, bob_did), bob_init_balance);
@@ -2787,11 +2604,7 @@
                 Settlement::authorize_instruction(
                     bob_signed.clone(),
                     instruction_counter,
-<<<<<<< HEAD
-                    default_portfolio_btreeset(bob_did),
-=======
                     default_portfolio_vec(bob_did),
->>>>>>> 144126ff
                 ),
                 Error::NoPendingAuth
             );
@@ -2800,11 +2613,7 @@
             assert_ok!(Settlement::authorize_instruction(
                 bob_signed.clone(),
                 instruction_counter,
-<<<<<<< HEAD
-                user_portfolio_btreeset(bob_did, num)
-=======
                 user_portfolio_vec(bob_did, num)
->>>>>>> 144126ff
             ));
 
             // Instruction should've settled
@@ -2913,11 +2722,7 @@
             assert_ok!(Settlement::authorize_instruction(
                 alice_signed.clone(),
                 instruction_counter,
-<<<<<<< HEAD
-                default_portfolio_btreeset(alice_did)
-=======
                 default_portfolio_vec(alice_did)
->>>>>>> 144126ff
             ));
             assert_eq!(Asset::balance_of(&ticker, alice_did), alice_init_balance);
             assert_eq!(Asset::balance_of(&ticker, bob_did), bob_init_balance);
@@ -2943,11 +2748,7 @@
                 Settlement::authorize_instruction(
                     alice_signed.clone(),
                     instruction_counter,
-<<<<<<< HEAD
-                    user_portfolio_btreeset(alice_did, alice_num)
-=======
                     user_portfolio_vec(alice_did, alice_num)
->>>>>>> 144126ff
                 ),
                 Error::FailedToLockTokens
             );
@@ -2964,11 +2765,7 @@
             assert_ok!(Settlement::authorize_instruction(
                 alice_signed.clone(),
                 instruction_counter,
-<<<<<<< HEAD
-                user_portfolio_btreeset(alice_did, alice_num)
-=======
                 user_portfolio_vec(alice_did, alice_num)
->>>>>>> 144126ff
             ));
             assert_eq!(Asset::balance_of(&ticker, alice_did), alice_init_balance);
             assert_eq!(Asset::balance_of(&ticker, bob_did), bob_init_balance);
@@ -3001,18 +2798,6 @@
             );
 
             // Bob approves the instruction with both of his portfolios in a single transaction
-<<<<<<< HEAD
-            let set = vec![
-                PortfolioId::default_portfolio(bob_did),
-                PortfolioId::user_portfolio(bob_did, bob_num),
-            ]
-            .into_iter()
-            .collect::<BTreeSet<_>>();
-            assert_ok!(Settlement::authorize_instruction(
-                bob_signed.clone(),
-                instruction_counter,
-                set
-=======
             let portfolios_vec = vec![
                 PortfolioId::default_portfolio(bob_did),
                 PortfolioId::user_portfolio(bob_did, bob_num),
@@ -3021,7 +2806,6 @@
                 bob_signed.clone(),
                 instruction_counter,
                 portfolios_vec
->>>>>>> 144126ff
             ));
 
             // Instruction should've settled
@@ -3150,18 +2934,6 @@
             );
 
             // Alice approves the instruction from both of her portfolios
-<<<<<<< HEAD
-            let set = vec![
-                PortfolioId::default_portfolio(alice_did),
-                PortfolioId::user_portfolio(alice_did, alice_num),
-            ]
-            .into_iter()
-            .collect::<BTreeSet<_>>();
-            assert_ok!(Settlement::authorize_instruction(
-                alice_signed.clone(),
-                instruction_counter,
-                set.clone()
-=======
             let portfolios_vec = vec![
                 PortfolioId::default_portfolio(alice_did),
                 PortfolioId::user_portfolio(alice_did, alice_num),
@@ -3170,7 +2942,6 @@
                 alice_signed.clone(),
                 instruction_counter,
                 portfolios_vec.clone()
->>>>>>> 144126ff
             ));
             assert_eq!(Asset::balance_of(&ticker, alice_did), alice_init_balance);
             assert_eq!(Asset::balance_of(&ticker, bob_did), bob_init_balance);
@@ -3210,16 +2981,6 @@
             assert_ok!(Identity::accept_authorization(bob_signed.clone(), auth_id2));
 
             // Bob fails to approve the instruction with both of his portfolios since he doesn't have custody for the second one
-<<<<<<< HEAD
-            let set_bob = vec![
-                PortfolioId::default_portfolio(bob_did),
-                PortfolioId::user_portfolio(bob_did, bob_num),
-            ]
-            .into_iter()
-            .collect::<BTreeSet<_>>();
-            assert_noop!(
-                Settlement::authorize_instruction(bob_signed.clone(), instruction_counter, set_bob),
-=======
             let portfolios_bob = vec![
                 PortfolioId::default_portfolio(bob_did),
                 PortfolioId::user_portfolio(bob_did, bob_num),
@@ -3230,7 +2991,6 @@
                     instruction_counter,
                     portfolios_bob
                 ),
->>>>>>> 144126ff
                 PortfolioError::UnauthorizedCustodian
             );
 
@@ -3238,24 +2998,16 @@
             assert_ok!(Settlement::authorize_instruction(
                 bob_signed.clone(),
                 instruction_counter,
-<<<<<<< HEAD
-                default_portfolio_btreeset(bob_did)
-=======
                 default_portfolio_vec(bob_did)
->>>>>>> 144126ff
             ));
 
             // Alice fails to unauthorize the instruction from both her portfolios since she doesn't have the custody
             assert_noop!(
-<<<<<<< HEAD
-                Settlement::unauthorize_instruction(alice_signed.clone(), instruction_counter, set),
-=======
                 Settlement::unauthorize_instruction(
                     alice_signed.clone(),
                     instruction_counter,
                     portfolios_vec
                 ),
->>>>>>> 144126ff
                 PortfolioError::UnauthorizedCustodian
             );
 
@@ -3263,11 +3015,7 @@
             assert_ok!(Settlement::unauthorize_instruction(
                 alice_signed.clone(),
                 instruction_counter,
-<<<<<<< HEAD
-                default_portfolio_btreeset(alice_did)
-=======
                 default_portfolio_vec(alice_did)
->>>>>>> 144126ff
             ));
             assert_eq!(
                 Portfolio::locked_assets(PortfolioId::default_portfolio(alice_did), &ticker),
@@ -3275,18 +3023,6 @@
             );
 
             // Alice can authorize instruction from remaining portfolios since she has the custody
-<<<<<<< HEAD
-            let set_final = vec![
-                PortfolioId::default_portfolio(alice_did),
-                PortfolioId::user_portfolio(bob_did, bob_num),
-            ]
-            .into_iter()
-            .collect::<BTreeSet<_>>();
-            assert_ok!(Settlement::authorize_instruction(
-                alice_signed.clone(),
-                instruction_counter,
-                set_final
-=======
             let portfolios_final = vec![
                 PortfolioId::default_portfolio(alice_did),
                 PortfolioId::user_portfolio(bob_did, bob_num),
@@ -3295,7 +3031,6 @@
                 alice_signed.clone(),
                 instruction_counter,
                 portfolios_final
->>>>>>> 144126ff
             ));
 
             // Instruction should've settled
