--- conflicted
+++ resolved
@@ -521,17 +521,6 @@
         ));
         assert_last_event!(Event::ProposalCreated(..));
 
-<<<<<<< HEAD
-        let prop = Pips::proposals(0).unwrap();
-        assert_eq!(prop.id, 0);
-        assert_eq!(prop.proposal, call);
-        assert_eq!(prop.state, ProposalState::Pending);
-        assert_eq!(prop.proposer, proposer);
-        assert_eq!(
-            prop.cool_off_until,
-            System::block_number() + Pips::proposal_cool_off_period()
-        );
-=======
         let expected = Pip {
             id: 0,
             proposal: call,
@@ -548,16 +537,6 @@
             description: Some(proposal_desc),
             transaction_version: 0,
             expiry: <_>::default(),
-        };
-        assert_eq!(Pips::proposal_metadata(0).unwrap(), expected);
->>>>>>> 144126ff
-
-        let expected = PipsMetadata {
-            id: 0,
-            created_at: 42,
-            url: Some(proposal_url),
-            description: Some(proposal_desc),
-            transaction_version: 0,
         };
         assert_eq!(Pips::proposal_metadata(0).unwrap(), expected);
 
@@ -655,10 +634,7 @@
             url,
             description,
             transaction_version: 0,
-<<<<<<< HEAD
-=======
             expiry: <_>::default(),
->>>>>>> 144126ff
         };
         assert_eq!(Pips::proposal_metadata(0).unwrap(), expected);
     });
