[package]
name = "polymesh-runtime-common"
version = "1.0.0"
authors = ["Polymath"]
edition = "2018"

[dependencies]
# Common
polymesh-common-utilities = { package = "polymesh-common-utilities", path = "../../common", default-features = false }
polymesh-primitives = { path = "../../../primitives", default-features = false }
polymesh-primitives-derive = { path = "../../../primitives_derive", default-features = false }

# Our pallets
pallet-protocol-fee = { package = "pallet-protocol-fee", path = "../../protocol-fee", default-features = false }
pallet-identity = { package = "pallet-identity", path = "../../identity", default-features = false  }
pallet-balances = { package = "pallet-balances", path = "../../balances", default-features = false  }
pallet-transaction-payment = { package = "pallet-transaction-payment", path = "../../transaction-payment", default-features = false  }
pallet-committee = { package = "pallet-committee", path = "../../committee", default-features = false }
pallet-pips = { package = "pallet-pips", path = "../../pips", default-features = false }
pallet-group = { package = "pallet-group", path = "../../group", default-features = false}
pallet-group-rpc-runtime-api = { path = "../../group/rpc/runtime-api", default-features = false}
pallet-multisig = { package = "pallet-multisig", path = "../../multisig", default-features = false}
pallet-treasury = { package = "pallet-treasury", path = "../../treasury", default-features = false }
pallet-asset = { package = "pallet-asset", path = "../../asset", default-features = false }
pallet-compliance-manager = { package = "pallet-compliance-manager", path = "../../compliance-manager", default-features = false }
pallet-statistics = { package = "pallet-statistics", path = "../../statistics", default-features = false }
pallet-confidential = { path = "../../confidential", default-features = false }
pallet-identity-rpc-runtime-api = { path = "../../identity/rpc/runtime-api", default-features = false }
pallet-utility = { path = "../../utility", default-features = false }

# Other
chrono = { version = "0.4.11", default-features = false }
rand = { version = "0.7.3", default-features = false }
lazy_static = { version = "1.4.0", default-features = false }
serde = { version = "1.0.104", default-features = false }
serde_derive = { version = "1.0.104", optional = true }
serde_json = { version = "1.0.48", default-features = false }

# Substrate
codec = { package = "parity-scale-codec", version = "1.2.0", default-features = false, features = ["derive"] }
sp-core = { git = "https://github.com/paritytech/substrate", default-features = false, rev = "c771821cae2dcb5a8808a19fae8122c0b9ae8499" }
sp-std = { package = "sp-std", git = "https://github.com/paritytech/substrate", default-features = false, rev = "c771821cae2dcb5a8808a19fae8122c0b9ae8499" }
sp-io = { git = "https://github.com/paritytech/substrate", default-features = false, rev = "c771821cae2dcb5a8808a19fae8122c0b9ae8499" }
sp-runtime = { git = "https://github.com/paritytech/substrate", default-features = false, rev = "c771821cae2dcb5a8808a19fae8122c0b9ae8499" }

pallet-contracts = { path = "../../contracts", default-features = false }
sp-arithmetic = { git = "https://github.com/paritytech/substrate", default-features = false, rev = "c771821cae2dcb5a8808a19fae8122c0b9ae8499" }
pallet-timestamp = { package = "pallet-timestamp", git = "https://github.com/paritytech/substrate", default-features = false, rev = "c771821cae2dcb5a8808a19fae8122c0b9ae8499" }
pallet-authorship = { package = "pallet-authorship", git = "https://github.com/paritytech/substrate", default-features = false, rev = "c771821cae2dcb5a8808a19fae8122c0b9ae8499" }
pallet-session = { package = "pallet-session", git = "https://github.com/paritytech/substrate", default-features = false, rev = "c771821cae2dcb5a8808a19fae8122c0b9ae8499" }
pallet-randomness-collective-flip = { git = "https://github.com/paritytech/substrate", default-features = false, rev = "c771821cae2dcb5a8808a19fae8122c0b9ae8499" }

<<<<<<< HEAD
frame-benchmarking = { package = "frame-benchmarking", default-features = false, git = "https://github.com/paritytech/substrate", rev = "a439a7aa5a9a3df2a42d9b25ea04288d3a0866e8", optional = true }
frame-system = { package = "frame-system", git = "https://github.com/paritytech/substrate", default-features = false, rev = "a439a7aa5a9a3df2a42d9b25ea04288d3a0866e8" }
frame-support = { git = "https://github.com/paritytech/substrate", default-features = false, rev = "a439a7aa5a9a3df2a42d9b25ea04288d3a0866e8" }
ink_primitives = { git = "https://github.com/paritytech/ink", tag = "v2.1.0", default-features = false }
=======
frame-benchmarking = { package = "frame-benchmarking", default-features = false, git = "https://github.com/paritytech/substrate", rev = "c771821cae2dcb5a8808a19fae8122c0b9ae8499", optional = true }
frame-system = { package = "frame-system", git = "https://github.com/paritytech/substrate", default-features = false, rev = "c771821cae2dcb5a8808a19fae8122c0b9ae8499" }
frame-support = { git = "https://github.com/paritytech/substrate", default-features = false, rev = "c771821cae2dcb5a8808a19fae8122c0b9ae8499" }
ink_primitives = { git = "https://github.com/paritytech/ink", package = "ink_primitives", default-features = false }
>>>>>>> 0804aada
hex-literal = "0.2.1"
smallvec = "1.4.0"

[dev-dependencies]
test-client = { package = "substrate-test-runtime-client", git = "https://github.com/paritytech/substrate", rev = "c771821cae2dcb5a8808a19fae8122c0b9ae8499" }
polymesh-runtime-develop = { package = "polymesh-runtime-develop", path = "../develop"}

[features]
equalize = []
default = ["std", "equalize", "runtime-benchmarks"]
no_std = []
only-staking = []
std = [
	"serde_derive",
	"serde/std",
	"codec/std",
	"sp-std/std",
	"sp-io/std",
	"sp-core/std",
	"sp-runtime/std",
	"pallet-contracts/std",
	"pallet-timestamp/std",
	"pallet-treasury/std",
	"pallet-group/std",
	"pallet-pips/std",
	"pallet-session/std",
	"pallet-committee/std",
	"pallet-balances/std",
	"pallet-identity/std",
	"pallet-multisig/std",
	"pallet-treasury/std",
	"pallet-transaction-payment/std",
	"pallet-randomness-collective-flip/std",
	"pallet-identity-rpc-runtime-api/std",
	"pallet-utility/std",
	"frame-benchmarking/std",
	"frame-support/std",
	"frame-system/std",
	"polymesh-common-utilities/std",
	"pallet-protocol-fee/std",
	"ink_primitives/std",
	"sp-arithmetic/std"
]

runtime-benchmarks = [
    "frame-benchmarking",
    "pallet-identity/runtime-benchmarks"
]<|MERGE_RESOLUTION|>--- conflicted
+++ resolved
@@ -25,7 +25,6 @@
 pallet-compliance-manager = { package = "pallet-compliance-manager", path = "../../compliance-manager", default-features = false }
 pallet-statistics = { package = "pallet-statistics", path = "../../statistics", default-features = false }
 pallet-confidential = { path = "../../confidential", default-features = false }
-pallet-identity-rpc-runtime-api = { path = "../../identity/rpc/runtime-api", default-features = false }
 pallet-utility = { path = "../../utility", default-features = false }
 
 # Other
@@ -38,34 +37,27 @@
 
 # Substrate
 codec = { package = "parity-scale-codec", version = "1.2.0", default-features = false, features = ["derive"] }
-sp-core = { git = "https://github.com/paritytech/substrate", default-features = false, rev = "c771821cae2dcb5a8808a19fae8122c0b9ae8499" }
-sp-std = { package = "sp-std", git = "https://github.com/paritytech/substrate", default-features = false, rev = "c771821cae2dcb5a8808a19fae8122c0b9ae8499" }
-sp-io = { git = "https://github.com/paritytech/substrate", default-features = false, rev = "c771821cae2dcb5a8808a19fae8122c0b9ae8499" }
-sp-runtime = { git = "https://github.com/paritytech/substrate", default-features = false, rev = "c771821cae2dcb5a8808a19fae8122c0b9ae8499" }
+sp-core = { git = "https://github.com/fmiguelgarcia/substrate", default-features = false, branch = "poly-v2.0.0-rc3+1" }
+sp-std = { package = "sp-std", git = "https://github.com/fmiguelgarcia/substrate", default-features = false, branch = "poly-v2.0.0-rc3+1" }
+sp-io = { git = "https://github.com/fmiguelgarcia/substrate", default-features = false, branch = "poly-v2.0.0-rc3+1" }
+sp-runtime = { git = "https://github.com/fmiguelgarcia/substrate", default-features = false, branch = "poly-v2.0.0-rc3+1" }
 
 pallet-contracts = { path = "../../contracts", default-features = false }
-sp-arithmetic = { git = "https://github.com/paritytech/substrate", default-features = false, rev = "c771821cae2dcb5a8808a19fae8122c0b9ae8499" }
-pallet-timestamp = { package = "pallet-timestamp", git = "https://github.com/paritytech/substrate", default-features = false, rev = "c771821cae2dcb5a8808a19fae8122c0b9ae8499" }
-pallet-authorship = { package = "pallet-authorship", git = "https://github.com/paritytech/substrate", default-features = false, rev = "c771821cae2dcb5a8808a19fae8122c0b9ae8499" }
-pallet-session = { package = "pallet-session", git = "https://github.com/paritytech/substrate", default-features = false, rev = "c771821cae2dcb5a8808a19fae8122c0b9ae8499" }
-pallet-randomness-collective-flip = { git = "https://github.com/paritytech/substrate", default-features = false, rev = "c771821cae2dcb5a8808a19fae8122c0b9ae8499" }
+sp-arithmetic = { git = "https://github.com/fmiguelgarcia/substrate", default-features = false, branch = "poly-v2.0.0-rc3+1" }
+pallet-timestamp = { package = "pallet-timestamp", git = "https://github.com/fmiguelgarcia/substrate", default-features = false, branch = "poly-v2.0.0-rc3+1" }
+pallet-authorship = { package = "pallet-authorship", git = "https://github.com/fmiguelgarcia/substrate", default-features = false, branch = "poly-v2.0.0-rc3+1" }
+pallet-session = { package = "pallet-session", git = "https://github.com/fmiguelgarcia/substrate", default-features = false, branch = "poly-v2.0.0-rc3+1" }
+pallet-randomness-collective-flip = { git = "https://github.com/fmiguelgarcia/substrate", default-features = false, branch = "poly-v2.0.0-rc3+1" }
 
-<<<<<<< HEAD
-frame-benchmarking = { package = "frame-benchmarking", default-features = false, git = "https://github.com/paritytech/substrate", rev = "a439a7aa5a9a3df2a42d9b25ea04288d3a0866e8", optional = true }
-frame-system = { package = "frame-system", git = "https://github.com/paritytech/substrate", default-features = false, rev = "a439a7aa5a9a3df2a42d9b25ea04288d3a0866e8" }
-frame-support = { git = "https://github.com/paritytech/substrate", default-features = false, rev = "a439a7aa5a9a3df2a42d9b25ea04288d3a0866e8" }
+frame-benchmarking = { package = "frame-benchmarking", default-features = false, git = "https://github.com/fmiguelgarcia/substrate", branch = "poly-v2.0.0-rc3+1", optional = true }
+frame-system = { package = "frame-system", git = "https://github.com/fmiguelgarcia/substrate", default-features = false, branch = "poly-v2.0.0-rc3+1" }
+frame-support = { git = "https://github.com/fmiguelgarcia/substrate", default-features = false, branch = "poly-v2.0.0-rc3+1" }
 ink_primitives = { git = "https://github.com/paritytech/ink", tag = "v2.1.0", default-features = false }
-=======
-frame-benchmarking = { package = "frame-benchmarking", default-features = false, git = "https://github.com/paritytech/substrate", rev = "c771821cae2dcb5a8808a19fae8122c0b9ae8499", optional = true }
-frame-system = { package = "frame-system", git = "https://github.com/paritytech/substrate", default-features = false, rev = "c771821cae2dcb5a8808a19fae8122c0b9ae8499" }
-frame-support = { git = "https://github.com/paritytech/substrate", default-features = false, rev = "c771821cae2dcb5a8808a19fae8122c0b9ae8499" }
-ink_primitives = { git = "https://github.com/paritytech/ink", package = "ink_primitives", default-features = false }
->>>>>>> 0804aada
 hex-literal = "0.2.1"
 smallvec = "1.4.0"
 
 [dev-dependencies]
-test-client = { package = "substrate-test-runtime-client", git = "https://github.com/paritytech/substrate", rev = "c771821cae2dcb5a8808a19fae8122c0b9ae8499" }
+test-client = { package = "substrate-test-runtime-client", git = "https://github.com/fmiguelgarcia/substrate", branch = "poly-v2.0.0-rc3+1" }
 polymesh-runtime-develop = { package = "polymesh-runtime-develop", path = "../develop"}
 
 [features]
@@ -94,7 +86,6 @@
 	"pallet-treasury/std",
 	"pallet-transaction-payment/std",
 	"pallet-randomness-collective-flip/std",
-	"pallet-identity-rpc-runtime-api/std",
 	"pallet-utility/std",
 	"frame-benchmarking/std",
 	"frame-support/std",
