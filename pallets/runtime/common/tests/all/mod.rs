#![allow(dead_code)]

pub mod storage;
pub use storage::{
    account_from, add_signing_item, get_identity_id, make_account, make_account_with_balance,
    make_account_without_cdd, register_keyring_account_with_balance,
    register_keyring_account_without_cdd, TestStorage,
};

pub mod ext_builder;
pub use ext_builder::ExtBuilder;

mod asset_test;
mod balances_test;
mod bridge;
mod committee_test;
mod compliance_manager_test;
mod dividend_test;
mod fee_details;
mod group_test;
mod identity_test;
mod multisig;
mod pips_test;
mod protocol_fee;
mod simple_token_test;
mod statistics_test;
mod treasury_test;
<<<<<<< HEAD
mod voting_test;

mod confidential_test;
=======
mod utility_test;
mod voting_test;
>>>>>>> 176c52b5
<|MERGE_RESOLUTION|>--- conflicted
+++ resolved
@@ -25,11 +25,7 @@
 mod simple_token_test;
 mod statistics_test;
 mod treasury_test;
-<<<<<<< HEAD
+mod utility_test;
 mod voting_test;
 
-mod confidential_test;
-=======
-mod utility_test;
-mod voting_test;
->>>>>>> 176c52b5
+mod confidential_test;