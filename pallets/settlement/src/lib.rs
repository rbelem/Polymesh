// Copyright (c) 2020 Polymath

//! # Settlement Module
//!
//! Settlement module manages all kinds of transfers and settlements of assets
//!
//! ## Overview
//!
//! The settlement module provides functionality to settle onchain as well as offchain trades between multiple parties.
//! All trades are settled under venues. A token issuer can allow/block certain venues from settling trades that involve their tokens.
//! An atomic settlement is called an Instruction. An instruction can contain multiple legs. Legs are essentially simple one to one transfers.
//! When an instruction is settled, either all legs are executed successfully or none are. In other words, if one of the leg fails due to
//! compliance failure, all other legs will also fail.
//!
//! An instruction must be authorized by all the counter parties involved for it to be executed.
//! An instruction can be set to automatically execute when all authorizations are received or at a particular block number.
//!
//! Offchain settlements are represented via receipts. If a leg has a receipt attached to it, it will not be executed onchain.
//! All other legs will be executed onchain during settlement.
//!
//! ## Dispatchable Functions
//!
//! - `create_venue` - Registers a new venue.
//! - `add_instruction` - Adds a new instruction.
//! - `affirm_instruction` - Provides affirmation to an existing instruction.
//! - `withdraw_affirmation` - Withdraw an existing affirmation to given instruction.
//! - `reject_instruction` - Rejects an existing instruction.
//! - `claim_receipt` - Claims a signed receipt.
//! - `unclaim_receipt` - Unclaims a previously claimed receipt.
//! - `set_venue_filtering` - Enables or disabled venue filtering for a token.
//! - `allow_venues` - Allows additional venues to create instructions involving an asset.
//! - `disallow_venues` - Revokes permission given to venues for creating instructions involving a particular asset.
//!
#![cfg_attr(not(feature = "std"), no_std)]
#![recursion_limit = "256"]

use codec::{Decode, Encode};
use frame_support::{
    decl_error, decl_event, decl_module, decl_storage,
    dispatch::{DispatchError, DispatchResult, DispatchResultWithPostInfo},
    ensure, storage,
    traits::{
        schedule::{Anon as ScheduleAnon, DispatchTime, LOWEST_PRIORITY},
        Get,
    },
    weights::Weight,
    IterableStorageDoubleMap, Parameter, StorageHasher, Twox128,
};
use frame_system::{self as system, ensure_root, RawOrigin};
use pallet_identity as identity;
use pallet_scheduler as scheduler;
use polymesh_common_utilities::{
    traits::{
        asset::{Trait as AssetTrait, GAS_LIMIT},
        identity::Trait as IdentityTrait,
        portfolio::PortfolioSubTrait,
        CommonTrait,
    },
    with_transaction,
    SystematicIssuers::Settlement as SettlementDID,
};
use polymesh_primitives::{IdentityId, PortfolioId, Ticker};
<<<<<<< HEAD
use polymesh_primitives_derive::VecU8StrongTyped;
use sp_runtime::traits::{Dispatchable, Verify, Zero};
=======

use codec::{Decode, Encode};
use frame_support::weights::PostDispatchInfo;
use frame_support::{
    decl_error, decl_event, decl_module, decl_storage,
    dispatch::{DispatchError, DispatchResult, DispatchResultWithPostInfo},
    ensure, storage,
    traits::Get,
    weights::Weight,
    IterableStorageDoubleMap, StorageHasher, Twox128,
};
use frame_system as system;
use polymesh_primitives_derive::VecU8StrongTyped;
use sp_runtime::traits::{Verify, Zero};
use sp_runtime::DispatchErrorWithPostInfo;
>>>>>>> 6b0ede56
use sp_std::{collections::btree_set::BTreeSet, convert::TryFrom, prelude::*};

type Identity<T> = identity::Module<T>;
type System<T> = frame_system::Module<T>;

pub trait Trait:
    frame_system::Trait + CommonTrait + IdentityTrait + pallet_timestamp::Trait + scheduler::Trait
{
    /// The overarching event type.
    type Event: From<Event<Self>> + Into<<Self as frame_system::Trait>::Event>;
    /// Asset module
    type Asset: AssetTrait<Self::Balance, Self::AccountId>;
    /// The maximum number of total legs allowed for a instruction can have.
    type MaxLegsInAInstruction: Get<u32>;
    /// Scheduler of timelocked bridge transactions.
    type Scheduler: ScheduleAnon<Self::BlockNumber, Self::SchedulerCall, Self::SchedulerOrigin>;
    /// A type for identity-mapping the `Origin` type. Used by the scheduler.
    type SchedulerOrigin: From<RawOrigin<Self::AccountId>>;
    /// A call type for identity-mapping the `Call` enum type. Used by the scheduler.
    type SchedulerCall: Parameter
        + Dispatchable<Origin = <Self as frame_system::Trait>::Origin>
        + From<Call<Self>>;
}

/// A wrapper for VenueDetails
#[derive(
    Decode, Encode, Clone, Debug, Default, PartialEq, Eq, PartialOrd, Ord, VecU8StrongTyped,
)]
pub struct VenueDetails(Vec<u8>);

/// Status of an instruction
#[derive(Encode, Decode, Clone, Debug, PartialEq, Eq, PartialOrd, Ord)]
pub enum InstructionStatus {
    /// Invalid instruction or details pruned
    Unknown,
    /// Instruction is pending execution
    Pending,
}

impl Default for InstructionStatus {
    fn default() -> Self {
        Self::Unknown
    }
}

/// Type of the venue. Used for offchain filtering.
#[derive(Encode, Decode, Clone, Debug, PartialEq, Eq, PartialOrd, Ord)]
pub enum VenueType {
    /// Default type - used for mixed and unknown types
    Other,
    /// Represents a primary distribution
    Distribution,
    /// Represents an offering/fund raiser
    Sto,
    /// Represents a match making service
    Exchange,
}

impl Default for VenueType {
    fn default() -> Self {
        Self::Other
    }
}

/// Status of a leg
#[derive(Encode, Decode, Clone, Debug, PartialEq, Eq, PartialOrd, Ord)]
pub enum LegStatus<AccountId> {
    /// It is waiting for affirmation
    PendingTokenLock,
    /// It is waiting execution (tokens currently locked)
    ExecutionPending,
    /// receipt used, (receipt signer, receipt uid)
    ExecutionToBeSkipped(AccountId, u64),
}

impl<AccountId> Default for LegStatus<AccountId> {
    fn default() -> Self {
        Self::PendingTokenLock
    }
}

/// Status of an affirmation
#[derive(Encode, Decode, Clone, Debug, PartialEq, Eq, PartialOrd, Ord)]
pub enum AffirmationStatus {
    /// Invalid affirmation
    Unknown,
    /// Pending user's consent
    Pending,
    /// Affirmed by the user
    Affirmed,
    /// Rejected by the user
    Rejected,
}

impl Default for AffirmationStatus {
    fn default() -> Self {
        Self::Unknown
    }
}

/// Type of settlement
#[derive(Encode, Decode, Clone, Copy, Debug, PartialEq, Eq, PartialOrd, Ord)]
pub enum SettlementType<BlockNumber> {
    /// Instruction should be settled as soon as all affirmations are received
    SettleOnAffirmation,
    /// Instruction should be settled on a particular block
    SettleOnBlock(BlockNumber),
}

impl<BlockNumber> Default for SettlementType<BlockNumber> {
    fn default() -> Self {
        Self::SettleOnAffirmation
    }
}

/// Details about an instruction
#[derive(Encode, Decode, Default, Clone, PartialEq, Eq, Debug, PartialOrd, Ord)]
pub struct Instruction<Moment, BlockNumber> {
    /// Unique instruction id. It is an auto incrementing number
    pub instruction_id: u64,
    /// Id of the venue this instruction belongs to
    pub venue_id: u64,
    /// Status of the instruction
    pub status: InstructionStatus,
    /// Type of settlement used for this instruction
    pub settlement_type: SettlementType<BlockNumber>,
    /// Date at which this instruction was created
    pub created_at: Option<Moment>,
    /// Date from which this instruction is valid
    pub valid_from: Option<Moment>,
}

/// Details of a leg including the leg id in the instruction
#[derive(Encode, Decode, Default, Clone, PartialEq, Eq, Debug, PartialOrd, Ord)]
pub struct Leg<Balance> {
    /// Portfolio of the sender
    pub from: PortfolioId,
    /// Portfolio of the receiver
    pub to: PortfolioId,
    /// Ticker of the asset being transferred
    pub asset: Ticker,
    /// Amount being transferred
    pub amount: Balance,
}

/// Details about a venue
#[derive(Encode, Decode, Clone, Default, PartialEq, Eq, Debug, PartialOrd, Ord)]
pub struct Venue {
    /// Identity of the venue's creator
    pub creator: IdentityId,
    /// instructions under this venue (Only needed for the UI)
    pub instructions: Vec<u64>,
    /// Additional details about this venue (Only needed for the UI)
    pub details: VenueDetails,
    /// Specifies type of the venue (Only needed for the UI)
    pub venue_type: VenueType,
}

/// Old venue details format. Used only for storage migration.
#[derive(Encode, Decode, Clone, Default, PartialEq, Eq, Debug, PartialOrd, Ord)]
pub struct OldVenue {
    /// Identity of the venue's creator
    pub creator: IdentityId,
    /// instructions under this venue (Only needed for the UI)
    pub instructions: Vec<u64>,
    /// Additional details about this venue (Only needed for the UI)
    pub details: VenueDetails,
}

impl Venue {
    pub fn new(creator: IdentityId, details: VenueDetails, venue_type: VenueType) -> Self {
        Self {
            creator,
            instructions: Vec::new(),
            details,
            venue_type,
        }
    }
}

/// Details about an offchain transaction receipt
#[derive(Encode, Decode, Clone, PartialEq, Eq, Debug, PartialOrd, Ord)]
pub struct Receipt<Balance> {
    /// Unique receipt number set by the signer for their receipts
    pub receipt_uid: u64,
    /// Identity of the sender
    pub from: PortfolioId,
    /// Identity of the receiver
    pub to: PortfolioId,
    /// Ticker of the asset being transferred
    pub asset: Ticker,
    /// Amount being transferred
    pub amount: Balance,
}

/// Details about an offchain transaction receipt that a user must input
#[derive(Encode, Decode, Clone, PartialEq, Eq, Debug, PartialOrd, Ord)]
pub struct ReceiptDetails<AccountId, OffChainSignature> {
    /// Unique receipt number set by the signer for their receipts
    pub receipt_uid: u64,
    /// Target leg id
    pub leg_id: u64,
    /// Signer for this receipt
    pub signer: AccountId,
    /// signature confirming the receipt details
    pub signature: OffChainSignature,
}

pub mod weight_for {
    use super::*;

    pub fn weight_for_execute_instruction_if_no_pending_affirm<T: Trait>(
        weight_for_custodian_transfer: Weight,
    ) -> Weight {
        T::DbWeight::get()
            .reads(4) // Weight for read
            .saturating_add(150_000_000) // General weight
            .saturating_add(weight_for_custodian_transfer) // Weight for custodian transfer
    }

    pub fn weight_for_execute_instruction_if_pending_affirm<T: Trait>() -> Weight {
        T::DbWeight::get()
            .reads_writes(2, 1) // For read and write
            .saturating_add(900_000_000) // Mocking unchecked_release_locks() function weight.
    }

    pub fn weight_for_affirmation_with_receipts<T: Trait>(no_of_receipts: u32) -> Weight {
        T::DbWeight::get()
            .reads_writes(6, 3) // weight for read and write
            .saturating_add((no_of_receipts * 80_000_000).into()) // Weight for receipts.
            .saturating_add(
                T::DbWeight::get()
                    .reads_writes(3, 1)
                    .saturating_mul(no_of_receipts.into()),
            ) // weight for read and write related to receipts.
    }

    pub fn weight_for_affirmation_instruction<T: Trait>() -> Weight {
        T::DbWeight::get()
            .reads_writes(5, 3) // weight for read and writes
            .saturating_add(600_000_000)
    }

    pub fn weight_for_reject_instruction<T: Trait>() -> Weight {
        T::DbWeight::get()
            .reads_writes(3, 2) // weight for read and writes
            .saturating_add(500_000_000) // Lump-sum weight for `unsafe_withdraw_instruction()`
    }

    pub fn weight_for_transfer<T: Trait>() -> Weight {
        GAS_LIMIT
            .saturating_mul(
                (T::Asset::max_number_of_tm_extension() * T::MaxLegsInAInstruction::get()).into(),
            )
            .saturating_add(70_000_000) // Weight for compliance manager
            .saturating_add(T::DbWeight::get().reads_writes(4, 5)) // Weight for read
            .saturating_add(150_000_000)
    }

    pub fn weight_for_instruction_creation<T: Trait>(no_of_legs: usize) -> Weight {
        T::DbWeight::get()
            .reads_writes(2, 5)
            .saturating_add(u64::try_from(no_of_legs * 50_000_000).unwrap_or_default())
    }
}

decl_event!(
    pub enum Event<T>
    where
        Balance = <T as CommonTrait>::Balance,
        Moment = <T as pallet_timestamp::Trait>::Moment,
        BlockNumber = <T as frame_system::Trait>::BlockNumber,
        AccountId = <T as frame_system::Trait>::AccountId,
    {
        /// A new venue has been created (did, venue_id, details, type)
        VenueCreated(IdentityId, u64, VenueDetails, VenueType),
        /// An existing venue has been updated (did, venue_id, details, type)
        VenueUpdated(IdentityId, u64, VenueDetails, VenueType),
        /// A new instruction has been created
        /// (did, venue_id, instruction_id, settlement_type, valid_from, legs)
        InstructionCreated(
            IdentityId,
            u64,
            u64,
            SettlementType<BlockNumber>,
            Option<Moment>,
            Vec<Leg<Balance>>,
        ),
        /// An instruction has been affirmed (did, portfolio, instruction_id)
        InstructionAffirmed(IdentityId, PortfolioId, u64),
        /// An affirmation has been withdrawn (did, portfolio, instruction_id)
        AffirmationWithdrawn(IdentityId, PortfolioId, u64),
        /// An instruction has been rejected (did, instruction_id)
        InstructionRejected(IdentityId, u64),
        /// A receipt has been claimed (did, instruction_id, leg_id, receipt_uid, signer)
        ReceiptClaimed(IdentityId, u64, u64, u64, AccountId),
        /// A receipt has been unclaimed (did, instruction_id, leg_id, receipt_uid, signer)
        ReceiptUnclaimed(IdentityId, u64, u64, u64, AccountId),
        /// Venue filtering has been enabled or disabled for a ticker (did, ticker, filtering_enabled)
        VenueFiltering(IdentityId, Ticker, bool),
        /// Venues added to allow list (did, ticker, vec<venue_id>)
        VenuesAllowed(IdentityId, Ticker, Vec<u64>),
        /// Venues added to block list (did, ticker, vec<venue_id>)
        VenuesBlocked(IdentityId, Ticker, Vec<u64>),
        /// Execution of a leg failed (did, instruction_id, leg_id)
        LegFailedExecution(IdentityId, u64, u64),
        /// Instruction failed execution (did, instruction_id)
        InstructionFailed(IdentityId, u64),
        /// Instruction executed successfully(did, instruction_id)
        InstructionExecuted(IdentityId, u64),
        /// Venue unauthorized by ticker owner (did, Ticker, venue_id)
        VenueUnauthorized(IdentityId, Ticker, u64),
    }
);

decl_error! {
    /// Errors for the Settlement module.
    pub enum Error for Module<T: Trait> {
        /// Venue does not exist.
        InvalidVenue,
        /// Sender does not have required permissions.
        Unauthorized,
        /// No pending affirmation for the provided instruction.
        NoPendingAffirm,
        /// Instruction has not been affirmed.
        InstructionNotAffirmed,
        /// Provided instruction is not pending execution.
        InstructionNotPending,
        /// Provided leg is not pending execution.
        LegNotPending,
        /// Signer is not authorized by the venue.
        UnauthorizedSigner,
        /// Receipt already used.
        ReceiptAlreadyClaimed,
        /// Receipt not used yet.
        ReceiptNotClaimed,
        /// Venue does not have required permissions.
        UnauthorizedVenue,
        /// While affirming the transfer, system failed to lock the assets involved.
        FailedToLockTokens,
        /// Instruction failed to execute
        InstructionFailed,
        /// Instruction validity has not started yet.
        InstructionWaitingValidity,
        /// Instruction's target settle block reached.
        InstructionSettleBlockPassed,
        /// Instruction waiting for settle block.
        InstructionWaitingSettleBlock,
        /// Offchain signature is invalid.
        InvalidSignature,
        /// Sender and receiver are the same.
        SameSenderReceiver,
        /// Maximum numbers of legs in a instruction > `MaxLegsInAInstruction`.
        LegsCountExceededMaxLimit,
        /// Portfolio in receipt does not match with portfolios provided by the user
        PortfolioMismatch,
        /// The provided settlement block number is in the past and cannot be used by the scheduler.
        SettleOnPastBlock
    }
}

decl_storage! {
    trait Store for Module<T: Trait> as Settlement {
        /// Info about a venue. venue_id -> venue_details
        pub VenueInfo get(fn venue_info): map hasher(twox_64_concat) u64 => Option<Venue>;
        /// Signers allowed by the venue. (venue_id, signer) -> bool
        VenueSigners get(fn venue_signers): double_map hasher(twox_64_concat) u64, hasher(twox_64_concat) T::AccountId => bool;
        /// Array of venues created by an identity. Only needed for the UI. IdentityId -> Vec<venue_id>
        UserVenues get(fn user_venues): map hasher(twox_64_concat) IdentityId => Vec<u64>;
        /// Details about an instruction. instruction_id -> instruction_details
        InstructionDetails get(fn instruction_details): map hasher(twox_64_concat) u64 => Instruction<T::Moment, T::BlockNumber>;
        /// Legs under an instruction. (instruction_id, leg_id) -> Leg
        InstructionLegs get(fn instruction_legs): double_map hasher(twox_64_concat) u64, hasher(twox_64_concat) u64 => Leg<T::Balance>;
        /// Status of a leg under an instruction. (instruction_id, leg_id) -> LegStatus
        InstructionLegStatus get(fn instruction_leg_status): double_map hasher(twox_64_concat) u64, hasher(twox_64_concat) u64 => LegStatus<T::AccountId>;
        /// Number of affirmations pending before instruction is executed. instruction_id -> affirm_pending
        InstructionAffirmsPending get(fn instruction_affirms_pending): map hasher(twox_64_concat) u64 => u64;
        /// Tracks affirmations received for an instruction. (instruction_id, counter_party) -> AffirmationStatus
        AffirmsReceived get(fn affirms_received): double_map hasher(twox_64_concat) u64, hasher(twox_64_concat) PortfolioId => AffirmationStatus;
        /// Helps a user track their pending instructions and affirmations (only needed for UI).
        /// (counter_party, instruction_id) -> AffirmationStatus
        UserAffirmations get(fn user_affirmations): double_map hasher(twox_64_concat) PortfolioId, hasher(twox_64_concat) u64 => AffirmationStatus;
        /// Tracks redemption of receipts. (signer, receipt_uid) -> receipt_used
        ReceiptsUsed get(fn receipts_used): double_map hasher(twox_64_concat) T::AccountId, hasher(blake2_128_concat) u64 => bool;
        /// Tracks if a token has enabled filtering venues that can create instructions involving their token. Ticker -> filtering_enabled
        VenueFiltering get(fn venue_filtering): map hasher(blake2_128_concat) Ticker => bool;
        /// Venues that are allowed to create instructions involving a particular ticker. Oly used if filtering is enabled.
        /// (ticker, venue_id) -> allowed
        VenueAllowList get(fn venue_allow_list): double_map hasher(blake2_128_concat) Ticker, hasher(twox_64_concat) u64 => bool;
        /// Number of venues in the system (It's one more than the actual number)
        VenueCounter get(fn venue_counter) build(|_| 1u64): u64;
        /// Number of instructions in the system (It's one more than the actual number)
        InstructionCounter get(fn instruction_counter) build(|_| 1u64): u64;
    }
}

decl_module! {
    pub struct Module<T: Trait> for enum Call where origin: <T as frame_system::Trait>::Origin {
        type Error = Error<T>;

        fn deposit_event() = default;

        const MaxLegsInAInstruction: u32 = T::MaxLegsInAInstruction::get();

        fn on_runtime_upgrade() -> Weight {
            // Delete all settlement data
            let prefix = Twox128::hash(b"Settlement");
            storage::unhashed::kill_prefix(&prefix);

            // Set venue counter and instruction counter to 1 so that the id(s) start from 1 instead of 0
            <VenueCounter>::put(1);
            <InstructionCounter>::put(1);

            1_000
        }

        /// Registers a new venue.
        ///
        /// * `details` - Extra details about a venue
        /// * `signers` - Array of signers that are allowed to sign receipts for this venue
        /// * `venue_type` - Type of venue being created
        ///
        /// # Weight
        /// `200_000_000 + 5_000_000 * signers.len()`
        #[weight = 200_000_000 + 5_000_000 * u64::try_from(signers.len()).unwrap_or_default()]
        pub fn create_venue(origin, details: VenueDetails, signers: Vec<T::AccountId>, venue_type: VenueType) -> DispatchResult {
            let did = Identity::<T>::ensure_origin_call_permissions(origin)?.primary_did;
            let venue = Venue::new(did, details, venue_type);
            // NB: Venue counter starts with 1.
            let venue_counter = Self::venue_counter();
            <VenueInfo>::insert(venue_counter, venue.clone());
            for signer in signers {
                <VenueSigners<T>>::insert(venue_counter, signer, true);
            }
            <VenueCounter>::put(venue_counter + 1);
            <UserVenues>::append(did, venue_counter);
            Self::deposit_event(RawEvent::VenueCreated(did, venue_counter, venue.details, venue.venue_type));
            Ok(())
        }

        /// Edit venue details and types.
        /// Both parameters are optional, they will be updated only if Some(value) is provided
        ///
        /// * `venue_id` - ID of the venue to edit
        /// * `details` - Extra details about a venue
        /// * `type` - Type of venue being created
        ///
        /// # Weight
        /// `200_000_000
        #[weight = 200_000_000]
        pub fn update_venue(origin, venue_id: u64, details: Option<VenueDetails>, venue_type: Option<VenueType>) -> DispatchResult {
            let did = Identity::<T>::ensure_origin_call_permissions(origin)?.primary_did;
            // Check if a venue exists and the sender is the creator of the venue
            let mut venue = Self::venue_info(venue_id).ok_or(Error::<T>::InvalidVenue)?;
            ensure!(venue.creator == did, Error::<T>::Unauthorized);
            if let Some(venue_details) = details {
                venue.details = venue_details;
            }
            if let Some(v_type) = venue_type {
                venue.venue_type = v_type;
            }
            <VenueInfo>::insert(&venue_id, venue.clone());
            Self::deposit_event(RawEvent::VenueUpdated(did, venue_id, venue.details, venue.venue_type));
            Ok(())
        }

        /// Adds a new instruction.
        ///
        /// # Arguments
        /// * `venue_id` - ID of the venue this instruction belongs to.
        /// * `settlement_type` - Defines if the instruction should be settled
        ///    immediately after receiving all affirmations or waiting till a specific block.
        /// * `valid_from` - Optional date from which people can interact with this instruction.
        /// * `legs` - Legs included in this instruction.
        ///
        /// # Weight
        /// `950_000_000 + 1_000_000 * legs.len()`
        #[weight = weight_for::weight_for_instruction_creation::<T>(legs.len())]
        pub fn add_instruction(
            origin,
            venue_id: u64,
            settlement_type: SettlementType<T::BlockNumber>,
            valid_from: Option<T::Moment>,
            legs: Vec<Leg<T::Balance>>
        ) -> DispatchResult {
            let did = Identity::<T>::ensure_origin_call_permissions(origin)?.primary_did;
            Self::base_add_instruction(did, venue_id, settlement_type, valid_from, legs)?;
            Ok(())
        }

        /// Adds and affirms a new instruction.
        ///
        /// # Arguments
        /// * `venue_id` - ID of the venue this instruction belongs to.
        /// * `settlement_type` - Defines if the instruction should be settled
        ///    immediately after receiving all affirmations or waiting till a specific block.
        /// * `valid_from` - Optional date from which people can interact with this instruction.
        /// * `legs` - Legs included in this instruction.
        /// * `portfolios` - Portfolios that the sender controls and wants to use in this affirmations.
        #[weight = weight_for::weight_for_instruction_creation::<T>(legs.len())
            + weight_for::weight_for_affirmation_instruction::<T>()
            + weight_for::weight_for_transfer::<T>()
        ]
        pub fn add_and_affirm_instruction(
            origin,
            venue_id: u64,
            settlement_type: SettlementType<T::BlockNumber>,
            valid_from: Option<T::Moment>,
            legs: Vec<Leg<T::Balance>>,
            portfolios: Vec<PortfolioId>
        ) -> DispatchResultWithPostInfo {
            let did = Identity::<T>::ensure_origin_call_permissions(origin.clone())?.primary_did;
            let portfolios_set = portfolios.into_iter().collect::<BTreeSet<_>>();
            let legs_count = legs.len();
            let instruction_id = Self::base_add_instruction(did, venue_id, settlement_type, valid_from, legs)?;
            let affirm_instruction_weight = Self::affirm_instruction(origin, instruction_id, portfolios_set.into_iter().collect::<Vec<_>>())?;
            Ok(
                Some(
                    weight_for::weight_for_instruction_creation::<T>(legs_count)
                        .saturating_add(affirm_instruction_weight.actual_weight.unwrap_or_default())
                ).into()
            )
        }

        /// Provide affirmation to an existing instruction.
        ///
        /// # Arguments
        /// * `instruction_id` - Instruction id to affirm.
        /// * `portfolios` - Portfolios that the sender controls and wants to affirm this instruction
        #[weight = weight_for::weight_for_affirmation_instruction::<T>()
            + weight_for::weight_for_transfer::<T>() // Maximum weight for `execute_instruction()`
        ]
        pub fn affirm_instruction(origin, instruction_id: u64, portfolios: Vec<PortfolioId>) -> DispatchResultWithPostInfo {
          match Self::base_affirm_instruction(origin, instruction_id, portfolios) {
                Ok(post_info) => Ok(post_info),
                Err(e) => if e.error == Error::<T>::InstructionFailed.into() || e.error == Error::<T>::UnauthorizedVenue.into() {
                    Ok(e.post_info)
                }else {
                    Err(e)
                }
           }
        }

        /// Withdraw an affirmation for a given instruction.
        ///
        /// # Arguments
        /// * `instruction_id` - Instruction id for that affirmation get withdrawn.
        /// * `portfolios` - Portfolios that the sender controls and wants to withdraw affirmation.
        #[weight = 25_000_000_000]
        pub fn withdraw_affirmation(origin, instruction_id: u64, portfolios: Vec<PortfolioId>) -> DispatchResult {
            let did = Self::ensure_origin_perm_and_instruction_validity(origin, instruction_id)?;
            let portfolios_set = portfolios.into_iter().collect::<BTreeSet<_>>();

            // Withdraw an affirmation.
            Self::unsafe_withdraw_instruction(did, instruction_id, portfolios_set)
        }

        /// Rejects an existing instruction.
        ///
        /// # Arguments
        /// * `instruction_id` - Instruction id to reject.
        /// * `portfolios` - Portfolios that the sender controls and wants them to reject this instruction
        #[weight = weight_for::weight_for_reject_instruction::<T>()
            + weight_for::weight_for_transfer::<T>() // Maximum weight for `execute_instruction()`
        ]
        pub fn reject_instruction(origin, instruction_id: u64, portfolios: Vec<PortfolioId>) -> DispatchResultWithPostInfo {
            let did = Self::ensure_origin_perm_and_instruction_validity(origin, instruction_id)?;
            let portfolios_set = portfolios.into_iter().collect::<BTreeSet<_>>();

            with_transaction(|| {
                let mut portfolios_to_be_deny = BTreeSet::new();
                for portfolio in portfolios_set {
                    // Withdraw an affirmation if it was affirmed earlier.
                    let user_affirmation_status = Self::user_affirmations(portfolio, instruction_id);

                    match user_affirmation_status {
                        AffirmationStatus::Affirmed => { portfolios_to_be_deny.insert(portfolio); },
                        AffirmationStatus::Pending => T::Portfolio::ensure_portfolio_custody(portfolio, did)?,
                        _ => return Err(DispatchError::from(Error::<T>::NoPendingAffirm))
                    };

                    // Updates storage
                    <UserAffirmations>::insert(portfolio, instruction_id, AffirmationStatus::Rejected);
                    <AffirmsReceived>::insert(instruction_id, portfolio, AffirmationStatus::Rejected);
                }
                Self::unsafe_withdraw_instruction(did, instruction_id, portfolios_to_be_deny)?;
                Ok(())
            })?;


            // Execute the instruction if it was meant to be executed on affirmation
            let weight_for_instruction_execution = Self::is_instruction_executed(Zero::zero(), Self::instruction_details(instruction_id).settlement_type, instruction_id);

            Self::deposit_event(RawEvent::InstructionRejected(did, instruction_id));
            weight_for_instruction_execution
                .map(|info| info
                    .actual_weight
                    .map(|w| w.saturating_add(weight_for::weight_for_reject_instruction::<T>()))
                    .into()
                )
        }

        /// Accepts an instruction and claims a signed receipt.
        ///
        /// # Arguments
        /// * `instruction_id` - Target instruction id.
        /// * `leg_id` - Target leg id for the receipt
        /// * `receipt_uid` - Receipt ID generated by the signer.
        /// * `signer` - Signer of the receipt.
        /// * `signed_data` - Signed receipt.
        /// * `portfolios` - Portfolios that the sender controls and wants to accept this instruction with
        #[weight = weight_for::weight_for_affirmation_with_receipts::<T>(u32::try_from(receipt_details.len()).unwrap_or_default())
            + weight_for::weight_for_transfer::<T>() // Maximum weight for `execute_instruction()`
            ]
        pub fn affirm_with_receipts(origin, instruction_id: u64, receipt_details: Vec<ReceiptDetails<T::AccountId, T::OffChainSignature>>, portfolios: Vec<PortfolioId>) -> DispatchResultWithPostInfo {
           match Self::base_affirm_with_receipts(origin, instruction_id, receipt_details, portfolios) {
                Ok(post_info) => Ok(post_info),
                Err(e) => if e == Error::<T>::InstructionFailed.into() || e == Error::<T>::UnauthorizedVenue.into() {
                    Ok(e.post_info)
                }else {
                    Err(e)
                }
           }
        }

        /// Claims a signed receipt.
        ///
        /// # Arguments
        /// * `instruction_id` - Target instruction id for the receipt.
        /// * `leg_id` - Target leg id for the receipt
        /// * `receipt_uid` - Receipt ID generated by the signer.
        /// * `signer` - Signer of the receipt.
        /// * `signed_data` - Signed receipt.
        #[weight = 10_000_000_000]
        pub fn claim_receipt(origin, instruction_id: u64, receipt_details: ReceiptDetails<T::AccountId, T::OffChainSignature>) -> DispatchResult {
            let did = Identity::<T>::ensure_origin_call_permissions(origin)?.primary_did;
            T::Portfolio::ensure_portfolio_custody(Self::instruction_legs(&instruction_id, &receipt_details.leg_id).from, did)?;
            Self::unsafe_claim_receipt(
                did,
                instruction_id,
                receipt_details.leg_id,
                receipt_details.receipt_uid,
                receipt_details.signer,
                receipt_details.signature
            )
        }

        /// Unclaims a previously claimed receipt.
        ///
        /// # Arguments
        /// * `instruction_id` - Target instruction id for the receipt.
        /// * `leg_id` - Target leg id for the receipt
        #[weight = 5_000_000_000]
        pub fn unclaim_receipt(origin, instruction_id: u64, leg_id: u64) -> DispatchResult {
            let did = Self::ensure_origin_perm_and_instruction_validity(origin, instruction_id)?;

            if let LegStatus::ExecutionToBeSkipped(signer, receipt_uid) = Self::instruction_leg_status(instruction_id, leg_id) {
                let leg = Self::instruction_legs(instruction_id, leg_id);
                T::Portfolio::ensure_portfolio_custody(leg.from, did)?;
                // Lock tokens that are part of the leg
                T::Portfolio::lock_tokens(&leg.from, &leg.asset, &leg.amount)?;
                <ReceiptsUsed<T>>::insert(&signer, receipt_uid, false);
                <InstructionLegStatus<T>>::insert(instruction_id, leg_id, LegStatus::ExecutionPending);
                Self::deposit_event(RawEvent::ReceiptUnclaimed(did, instruction_id, leg_id, receipt_uid, signer));
                Ok(())
            } else {
                Err(Error::<T>::ReceiptNotClaimed.into())
            }
        }

        /// Enables or disabled venue filtering for a token.
        ///
        /// # Arguments
        /// * `ticker` - Ticker of the token in question.
        /// * `enabled` - Boolean that decides if the filtering should be enabled.
        #[weight = 200_000_000]
        pub fn set_venue_filtering(origin, ticker: Ticker, enabled: bool) -> DispatchResult {
            let did = Identity::<T>::ensure_origin_call_permissions(origin)?.primary_did;
            ensure!(Self::is_owner(&ticker, did), Error::<T>::Unauthorized);
            if enabled {
                <VenueFiltering>::insert(ticker, enabled);
            } else {
                <VenueFiltering>::remove(ticker);
            }
            Self::deposit_event(RawEvent::VenueFiltering(did, ticker, enabled));
            Ok(())
        }

        /// Allows additional venues to create instructions involving an asset.
        ///
        /// * `ticker` - Ticker of the token in question.
        /// * `venues` - Array of venues that are allowed to create instructions for the token in question.
        ///
        /// # Weight
        /// `200_000_000 + 500_000 * venues.len()`
        #[weight = 200_000_000 + 500_000 * u64::try_from(venues.len()).unwrap_or_default()]
        pub fn allow_venues(origin, ticker: Ticker, venues: Vec<u64>) -> DispatchResult {
            let did = Identity::<T>::ensure_origin_call_permissions(origin)?.primary_did;
            ensure!(Self::is_owner(&ticker, did), Error::<T>::Unauthorized);
            for venue in &venues {
                <VenueAllowList>::insert(&ticker, venue, true);
            }
            Self::deposit_event(RawEvent::VenuesAllowed(did, ticker, venues));
            Ok(())
        }

        /// Revokes permission given to venues for creating instructions involving a particular asset.
        ///
        /// * `ticker` - Ticker of the token in question.
        /// * `venues` - Array of venues that are no longer allowed to create instructions for the token in question.
        ///
        /// # Weight
        /// `200_000_000 + 500_000 * venues.len()`
        #[weight = 200_000_000 + 500_000 * u64::try_from(venues.len()).unwrap_or_default()]
        pub fn disallow_venues(origin, ticker: Ticker, venues: Vec<u64>) -> DispatchResult {
            let did = Identity::<T>::ensure_origin_call_permissions(origin)?.primary_did;
            ensure!(Self::is_owner(&ticker, did), Error::<T>::Unauthorized);
            for venue in &venues {
                <VenueAllowList>::remove(&ticker, venue);
            }
            Self::deposit_event(RawEvent::VenuesBlocked(did, ticker, venues));
            Ok(())
        }

        /// An internal call to execute a scheduled settlement instruction.
        #[weight = 500_000_000]
        fn execute_scheduled_instruction(origin, instruction_id: u64) -> DispatchResultWithPostInfo {
            ensure_root(origin)?;
            Ok(Some(Self::execute_instruction(instruction_id).1).into())
        }
    }
}

impl<T: Trait> Module<T> {
    /// Ensure origin call permission and the given instruction validity.
    fn ensure_origin_perm_and_instruction_validity(
        origin: <T as frame_system::Trait>::Origin,
        instruction_id: u64,
    ) -> Result<IdentityId, DispatchError> {
        let did = Identity::<T>::ensure_origin_call_permissions(origin)?.primary_did;
        Self::ensure_instruction_validity(instruction_id)?;
        Ok(did)
    }

    /// Returns true if `sender_did` is the owner of `ticker` asset.
    fn is_owner(ticker: &Ticker, sender_did: IdentityId) -> bool {
        T::Asset::is_owner(ticker, sender_did)
    }

    pub fn base_add_instruction(
        did: IdentityId,
        venue_id: u64,
        settlement_type: SettlementType<T::BlockNumber>,
        valid_from: Option<T::Moment>,
        legs: Vec<Leg<T::Balance>>,
    ) -> Result<u64, DispatchError> {
        // Check whether the no. of legs within the limit or not.
        ensure!(
            u32::try_from(legs.len()).unwrap_or_default() <= T::MaxLegsInAInstruction::get(),
            Error::<T>::LegsCountExceededMaxLimit
        );

        // Ensure that the scheduled block number is in the future so that T::Scheduler::schedule
        // doesn't fail.
        if let SettlementType::SettleOnBlock(block_number) = &settlement_type {
            ensure!(
                *block_number > System::<T>::block_number(),
                Error::<T>::SettleOnPastBlock
            );
        }

        // Check if a venue exists and the sender is the creator of the venue
        let mut venue = Self::venue_info(venue_id).ok_or(Error::<T>::InvalidVenue)?;
        ensure!(venue.creator == did, Error::<T>::Unauthorized);

        // Prepare data to store in storage
        // NB Instruction counter starts from 1
        let instruction_counter = Self::instruction_counter();
        let mut counter_parties = BTreeSet::new();
        let mut tickers = BTreeSet::new();
        // This is done to create a list of unique CP and tickers involved in the instruction.
        for leg in &legs {
            ensure!(leg.from != leg.to, Error::<T>::SameSenderReceiver);
            counter_parties.insert(leg.from);
            counter_parties.insert(leg.to);
            tickers.insert(leg.asset);
        }

        // Check if the venue has required permissions from token owners
        for ticker in &tickers {
            if Self::venue_filtering(ticker) {
                ensure!(
                    Self::venue_allow_list(ticker, venue_id),
                    Error::<T>::UnauthorizedVenue
                );
            }
        }

        let instruction = Instruction {
            instruction_id: instruction_counter,
            venue_id,
            status: InstructionStatus::Pending,
            settlement_type,
            created_at: Some(<pallet_timestamp::Module<T>>::get()),
            valid_from,
        };

        // write data to storage
        for counter_party in &counter_parties {
            <UserAffirmations>::insert(
                counter_party,
                instruction_counter,
                AffirmationStatus::Pending,
            );
        }

        for (i, leg) in legs.iter().enumerate() {
            <InstructionLegs<T>>::insert(
                instruction_counter,
                u64::try_from(i).unwrap_or_default(),
                leg.clone(),
            );
        }

        if let SettlementType::SettleOnBlock(block_number) = settlement_type {
            let call = Call::<T>::execute_scheduled_instruction(instruction_counter).into();
            T::Scheduler::schedule(
                DispatchTime::At(block_number),
                None,
                LOWEST_PRIORITY,
                RawOrigin::Root.into(),
                call,
            )?;
        }

        <InstructionDetails<T>>::insert(instruction_counter, instruction);
        <InstructionAffirmsPending>::insert(
            instruction_counter,
            u64::try_from(counter_parties.len()).unwrap_or_default(),
        );
        venue.instructions.push(instruction_counter);
        <VenueInfo>::insert(venue_id, venue);
        <InstructionCounter>::put(instruction_counter + 1);
        Self::deposit_event(RawEvent::InstructionCreated(
            did,
            venue_id,
            instruction_counter,
            settlement_type,
            valid_from,
            legs,
        ));
        Ok(instruction_counter)
    }

<<<<<<< HEAD
=======
    /// Settles scheduled instructions. This function is called at the start of every block.
    pub fn on_initialize(block_number: T::BlockNumber) -> Weight {
        let scheduled_instructions = <ScheduledInstructions<T>>::take(block_number);
        let mut legs_executed: u32 = 0;
        let mut weight_for_initialize: Weight = 0;
        let max_legs = T::MaxScheduledInstructionLegsPerBlock::get();

        for (i, scheduled_tx) in scheduled_instructions.iter().enumerate() {
            // NB The actual legs executed can be a bit more than max legs allowed since an instruction must be settled atomically.
            if legs_executed >= max_legs {
                // If max legs is triggered, the pending instructions in this block are rescheduled at the end of the next block
                let mut next_block_instructions =
                    Self::scheduled_instructions(block_number + 1.into());
                next_block_instructions.extend_from_slice(&scheduled_instructions[i..]);
                <ScheduledInstructions<T>>::insert(
                    block_number + 1.into(),
                    next_block_instructions,
                );
                break;
            }
            let (temp_legs_executed, temp_weight_for_initialize) =
                Self::execute_instruction(*scheduled_tx);
            legs_executed += temp_legs_executed;
            weight_for_initialize += temp_weight_for_initialize
                .map(|info| info.actual_weight)
                .unwrap_or_else(|error| error.post_info.actual_weight)
                .unwrap_or(0);
        }
        weight_for_initialize
    }

>>>>>>> 6b0ede56
    fn unsafe_withdraw_instruction(
        did: IdentityId,
        instruction_id: u64,
        portfolios: BTreeSet<PortfolioId>,
    ) -> DispatchResult {
        // checks custodianship of portfolios and affirmation status
        for portfolio in &portfolios {
            T::Portfolio::ensure_portfolio_custody(*portfolio, did)?;
            ensure!(
                Self::user_affirmations(portfolio, instruction_id) == AffirmationStatus::Affirmed,
                Error::<T>::InstructionNotAffirmed
            );
        }
        // Unlock tokens that were previously locked during the affirmation
        let legs = <InstructionLegs<T>>::iter_prefix(instruction_id);
        for (leg_id, leg_details) in
            legs.filter(|(_leg_id, leg_details)| portfolios.contains(&leg_details.from))
        {
            match Self::instruction_leg_status(instruction_id, leg_id) {
                LegStatus::ExecutionToBeSkipped(signer, receipt_uid) => {
                    // Receipt was claimed for this instruction. Therefore, no token unlocking is required, we just unclaim the receipt.
                    <ReceiptsUsed<T>>::insert(&signer, receipt_uid, false);
                    Self::deposit_event(RawEvent::ReceiptUnclaimed(
                        did,
                        instruction_id,
                        leg_id,
                        receipt_uid,
                        signer,
                    ));
                }
                LegStatus::ExecutionPending => {
                    // Tokens are unlocked, need to be unlocked
                    T::Portfolio::unlock_tokens(
                        &leg_details.from,
                        &leg_details.asset,
                        &leg_details.amount,
                    )?;
                }
                LegStatus::PendingTokenLock => {
                    return Err(Error::<T>::InstructionNotAffirmed.into())
                }
            };
            <InstructionLegStatus<T>>::insert(instruction_id, leg_id, LegStatus::PendingTokenLock);
        }

        // Updates storage
        for portfolio in &portfolios {
            <UserAffirmations>::insert(portfolio, instruction_id, AffirmationStatus::Pending);
            <AffirmsReceived>::remove(instruction_id, portfolio);
            Self::deposit_event(RawEvent::AffirmationWithdrawn(
                did,
                *portfolio,
                instruction_id,
            ));
        }

        <InstructionAffirmsPending>::mutate(instruction_id, |affirms_pending| {
            *affirms_pending += u64::try_from(portfolios.len()).unwrap_or_default()
        });

        Ok(())
    }

    fn ensure_instruction_validity(instruction_id: u64) -> DispatchResult {
        let instruction_details = Self::instruction_details(instruction_id);
        ensure!(
            instruction_details.status == InstructionStatus::Pending,
            Error::<T>::InstructionNotPending
        );
        if let Some(valid_from) = instruction_details.valid_from {
            ensure!(
                <pallet_timestamp::Module<T>>::get() >= valid_from,
                Error::<T>::InstructionWaitingValidity
            );
        }
        if let SettlementType::SettleOnBlock(block_number) = instruction_details.settlement_type {
            ensure!(
                block_number > system::Module::<T>::block_number(),
                Error::<T>::InstructionSettleBlockPassed
            );
        }
        Ok(())
    }

    fn execute_instruction(instruction_id: u64) -> (u32, DispatchResultWithPostInfo) {
        let legs = <InstructionLegs<T>>::iter_prefix(instruction_id).collect::<Vec<_>>();
        let instructions_processed: u32 = u32::try_from(legs.len()).unwrap_or_default();
        Self::unchecked_release_locks(instruction_id, &legs);
        let mut result = DispatchResult::Ok(());
        let weight_for_execution = if Self::instruction_affirms_pending(instruction_id) > 0 {
            // Instruction rejected. Unlock any locked tokens and mark receipts as unused.
            // NB: Leg status is not updated because Instruction related details are deleted after settlement in any case.
            Self::deposit_event(RawEvent::InstructionRejected(
                SettlementDID.as_id(),
                instruction_id,
            ));
            result = DispatchResult::Err(Error::<T>::InstructionFailed.into());
            weight_for::weight_for_execute_instruction_if_pending_affirm::<T>()
        } else {
            let mut transaction_weight = 0;
            // Verify that the venue still has the required permissions for the tokens involved.
            let tickers: BTreeSet<Ticker> = legs.iter().map(|leg| leg.1.asset).collect();
            let venue_id = Self::instruction_details(instruction_id).venue_id;
            for ticker in &tickers {
                if Self::venue_filtering(ticker) && !Self::venue_allow_list(ticker, venue_id) {
                    Self::deposit_event(RawEvent::VenueUnauthorized(
                        SettlementDID.as_id(),
                        *ticker,
                        venue_id,
                    ));
                    result = DispatchResult::Err(Error::<T>::UnauthorizedVenue.into());
                }
            }

            if result.is_ok() {
                match with_transaction(|| {
                    for (leg_id, leg_details) in legs.iter().filter(|(leg_id, _)| {
                        let status = Self::instruction_leg_status(instruction_id, leg_id);
                        status == LegStatus::ExecutionPending
                    }) {
                        let result = T::Asset::base_transfer(
                            leg_details.from,
                            leg_details.to,
                            &leg_details.asset,
                            leg_details.amount,
                        );
                        if let Ok(post_info) = result {
                            transaction_weight += post_info.actual_weight.unwrap_or_default();
                        } else {
                            return Err(leg_id);
                        }
                    }
                    Ok(())
                }) {
                    Ok(_) => {
                        Self::deposit_event(RawEvent::InstructionExecuted(
                            SettlementDID.as_id(),
                            instruction_id,
                        ));
                    }
                    Err(leg_id) => {
                        Self::deposit_event(RawEvent::LegFailedExecution(
                            SettlementDID.as_id(),
                            instruction_id,
                            leg_id.clone(),
                        ));
                        Self::deposit_event(RawEvent::InstructionFailed(
                            SettlementDID.as_id(),
                            instruction_id,
                        ));
                        result = DispatchResult::Err(Error::<T>::InstructionFailed.into());
                    }
                }
            }
            weight_for::weight_for_execute_instruction_if_no_pending_affirm::<T>(transaction_weight)
        };

        // Clean up instruction details to reduce chain bloat
        <InstructionLegs<T>>::remove_prefix(instruction_id);
        <InstructionDetails<T>>::remove(instruction_id);
        <InstructionLegStatus<T>>::remove_prefix(instruction_id);
        InstructionAffirmsPending::remove(instruction_id);
        AffirmsReceived::remove_prefix(instruction_id);
        Self::prune_user_affirmations(&legs, instruction_id);

        let post_info = PostDispatchInfo {
            actual_weight: Some(weight_for_execution.saturating_add(T::DbWeight::get().writes(5))),
            pays_fee: Default::default(),
        };
        (
            instructions_processed,
            result
                .map(|_| post_info)
                .map_err(|error| DispatchErrorWithPostInfo { post_info, error }),
        )
    }

    fn prune_user_affirmations(legs: &Vec<(u64, Leg<T::Balance>)>, instruction_id: u64) {
        // We remove duplicates in memory before triggering storage actions
        let mut counter_parties = Vec::with_capacity(legs.len() * 2);
        for (_, leg) in legs {
            counter_parties.push(leg.from);
            counter_parties.push(leg.to);
        }
        counter_parties.sort();
        counter_parties.dedup();
        for counter_party in counter_parties {
            UserAffirmations::remove(counter_party, instruction_id);
        }
    }

    pub fn unsafe_affirm_instruction(
        did: IdentityId,
        instruction_id: u64,
        portfolios: BTreeSet<PortfolioId>,
    ) -> DispatchResult {
        Self::ensure_instruction_validity(instruction_id)?;
        // checks portfolio's custodian and if it is a counter party with a pending or rejected affirmation
        for portfolio in &portfolios {
            let userr_affirmation = Self::user_affirmations(portfolio, instruction_id);
            ensure!(
                userr_affirmation == AffirmationStatus::Pending
                    || userr_affirmation == AffirmationStatus::Rejected,
                Error::<T>::NoPendingAffirm
            );
            T::Portfolio::ensure_portfolio_custody(*portfolio, did)?;
        }

        with_transaction(|| {
            let legs = <InstructionLegs<T>>::iter_prefix(instruction_id);
            for (leg_id, leg_details) in
                legs.filter(|(_leg_id, leg_details)| portfolios.contains(&leg_details.from))
            {
                if T::Portfolio::lock_tokens(
                    &leg_details.from,
                    &leg_details.asset,
                    &leg_details.amount,
                )
                .is_err()
                {
                    // rustc fails to infer return type of `with_transaction` if you use ?/map_err here
                    return Err(DispatchError::from(Error::<T>::FailedToLockTokens));
                }
                <InstructionLegStatus<T>>::insert(
                    instruction_id,
                    leg_id,
                    LegStatus::ExecutionPending,
                );
            }
            Ok(())
        })?;

        let affirms_pending = Self::instruction_affirms_pending(instruction_id);

        // Updates storage
        for portfolio in &portfolios {
            <UserAffirmations>::insert(portfolio, instruction_id, AffirmationStatus::Affirmed);
            <AffirmsReceived>::insert(instruction_id, portfolio, AffirmationStatus::Affirmed);
            Self::deposit_event(RawEvent::InstructionAffirmed(
                did,
                *portfolio,
                instruction_id,
            ));
        }
        <InstructionAffirmsPending>::insert(
            instruction_id,
            affirms_pending.saturating_sub(u64::try_from(portfolios.len()).unwrap_or_default()),
        );

        Ok(())
    }

    fn unsafe_claim_receipt(
        did: IdentityId,
        instruction_id: u64,
        leg_id: u64,
        receipt_uid: u64,
        signer: T::AccountId,
        signature: T::OffChainSignature,
    ) -> DispatchResult {
        Self::ensure_instruction_validity(instruction_id)?;

        ensure!(
            Self::instruction_leg_status(instruction_id, leg_id) == LegStatus::ExecutionPending,
            Error::<T>::LegNotPending
        );
        let venue_id = Self::instruction_details(instruction_id).venue_id;
        ensure!(
            Self::venue_signers(venue_id, &signer),
            Error::<T>::UnauthorizedSigner
        );
        ensure!(
            !Self::receipts_used(&signer, receipt_uid),
            Error::<T>::ReceiptAlreadyClaimed
        );

        let leg = Self::instruction_legs(instruction_id, leg_id);

        let msg = Receipt {
            receipt_uid,
            from: leg.from,
            to: leg.to,
            asset: leg.asset,
            amount: leg.amount,
        };

        ensure!(
            signature.verify(&msg.encode()[..], &signer),
            Error::<T>::InvalidSignature
        );

        T::Portfolio::unlock_tokens(&leg.from, &leg.asset, &leg.amount)?;

        <ReceiptsUsed<T>>::insert(&signer, receipt_uid, true);

        <InstructionLegStatus<T>>::insert(
            instruction_id,
            leg_id,
            LegStatus::ExecutionToBeSkipped(signer.clone(), receipt_uid),
        );
        Self::deposit_event(RawEvent::ReceiptClaimed(
            did,
            instruction_id,
            leg_id,
            receipt_uid,
            signer,
        ));
        Ok(())
    }

    fn unchecked_release_locks(instruction_id: u64, legs: &Vec<(u64, Leg<T::Balance>)>) {
        for (leg_id, leg_details) in legs.iter() {
            match Self::instruction_leg_status(instruction_id, leg_id) {
                LegStatus::ExecutionToBeSkipped(signer, receipt_uid) => {
                    <ReceiptsUsed<T>>::insert(&signer, receipt_uid, false);
                    Self::deposit_event(RawEvent::ReceiptUnclaimed(
                        SettlementDID.as_id(),
                        instruction_id,
                        *leg_id,
                        receipt_uid,
                        signer,
                    ));
                }
                LegStatus::ExecutionPending => {
                    // This can never return an error since the settlement module
                    // must've locked these tokens when instruction was affirmed
                    T::Portfolio::unlock_tokens(
                        &leg_details.from,
                        &leg_details.asset,
                        &leg_details.amount,
                    )
                    .ok();
                }
                LegStatus::PendingTokenLock => {}
            }
        }
    }

    fn is_instruction_executed(
        affirms_pending: u64,
        settlement_type: SettlementType<T::BlockNumber>,
        id: u64,
    ) -> DispatchResultWithPostInfo {
        let execute_instruction_result =
            if affirms_pending == 0 && settlement_type == SettlementType::SettleOnAffirmation {
                Self::execute_instruction(id).1
            } else {
                Ok(PostDispatchInfo {
                    actual_weight: Some(Zero::zero()),
                    pays_fee: Default::default(),
                })
            };
        execute_instruction_result
    }

    pub fn base_affirm_with_receipts(
        origin: T::Origin,
        instruction_id: u64,
        receipt_details: Vec<ReceiptDetails<T::AccountId, T::OffChainSignature>>,
        portfolios: Vec<PortfolioId>,
    ) -> DispatchResultWithPostInfo {
        let did = Self::ensure_origin_perm_and_instruction_validity(origin, instruction_id)?;
        let portfolios_set = portfolios.into_iter().collect::<BTreeSet<_>>();

        // Verify that the receipts provided are unique
        let receipt_ids = receipt_details
            .iter()
            .map(|receipt| (receipt.signer.clone(), receipt.receipt_uid))
            .collect::<BTreeSet<_>>();

        ensure!(
            receipt_ids.len() == receipt_details.len(),
            Error::<T>::ReceiptAlreadyClaimed
        );

        let instruction_details = Self::instruction_details(instruction_id);

        // verify portfolio custodianship and check if it is a counter party with a pending or rejected affirmation
        for portfolio in &portfolios_set {
            T::Portfolio::ensure_portfolio_custody(*portfolio, did)?;
            let userr_affirmation = Self::user_affirmations(portfolio, instruction_id);
            ensure!(
                userr_affirmation == AffirmationStatus::Pending
                    || userr_affirmation == AffirmationStatus::Rejected,
                Error::<T>::NoPendingAffirm
            );
        }

        // Verify that the receipts are valid
        for receipt in &receipt_details {
            ensure!(
                Self::venue_signers(&instruction_details.venue_id, &receipt.signer),
                Error::<T>::UnauthorizedSigner
            );
            ensure!(
                !Self::receipts_used(&receipt.signer, &receipt.receipt_uid),
                Error::<T>::ReceiptAlreadyClaimed
            );

            let leg = Self::instruction_legs(&instruction_id, &receipt.leg_id);
            ensure!(
                portfolios_set.contains(&leg.from),
                Error::<T>::PortfolioMismatch
            );

            let msg = Receipt {
                receipt_uid: receipt.receipt_uid,
                from: leg.from,
                to: leg.to,
                asset: leg.asset,
                amount: leg.amount,
            };

            ensure!(
                receipt.signature.verify(&msg.encode()[..], &receipt.signer),
                Error::<T>::InvalidSignature
            );
        }

        // Lock tokens that do not have a receipt attached to their leg.
        with_transaction(|| {
            let legs = <InstructionLegs<T>>::iter_prefix(instruction_id);
            for (leg_id, leg_details) in
                legs.filter(|(_leg_id, leg_details)| portfolios_set.contains(&leg_details.from))
            {
                // Receipt for the leg was provided
                if let Some(receipt) = receipt_details
                    .iter()
                    .find(|receipt| receipt.leg_id == leg_id)
                {
                    <InstructionLegStatus<T>>::insert(
                        instruction_id,
                        leg_id,
                        LegStatus::ExecutionToBeSkipped(
                            receipt.signer.clone(),
                            receipt.receipt_uid,
                        ),
                    );
                } else {
                    if T::Portfolio::lock_tokens(
                        &leg_details.from,
                        &leg_details.asset,
                        &leg_details.amount,
                    )
                    .is_err()
                    {
                        // rustc fails to infer return type of `with_transaction` if you use ?/map_err here
                        return Err(DispatchError::from(Error::<T>::FailedToLockTokens));
                    }
                    <InstructionLegStatus<T>>::insert(
                        instruction_id,
                        leg_id,
                        LegStatus::ExecutionPending,
                    );
                }
            }
            Ok(())
        })?;

        // Update storage
        let affirms_pending = Self::instruction_affirms_pending(instruction_id)
            .saturating_sub(u64::try_from(portfolios_set.len()).unwrap_or_default());
        for portfolio in portfolios_set {
            <UserAffirmations>::insert(portfolio, instruction_id, AffirmationStatus::Affirmed);
            <AffirmsReceived>::insert(instruction_id, portfolio, AffirmationStatus::Affirmed);
            Self::deposit_event(RawEvent::InstructionAffirmed(
                did,
                portfolio,
                instruction_id,
            ));
        }

        <InstructionAffirmsPending>::insert(instruction_id, affirms_pending);
        for receipt in &receipt_details {
            <ReceiptsUsed<T>>::insert(&receipt.signer, receipt.receipt_uid, true);
            Self::deposit_event(RawEvent::ReceiptClaimed(
                did,
                instruction_id,
                receipt.leg_id,
                receipt.receipt_uid,
                receipt.signer.clone(),
            ));
        }

        // Execute instruction if conditions are met.
        let execute_instruction_weight = Self::is_instruction_executed(
            affirms_pending,
            instruction_details.settlement_type,
            instruction_id,
        );

        execute_instruction_weight.map(|info| {
            info.actual_weight
                .map(|w| {
                    w.saturating_add(weight_for::weight_for_affirmation_with_receipts::<T>(
                        u32::try_from(receipt_details.len()).unwrap_or_default(),
                    ))
                })
                .into()
        })
    }

    pub fn base_affirm_instruction(
        origin: T::Origin,
        instruction_id: u64,
        portfolios: Vec<PortfolioId>,
    ) -> DispatchResultWithPostInfo {
        let did = Identity::<T>::ensure_origin_call_permissions(origin.clone())?.primary_did;
        let portfolios_set = portfolios.into_iter().collect::<BTreeSet<_>>();

        // Provide affirmation to the instruction
        Self::unsafe_affirm_instruction(did, instruction_id, portfolios_set)?;

        // Execute the instruction if conditions are met
        let affirms_pending = Self::instruction_affirms_pending(instruction_id);
        let weight_for_instruction_execution = Self::is_instruction_executed(
            affirms_pending,
            Self::instruction_details(instruction_id).settlement_type,
            instruction_id,
        );

        weight_for_instruction_execution.map(|info| {
            info.actual_weight
                .map(|w| w.saturating_add(weight_for::weight_for_affirmation_instruction::<T>()))
                .into()
        })
    }
}<|MERGE_RESOLUTION|>--- conflicted
+++ resolved
@@ -43,7 +43,7 @@
         schedule::{Anon as ScheduleAnon, DispatchTime, LOWEST_PRIORITY},
         Get,
     },
-    weights::Weight,
+    weights::{PostDispatchInfo, Weight},
     IterableStorageDoubleMap, Parameter, StorageHasher, Twox128,
 };
 use frame_system::{self as system, ensure_root, RawOrigin};
@@ -60,26 +60,11 @@
     SystematicIssuers::Settlement as SettlementDID,
 };
 use polymesh_primitives::{IdentityId, PortfolioId, Ticker};
-<<<<<<< HEAD
 use polymesh_primitives_derive::VecU8StrongTyped;
-use sp_runtime::traits::{Dispatchable, Verify, Zero};
-=======
-
-use codec::{Decode, Encode};
-use frame_support::weights::PostDispatchInfo;
-use frame_support::{
-    decl_error, decl_event, decl_module, decl_storage,
-    dispatch::{DispatchError, DispatchResult, DispatchResultWithPostInfo},
-    ensure, storage,
-    traits::Get,
-    weights::Weight,
-    IterableStorageDoubleMap, StorageHasher, Twox128,
+use sp_runtime::{
+    traits::{Dispatchable, Verify, Zero},
+    DispatchErrorWithPostInfo,
 };
-use frame_system as system;
-use polymesh_primitives_derive::VecU8StrongTyped;
-use sp_runtime::traits::{Verify, Zero};
-use sp_runtime::DispatchErrorWithPostInfo;
->>>>>>> 6b0ede56
 use sp_std::{collections::btree_set::BTreeSet, convert::TryFrom, prelude::*};
 
 type Identity<T> = identity::Module<T>;
@@ -808,7 +793,7 @@
         #[weight = 500_000_000]
         fn execute_scheduled_instruction(origin, instruction_id: u64) -> DispatchResultWithPostInfo {
             ensure_root(origin)?;
-            Ok(Some(Self::execute_instruction(instruction_id).1).into())
+            Self::execute_instruction(instruction_id).1
         }
     }
 }
@@ -934,40 +919,6 @@
         Ok(instruction_counter)
     }
 
-<<<<<<< HEAD
-=======
-    /// Settles scheduled instructions. This function is called at the start of every block.
-    pub fn on_initialize(block_number: T::BlockNumber) -> Weight {
-        let scheduled_instructions = <ScheduledInstructions<T>>::take(block_number);
-        let mut legs_executed: u32 = 0;
-        let mut weight_for_initialize: Weight = 0;
-        let max_legs = T::MaxScheduledInstructionLegsPerBlock::get();
-
-        for (i, scheduled_tx) in scheduled_instructions.iter().enumerate() {
-            // NB The actual legs executed can be a bit more than max legs allowed since an instruction must be settled atomically.
-            if legs_executed >= max_legs {
-                // If max legs is triggered, the pending instructions in this block are rescheduled at the end of the next block
-                let mut next_block_instructions =
-                    Self::scheduled_instructions(block_number + 1.into());
-                next_block_instructions.extend_from_slice(&scheduled_instructions[i..]);
-                <ScheduledInstructions<T>>::insert(
-                    block_number + 1.into(),
-                    next_block_instructions,
-                );
-                break;
-            }
-            let (temp_legs_executed, temp_weight_for_initialize) =
-                Self::execute_instruction(*scheduled_tx);
-            legs_executed += temp_legs_executed;
-            weight_for_initialize += temp_weight_for_initialize
-                .map(|info| info.actual_weight)
-                .unwrap_or_else(|error| error.post_info.actual_weight)
-                .unwrap_or(0);
-        }
-        weight_for_initialize
-    }
-
->>>>>>> 6b0ede56
     fn unsafe_withdraw_instruction(
         did: IdentityId,
         instruction_id: u64,
@@ -1324,7 +1275,7 @@
     }
 
     pub fn base_affirm_with_receipts(
-        origin: T::Origin,
+        origin: <T as frame_system::Trait>::Origin,
         instruction_id: u64,
         receipt_details: Vec<ReceiptDetails<T::AccountId, T::OffChainSignature>>,
         portfolios: Vec<PortfolioId>,
@@ -1471,7 +1422,7 @@
     }
 
     pub fn base_affirm_instruction(
-        origin: T::Origin,
+        origin: <T as frame_system::Trait>::Origin,
         instruction_id: u64,
         portfolios: Vec<PortfolioId>,
     ) -> DispatchResultWithPostInfo {
