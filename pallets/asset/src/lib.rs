// This file is part of the Polymesh distribution (https://github.com/PolymathNetwork/Polymesh).
// Copyright (c) 2020 Polymath

// This program is free software: you can redistribute it and/or modify
// it under the terms of the GNU General Public License as published by
// the Free Software Foundation, version 3.

// This program is distributed in the hope that it will be useful, but
// WITHOUT ANY WARRANTY; without even the implied warranty of
// MERCHANTABILITY or FITNESS FOR A PARTICULAR PURPOSE. See the GNU
// General Public License for more details.

// You should have received a copy of the GNU General Public License
// along with this program. If not, see <http://www.gnu.org/licenses/>.

//! # Asset Module
//!
//! The Asset module is one place to create the security tokens on the Polymesh blockchain.
//! It consist every required functionality related to securityToken and every function
//! execution can be differentiate at the token level by providing the ticker of the token.
//! In Ethereum analogy every token has different smart contract address which act as the unique identity
//! of the token while here token lives at low-level where token ticker act as the differentiator.
//!
//! ## Overview
//!
//! The Asset module provides functions for:
//!
//! - Creating the tokens.
//! - Creation of checkpoints on the token level.
//! - Management of the token (Document mgt etc).
//! - Transfer/redeem functionality of the token.
//!
//! ## Interface
//!
//! ### Dispatchable Functions
//!
//! - `register_ticker` - Used to either register a new ticker or extend registration of an existing ticker.
//! - `accept_ticker_transfer` - Used to accept a ticker transfer authorization.
//! - `accept_asset_ownership_transfer` - Used to accept the token transfer authorization.
//! - `create_asset` - Initializes a new security token.
//! - `freeze` - Freezes transfers and minting of a given token.
//! - `unfreeze` - Unfreezes transfers and minting of a given token.
//! - `rename_asset` - Renames a given asset.
//! - `controller_transfer` - Forces a transfer between two DID.
//! - `create_checkpoint` - Function used to create the checkpoint.
//! - `issue` - Function is used to issue(or mint) new tokens to the primary issuance agent.
//! - `controller_redeem` - Forces a redemption of an DID's tokens. Can only be called by token owner.
//! - `make_divisible` - Change the divisibility of the token to divisible. Only called by the token owner.
//! - `can_transfer` - Checks whether a transaction with given parameters can take place or not.
//! - `add_documents` - Add documents for a given token, Only be called by the token owner.
//! - `remove_documents` - Remove documents for a given token, Only be called by the token owner.
//! - `set_funding_round` - Sets the name of the current funding round.
//! - `update_identifiers` - Updates the asset identifiers. Only called by the token owner.
//! - `add_extension` - It is used to permission the Smart-Extension address for a given ticker.
//! - `archive_extension` - Extension gets archived it means extension is no more use to verify the compliance or any smart logic it posses.
//! - `unarchive_extension` - Extension gets un-archived it means extension is use to verify the compliance or any smart logic it posses.
//!
//! ### Public Functions
//!
//! - `ticker_registration` - Provide ticker registration details.
//! - `ticker_registration_config` - Provide the ticker registration configuration details.
//! - `token_details` - Returns details of the token.
//! - `balance_of` - Returns the balance of the DID corresponds to the ticker.
//! - `identifiers` - It provides the identifiers for a given ticker.
//! - `total_checkpoints_of` - Returns the checkpoint Id.
//! - `total_supply_at` - Returns the total supply at a given checkpoint.
//! - `extension_details` - It provides the list of Smart extension added for the given tokens.
//! - `extensions` - It provides the list of Smart extension added for the given tokens and for the given type.
//! - `frozen` - It tells whether the given ticker is frozen or not.
//! - `is_ticker_available` - It checks whether the given ticker is available or not.
//! - `is_ticker_registry_valid` - It checks whether the ticker is own by a given IdentityId or not.
//! - `is_ticker_available_or_registered_to` - It provides the status of a given ticker.
//! - `total_supply` - It provides the total supply of a ticker.
//! - `get_balance_at` - It provides the balance of a DID at a certain checkpoint.
//! - `verify_restriction` - It is use to verify the restriction implied by the smart extension and the Compliance Manager.
//! - `call_extension` - A helper function that is used to call the smart extension function.
#![cfg_attr(not(feature = "std"), no_std)]
#![recursion_limit = "256"]
#![feature(bool_to_option)]

#[cfg(feature = "runtime-benchmarks")]
pub mod benchmarking;

pub mod ethereum;

use codec::{Decode, Encode};
use core::result::Result as StdResult;
use currency::*;
use frame_support::{
    decl_error, decl_event, decl_module, decl_storage,
    dispatch::{DispatchError, DispatchResult, DispatchResultWithPostInfo},
    ensure,
    traits::{Currency, Get},
    weights::Weight,
};
use frame_system::ensure_signed;
use hex_literal::hex;
use pallet_contracts::{ExecResult, Gas};
use pallet_identity::{self as identity, PermissionedCallOriginData};
use pallet_statistics::{self as statistics, Counter};
use polymesh_common_utilities::{
    asset::{AcceptTransfer, Trait as AssetTrait, GAS_LIMIT},
    balances::Trait as BalancesTrait,
    compliance_manager::Trait as ComplianceManagerTrait,
    constants::*,
    identity::Trait as IdentityTrait,
    protocol_fee::{ChargeProtocolFee, ProtocolOp},
    CommonTrait, Context, SystematicIssuers,
};
use polymesh_primitives::{
<<<<<<< HEAD
    AuthorizationData, AuthorizationError, Document, DocumentName, IdentityId,
    MetaVersion as ExtVersion, Signatory, SmartExtension, SmartExtensionName, SmartExtensionType,
    Ticker,
=======
    AssetIdentifier, AuthorizationData, AuthorizationError, Document, DocumentName, IdentityId,
    PortfolioId, Signatory, SmartExtension, SmartExtensionName, SmartExtensionType, Ticker,
>>>>>>> 97ee18e0
};
use polymesh_primitives_derive::VecU8StrongTyped;
use sp_runtime::traits::{CheckedAdd, Saturating};
#[cfg(feature = "std")]
use sp_runtime::{Deserialize, Serialize};
use sp_std::{convert::TryFrom, prelude::*};

type Portfolio<T> = pallet_portfolio::Module<T>;
type CallPermissions<T> = pallet_permissions::Module<T>;

/// The module's configuration trait.
pub trait Trait:
    frame_system::Trait
    + BalancesTrait
    + IdentityTrait
    + pallet_session::Trait
    + statistics::Trait
    + polymesh_contracts::Trait
    + pallet_portfolio::Trait
{
    /// The overarching event type.
    type Event: From<Event<Self>> + Into<<Self as frame_system::Trait>::Event>;
    type Currency: Currency<Self::AccountId>;
    type ComplianceManager: ComplianceManagerTrait<Self::Balance>;
    /// Maximum number of smart extensions can attach to a asset.
    /// This hard limit is set to avoid the cases where a asset transfer
    /// gas usage go beyond the block gas limit.
    type MaxNumberOfTMExtensionForAsset: Get<u32>;
}

/// The type of an asset represented by a token.
#[derive(Encode, Decode, Clone, Debug, PartialEq, Eq)]
pub enum AssetType {
    EquityCommon,
    EquityPreferred,
    Commodity,
    FixedIncome,
    REIT,
    Fund,
    RevenueShareAgreement,
    StructuredProduct,
    Derivative,
    Custom(Vec<u8>),
}

impl Default for AssetType {
    fn default() -> Self {
        AssetType::Custom(b"undefined".to_vec())
    }
}

/// Ownership status of a ticker/token.
#[derive(Encode, Decode, Clone, Debug, PartialEq, Eq, PartialOrd, Ord)]
pub enum AssetOwnershipRelation {
    NotOwned,
    TickerOwned,
    AssetOwned,
}

impl Default for AssetOwnershipRelation {
    fn default() -> Self {
        Self::NotOwned
    }
}

/// A wrapper for a token name.
#[derive(
    Decode, Encode, Clone, Debug, Default, Hash, PartialEq, Eq, PartialOrd, Ord, VecU8StrongTyped,
)]
pub struct AssetName(pub Vec<u8>);

/// A wrapper for a funding round name.
#[derive(Decode, Encode, Clone, Debug, Hash, PartialEq, Eq, PartialOrd, Ord, VecU8StrongTyped)]
pub struct FundingRoundName(pub Vec<u8>);

impl Default for FundingRoundName {
    fn default() -> Self {
        FundingRoundName("".as_bytes().to_vec())
    }
}

/// struct to store the token details.
#[derive(Encode, Decode, Default, Clone, PartialEq, Debug)]
pub struct SecurityToken<U> {
    pub name: AssetName,
    pub total_supply: U,
    pub owner_did: IdentityId,
    pub divisible: bool,
    pub asset_type: AssetType,
    pub primary_issuance_agent: Option<IdentityId>,
}

/// struct to store the ticker registration details.
#[derive(Encode, Decode, Clone, Default, PartialEq, Debug)]
pub struct TickerRegistration<U> {
    pub owner: IdentityId,
    pub expiry: Option<U>,
}

/// struct to store the ticker registration config.
#[cfg_attr(feature = "std", derive(Serialize, Deserialize))]
#[derive(Encode, Decode, Clone, Default, PartialEq, Debug)]
pub struct TickerRegistrationConfig<U> {
    pub max_ticker_length: u8,
    pub registration_length: Option<U>,
}

/// Enum that represents the current status of a ticker.
#[derive(Encode, Decode, Clone, Eq, PartialEq, Debug)]
pub enum TickerRegistrationStatus {
    RegisteredByOther,
    Available,
    RegisteredByDid,
}

/// Enum that uses as the return type for the restriction verification.
#[derive(Encode, Decode, Clone, Debug, PartialEq, Eq, PartialOrd, Ord)]
pub enum RestrictionResult {
    Valid,
    Invalid,
    ForceValid,
}

impl Default for RestrictionResult {
    fn default() -> Self {
        RestrictionResult::Invalid
    }
}

pub mod weight_for {
    use super::*;

    /// Weight for `_is_valid_transfer()` transfer.
    pub fn weight_for_is_valid_transfer<T: Trait>(
        no_of_tms: u32,
        weight_from_cm: Weight,
    ) -> Weight {
        8 * 10_000_000 // Weight used for encoding a param in `verify_restriction()` call.
            .saturating_add(GAS_LIMIT.saturating_mul(no_of_tms.into())) // used gas limit for a single TM extension call.
            .saturating_add(weight_from_cm) // weight that comes from the compliance manager.
    }
}

/// An Ethereum address (i.e. 20 bytes, used to represent an Ethereum account).
///
/// This gets serialized to the 0x-prefixed hex representation.
#[cfg_attr(feature = "std", derive(Serialize, Deserialize))]
#[derive(Clone, Copy, PartialEq, Eq, Encode, Decode, Default, Debug)]
pub struct EthereumAddress([u8; 20]);

/// Data imported from Polymath Classic regarding ticker registration/creation.
/// Only used at genesis config and not stored on-chain.
#[cfg_attr(feature = "std", derive(Serialize, Deserialize))]
#[derive(Clone)]
pub struct ClassicTickerImport {
    /// Owner of the registration.
    pub eth_owner: ethereum::EthereumAddress,
    /// Name of the ticker registered.
    pub ticker: Ticker,
    /// Is `eth_owner` an Ethereum contract (e.g., in case of a multisig)?
    pub is_contract: bool,
    /// Has the ticker been elevated to a created asset on classic?
    pub is_created: bool,
}

/// Data about a ticker registration from Polymath Classic on-genesis importation.
#[cfg_attr(feature = "std", derive(Serialize, Deserialize))]
#[derive(Encode, Decode, Clone, Debug, PartialEq, Eq)]
pub struct ClassicTickerRegistration {
    /// Owner of the registration.
    pub eth_owner: ethereum::EthereumAddress,
    /// Has the ticker been elevated to a created asset on classic?
    pub is_created: bool,
}

decl_storage! {
    trait Store for Module<T: Trait> as Asset {
        /// Ticker registration details.
        /// (ticker) -> TickerRegistration
        pub Tickers get(fn ticker_registration): map hasher(blake2_128_concat) Ticker => TickerRegistration<T::Moment>;
        /// Ticker registration config.
        /// (ticker) -> TickerRegistrationConfig
        pub TickerConfig get(fn ticker_registration_config) config(): TickerRegistrationConfig<T::Moment>;
        /// Details of the token corresponding to the token ticker.
        /// (ticker) -> SecurityToken details [returns SecurityToken struct]
        pub Tokens get(fn token_details): map hasher(blake2_128_concat) Ticker => SecurityToken<T::Balance>;
        /// The total asset ticker balance per identity.
        /// (ticker, DID) -> Balance
        pub BalanceOf get(fn balance_of): double_map hasher(blake2_128_concat) Ticker, hasher(blake2_128_concat) IdentityId => T::Balance;
        /// A map of a ticker name and asset identifiers.
        pub Identifiers get(fn identifiers): map hasher(blake2_128_concat) Ticker => Vec<AssetIdentifier>;
        /// Checkpoints created per token.
        /// (ticker) -> no. of checkpoints
        pub TotalCheckpoints get(fn total_checkpoints_of): map hasher(blake2_128_concat) Ticker => u64;
        /// Total supply of the token at the checkpoint.
        /// (ticker, checkpointId) -> total supply at given checkpoint
        pub CheckpointTotalSupply get(fn total_supply_at): map hasher(blake2_128_concat) (Ticker, u64) => T::Balance;
        /// Balance of a DID at a checkpoint.
        /// (ticker, did, checkpoint ID) -> Balance of a DID at a checkpoint
        CheckpointBalance get(fn balance_at_checkpoint): map hasher(blake2_128_concat) (Ticker, IdentityId, u64) => T::Balance;
        /// Last checkpoint updated for a DID's balance.
        /// (ticker, did) -> List of checkpoints where user balance changed
        UserCheckpoints get(fn user_checkpoints): map hasher(blake2_128_concat) (Ticker, IdentityId) => Vec<u64>;
        /// The name of the current funding round.
        /// ticker -> funding round
        FundingRound get(fn funding_round): map hasher(blake2_128_concat) Ticker => FundingRoundName;
        /// The total balances of tokens issued in all recorded funding rounds.
        /// (ticker, funding round) -> balance
        IssuedInFundingRound get(fn issued_in_funding_round): map hasher(blake2_128_concat) (Ticker, FundingRoundName) => T::Balance;
        /// List of Smart extension added for the given tokens.
        /// ticker, AccountId (SE address) -> SmartExtension detail
        pub ExtensionDetails get(fn extension_details): map hasher(blake2_128_concat) (Ticker, T::AccountId) => SmartExtension<T::AccountId>;
        /// List of Smart extension added for the given tokens and for the given type.
        /// ticker, type of SE -> address/AccountId of SE
        pub Extensions get(fn extensions): map hasher(blake2_128_concat) (Ticker, SmartExtensionType) => Vec<T::AccountId>;
        /// The set of frozen assets implemented as a membership map.
        /// ticker -> bool
        pub Frozen get(fn frozen): map hasher(blake2_128_concat) Ticker => bool;
        /// Tickers and token owned by a user
        /// (user, ticker) -> AssetOwnership
        pub AssetOwnershipRelations get(fn asset_ownership_relation):
            double_map hasher(twox_64_concat) IdentityId, hasher(blake2_128_concat) Ticker => AssetOwnershipRelation;
        /// Documents attached to an Asset
        /// (ticker, document_name) -> document
        pub AssetDocuments get(fn asset_documents):
            double_map hasher(blake2_128_concat) Ticker, hasher(blake2_128_concat) DocumentName => Document;
<<<<<<< HEAD
        /// Supported extension version.
        pub CompatibleSmartExtVersion get(fn compatible_extension_version): map hasher(blake2_128_concat) SmartExtensionType => ExtVersion;
    }
    add_extra_genesis {
        /// Smart Extension supported version at genesis.
        config(versions): Vec<(SmartExtensionType, ExtVersion)>;
        build(|config: &GenesisConfig<T>| {
            config.versions
                .iter()
                .filter(|(t, _)| !<CompatibleSmartExtVersion>::contains_key(&t))
                .for_each(|(se_type, ver)| {
                    CompatibleSmartExtVersion::insert(se_type, ver);
            });
=======

        /// Ticker registration details on Polymath Classic / Ethereum.
        pub ClassicTickers get(fn classic_ticker_registration): map hasher(blake2_128_concat) Ticker => Option<ClassicTickerRegistration>;
    }
    add_extra_genesis {
        config(classic_migration_tickers): Vec<ClassicTickerImport>;
        config(classic_migration_tconfig): TickerRegistrationConfig<T::Moment>;
        config(classic_migration_contract_did): IdentityId;
        config(reserved_country_currency_codes): Vec<Ticker>;
        build(|config: &GenesisConfig<T>| {
            let cm_did = SystematicIssuers::ClassicMigration.as_id();
            for import in &config.classic_migration_tickers {
                // Use DID of someone at Polymath if it's a contract-made ticker registration.
                let did = if import.is_contract { config.classic_migration_contract_did } else { cm_did };

                // Register the ticker...
                let tconfig = || config.classic_migration_tconfig.clone();
                let expiry = <Module<T>>::ticker_registration_checks(&import.ticker, did, true, tconfig);
                <Module<T>>::_register_ticker(&import.ticker, did, expiry.unwrap());

                // ..and associate it with additional info needed for claiming.
                let classic_ticker = ClassicTickerRegistration {
                    eth_owner: import.eth_owner,
                    is_created: import.is_created,
                };
                ClassicTickers::insert(&import.ticker, classic_ticker);
            }

            // Reserving country currency logic
            let fiat_tickers_reservation_did = SystematicIssuers::FiatTickersReservation.as_id();
            for currency_ticker in &config.reserved_country_currency_codes {
                <Module<T>>::_register_ticker(&currency_ticker, fiat_tickers_reservation_did, None);
            }

>>>>>>> 97ee18e0
        });
    }
}

type Identity<T> = identity::Module<T>;

// Public interface for this runtime module.
decl_module! {
    pub struct Module<T: Trait> for enum Call where origin: T::Origin {

        type Error = Error<T>;

        /// initialize the default event for this module
        fn deposit_event() = default;

        fn on_runtime_upgrade() -> frame_support::weights::Weight {
            <Identifiers>::remove_all();
            1_000
        }

        /// This function is used to either register a new ticker or extend validity of an existing ticker.
        /// NB: Ticker validity does not get carry forward when renewing ticker.
        ///
        /// # Arguments
        /// * `origin` It contains the secondary key of the caller (i.e who signed the transaction to execute this function).
        /// * `ticker` ticker to register.
        #[weight = T::DbWeight::get().reads_writes(4, 3) + 500_000_000]
        pub fn register_ticker(origin, ticker: Ticker) -> DispatchResult {
            let to_did = Identity::<T>::ensure_origin_call_permissions(origin)?.primary_did;
            let expiry = Self::ticker_registration_checks(&ticker, to_did, false, || Self::ticker_registration_config())?;
            T::ProtocolFee::charge_fee(ProtocolOp::AssetRegisterTicker)?;
            Self::_register_ticker(&ticker, to_did, expiry);
            Ok(())
        }

        /// This function is used to accept a ticker transfer.
        /// NB: To reject the transfer, call remove auth function in identity module.
        ///
        /// # Arguments
        /// * `origin` It contains the secondary key of the caller (i.e who signed the transaction to execute this function).
        /// * `auth_id` Authorization ID of ticker transfer authorization.
        #[weight = T::DbWeight::get().reads_writes(4, 5) + 200_000_000]
        pub fn accept_ticker_transfer(origin, auth_id: u64) -> DispatchResult {
            let to_did = Identity::<T>::ensure_origin_call_permissions(origin)?.primary_did;
            Self::_accept_ticker_transfer(to_did, auth_id)
        }

        /// This function is used to accept a primary issuance agent transfer.
        /// NB: To reject the transfer, call remove auth function in identity module.
        ///
        /// # Arguments
        /// * `origin` It contains the signing key of the caller (i.e who signed the transaction to execute this function).
        /// * `auth_id` Authorization ID of primary issuance agent transfer authorization.
        #[weight = 300_000_000]
        pub fn accept_primary_issuance_agent_transfer(origin, auth_id: u64) -> DispatchResult {
            let to_did = Identity::<T>::ensure_origin_call_permissions(origin)?.primary_did;
            Self::_accept_primary_issuance_agent_transfer(to_did, auth_id)
        }

        /// This function is used to accept a token ownership transfer.
        /// NB: To reject the transfer, call remove auth function in identity module.
        ///
        /// # Arguments
        /// * `origin` It contains the secondary key of the caller (i.e who signed the transaction to execute this function).
        /// * `auth_id` Authorization ID of the token ownership transfer authorization.
        #[weight = T::DbWeight::get().reads_writes(4, 5) + 200_000_000]
        pub fn accept_asset_ownership_transfer(origin, auth_id: u64) -> DispatchResult {
            let to_did = Identity::<T>::ensure_origin_call_permissions(origin)?.primary_did;
            Self::_accept_token_ownership_transfer(to_did, auth_id)
        }

        /// Initializes a new security token
        /// makes the initiating account the owner of the security token
        /// & the balance of the owner is set to total supply.
        ///
        /// # Arguments
        /// * `origin` - contains the secondary key of the caller (i.e who signed the transaction to execute this function).
        /// * `name` - the name of the token.
        /// * `ticker` - the ticker symbol of the token.
        /// * `total_supply` - the total supply of the token.
        /// * `divisible` - a boolean to identify the divisibility status of the token.
        /// * `asset_type` - the asset type.
        /// * `identifiers` - a vector of asset identifiers.
        /// * `funding_round` - name of the funding round.
        ///
        /// # Weight
        /// `3_000_000_000 + 20_000 * identifiers.len()`
        #[weight = 3_000_000_000 + 20_000 * u64::try_from(identifiers.len()).unwrap_or_default()]
        pub fn create_asset(
            origin,
            name: AssetName,
            ticker: Ticker,
            total_supply: T::Balance,
            divisible: bool,
            asset_type: AssetType,
            identifiers: Vec<AssetIdentifier>,
            funding_round: Option<FundingRoundName>,
        ) -> DispatchResult {
            let did = Identity::<T>::ensure_origin_call_permissions(origin)?.primary_did;
            Self::ensure_create_asset_parameters(&ticker, &name, total_supply)?;

            // Ensure its registered by DID or at least expired, thus available.
            let available = match Self::is_ticker_available_or_registered_to(&ticker, did) {
                TickerRegistrationStatus::RegisteredByOther => return Err(Error::<T>::TickerAlreadyRegistered.into()),
                TickerRegistrationStatus::RegisteredByDid => false,
                TickerRegistrationStatus::Available => true,
            };

            if !divisible {
                ensure!(total_supply % ONE_UNIT.into() == 0.into(), Error::<T>::InvalidTotalSupply);
            }

            let token_did = Identity::<T>::get_token_did(&ticker)?;
            // Ensure there's no pre-existing entry for the DID.
            // This should never happen, but let's be defensive here.
            Identity::<T>::ensure_no_id_record(token_did)?;

            // Charge protocol fees.
            T::ProtocolFee::charge_fees(&{
                let mut fees = arrayvec::ArrayVec::<[_; 2]>::new();
                if available {
                    fees.push(ProtocolOp::AssetRegisterTicker);
                }
                // Waive the asset fee iff classic ticker hasn't expired,
                // and it was already created on classic.
                if available || ClassicTickers::get(&ticker).filter(|r| r.is_created).is_none() {
                    fees.push(ProtocolOp::AssetCreateAsset);
                }
                fees
            })?;

            //==========================================================================
            // At this point all checks have been made; **only** storage changes follow!
            //==========================================================================

            Identity::<T>::commit_token_did(token_did, ticker);

            // Register the ticker or finish its registration.
            if available {
                // Ticker not registered by anyone (or registry expired), so register.
                Self::_register_ticker(&ticker, did, None);
            } else {
                // Ticker already registered by the user.
                <Tickers<T>>::mutate(&ticker, |tr| tr.expiry = None);
            }

            let token = SecurityToken {
                name,
                total_supply,
                owner_did: did,
                divisible,
                asset_type: asset_type.clone(),
                primary_issuance_agent: Some(did),
            };
            <Tokens<T>>::insert(&ticker, token);
            <BalanceOf<T>>::insert(ticker, did, total_supply);
            Portfolio::<T>::set_default_portfolio_balance(did, &ticker, total_supply);
            <AssetOwnershipRelations>::insert(did, ticker, AssetOwnershipRelation::AssetOwned);
            Self::deposit_event(RawEvent::AssetCreated(
                did,
                ticker,
                total_supply,
                divisible,
                asset_type,
                did,
            ));

            let identifiers: Vec<AssetIdentifier> = identifiers
                .into_iter()
                .filter_map(|identifier| identifier.validate())
                .collect();

            <Identifiers>::insert(ticker, identifiers.clone());

            // Add funding round name.
            <FundingRound>::insert(ticker, funding_round.unwrap_or_default());

            // Update the investor count of an asset.
            <statistics::Module<T>>::update_transfer_stats(&ticker, None, Some(total_supply), total_supply);

            Self::deposit_event(RawEvent::IdentifiersUpdated(did, ticker, identifiers));
            <IssuedInFundingRound<T>>::insert((ticker, Self::funding_round(ticker)), total_supply);
            Self::deposit_event(RawEvent::Transfer(
                did,
                ticker,
                IdentityId::default(),
                did,
                total_supply
            ));
            Self::deposit_event(RawEvent::Issued(
                did,
                ticker,
                did,
                total_supply,
                Self::funding_round(ticker),
                total_supply,
                Some(did),
            ));
            Ok(())
        }

        /// Freezes transfers and minting of a given token.
        ///
        /// # Arguments
        /// * `origin` - the secondary key of the sender.
        /// * `ticker` - the ticker of the token.
        #[weight = T::DbWeight::get().reads_writes(4, 1) + 300_000_000]
        pub fn freeze(origin, ticker: Ticker) -> DispatchResult {
            let sender = ensure_signed(origin)?;
            CallPermissions::<T>::ensure_call_permissions(&sender)?;
            let sender_did = Context::current_identity_or::<Identity<T>>(&sender)?;

            // verify the ownership of the token
            ensure!(Self::is_owner(&ticker, sender_did), Error::<T>::Unauthorized);
            ensure!(<Tokens<T>>::contains_key(&ticker), Error::<T>::NoSuchAsset);

            ensure!(!Self::frozen(&ticker), Error::<T>::AlreadyFrozen);
            <Frozen>::insert(&ticker, true);
            Self::deposit_event(RawEvent::AssetFrozen(sender_did, ticker));
            Ok(())
        }

        /// Unfreezes transfers and minting of a given token.
        ///
        /// # Arguments
        /// * `origin` - the secondary key of the sender.
        /// * `ticker` - the ticker of the frozen token.
        #[weight = T::DbWeight::get().reads_writes(4, 1) + 300_000_000]
        pub fn unfreeze(origin, ticker: Ticker) -> DispatchResult {
            let sender_did = Identity::<T>::ensure_origin_call_permissions(origin)?.primary_did;

            // verify the ownership of the token
            ensure!(Self::is_owner(&ticker, sender_did), Error::<T>::Unauthorized);
            ensure!(<Tokens<T>>::contains_key(&ticker), Error::<T>::NoSuchAsset);

            ensure!(Self::frozen(&ticker), Error::<T>::NotFrozen);
            <Frozen>::insert(&ticker, false);
            Self::deposit_event(RawEvent::AssetUnfrozen(sender_did, ticker));
            Ok(())
        }

        /// Renames a given token.
        ///
        /// # Arguments
        /// * `origin` - the secondary key of the sender.
        /// * `ticker` - the ticker of the token.
        /// * `name` - the new name of the token.
        #[weight = T::DbWeight::get().reads_writes(2, 1) + 300_000_000]
        pub fn rename_asset(origin, ticker: Ticker, name: AssetName) -> DispatchResult {
            let sender_did = Identity::<T>::ensure_origin_call_permissions(origin)?.primary_did;

            // verify the ownership of the token
            ensure!(Self::is_owner(&ticker, sender_did), Error::<T>::Unauthorized);
            ensure!(<Tokens<T>>::contains_key(&ticker), Error::<T>::NoSuchAsset);

            <Tokens<T>>::mutate(&ticker, |token| token.name = name.clone());
            Self::deposit_event(RawEvent::AssetRenamed(sender_did, ticker, name));
            Ok(())
        }

        /// Function used to create the checkpoint.
        /// NB: Only called by the owner of the security token i.e owner DID.
        ///
        /// # Arguments
        /// * `origin` Secondary key of the token owner. (Only token owner can call this function).
        /// * `ticker` Ticker of the token.
        #[weight = T::DbWeight::get().reads_writes(3, 2) + 400_000_000]
        pub fn create_checkpoint(origin, ticker: Ticker) -> DispatchResult {
            let did = Identity::<T>::ensure_origin_call_permissions(origin)?.primary_did;

            ensure!(Self::is_owner(&ticker, did), Error::<T>::Unauthorized);
            let _ = Self::_create_checkpoint(&ticker)?;
            Self::deposit_event(RawEvent::CheckpointCreated(did, ticker, Self::total_checkpoints_of(&ticker)));
            Ok(())
        }

        /// Function is used to issue(or mint) new tokens to the primary issuance agent.
        /// It can only be executed by the token owner.
        ///
        /// # Arguments
        /// * `origin` Secondary key of token owner.
        /// * `ticker` Ticker of the token.
        /// * `value` Amount of tokens that get issued.
        #[weight = T::DbWeight::get().reads_writes(6, 3) + 800_000_000]
        pub fn issue(origin, ticker: Ticker, value: T::Balance) -> DispatchResult {
            let PermissionedCallOriginData {
                sender,
                primary_did: did,
                ..
            } = Identity::<T>::ensure_origin_call_permissions(origin)?;

            ensure!(Self::is_owner(&ticker, did), Error::<T>::Unauthorized);
            let beneficiary = Self::token_details(&ticker).primary_issuance_agent.unwrap_or(did);
            Self::_mint(&ticker, sender, beneficiary, value, Some(ProtocolOp::AssetIssue))
        }

        /// Makes an indivisible token divisible. Only called by the token owner.
        ///
        /// # Arguments
        /// * `origin` Secondary key of the token owner.
        /// * `ticker` Ticker of the token.
        #[weight = T::DbWeight::get().reads_writes(2, 1) + 300_000_000]
        pub fn make_divisible(origin, ticker: Ticker) -> DispatchResult {
            let did = Identity::<T>::ensure_origin_call_permissions(origin)?.primary_did;

            ensure!(Self::is_owner(&ticker, did), Error::<T>::Unauthorized);
            // Read the token details
            let mut token = Self::token_details(&ticker);
            ensure!(!token.divisible, Error::<T>::AssetAlreadyDivisible);
            token.divisible = true;
            <Tokens<T>>::insert(&ticker, token);
            Self::deposit_event(RawEvent::DivisibilityChanged(did, ticker, true));
            Ok(())
        }

        /// Add documents for a given token. To be called only by the token owner.
        ///
        /// # Arguments
        /// * `origin` Secondary key of the token owner.
        /// * `ticker` Ticker of the token.
        /// * `documents` Documents to be attached to `ticker`.
        ///
        /// # Weight
        /// `500_000_000 + 600_000 * documents.len()`
        #[weight = T::DbWeight::get().reads_writes(2, 1) + 500_000_000 + 600_000 * u64::try_from(documents.len()).unwrap_or_default()]
        pub fn add_documents(origin, documents: Vec<(DocumentName, Document)>, ticker: Ticker) -> DispatchResult {
            let did = Identity::<T>::ensure_origin_call_permissions(origin)?.primary_did;

            ensure!(Self::is_owner(&ticker, did), Error::<T>::NotAnOwner);

            T::ProtocolFee::batch_charge_fee(ProtocolOp::AssetAddDocument, documents.len())?;

            for (document_name, document) in documents {
                <AssetDocuments>::insert(ticker, &document_name, document.clone());
                Self::deposit_event(RawEvent::DocumentAdded(ticker, document_name, document));
            }

            Ok(())
        }

        /// Remove documents for a given token. To be called only by the token owner.
        ///
        /// # Arguments
        /// * `origin` Secondary key of the token owner.
        /// * `ticker` Ticker of the token.
        /// * `doc_names` Documents to be removed from `ticker`.
        ///
        /// # Weight
        /// `500_000_000 + 600_000 * do_ids.len()`
        #[weight = T::DbWeight::get().reads_writes(2, 1) + 500_000_000 + 600_000 * u64::try_from(doc_names.len()).unwrap_or_default()]
        pub fn remove_documents(origin, doc_names: Vec<DocumentName>, ticker: Ticker) -> DispatchResult {
            let did = Identity::<T>::ensure_origin_call_permissions(origin)?.primary_did;
            ensure!(Self::is_owner(&ticker, did), Error::<T>::NotAnOwner);

            for document_name in doc_names {
                <AssetDocuments>::remove(ticker, &document_name);
                Self::deposit_event(RawEvent::DocumentRemoved(ticker, document_name));
            }

            Ok(())
        }

        /// Sets the name of the current funding round.
        ///
        /// # Arguments
        /// * `origin` - the secondary key of the token owner DID.
        /// * `ticker` - the ticker of the token.
        /// * `name` - the desired name of the current funding round.
        #[weight = T::DbWeight::get().reads_writes(2, 1) + 600_000_000]
        pub fn set_funding_round(origin, ticker: Ticker, name: FundingRoundName) ->
            DispatchResult
        {
            let did = Identity::<T>::ensure_origin_call_permissions(origin)?.primary_did;
            ensure!(Self::is_owner(&ticker, did), Error::<T>::NotAnOwner);
            <FundingRound>::insert(ticker, name.clone());
            Self::deposit_event(RawEvent::FundingRoundSet(did, ticker, name));
            Ok(())
        }

        /// Updates the asset identifiers. Can only be called by the token owner.
        ///
        /// # Arguments
        /// * `origin` - the secondary key of the token owner.
        /// * `ticker` - the ticker of the token.
        /// * `identifiers` - the asset identifiers to be updated in the form of a vector of pairs
        ///    of `IdentifierType` and `AssetIdentifier` value.
        ///
        /// # Weight
        /// `150_000 + 20_000 * identifiers.len()`
        #[weight = T::DbWeight::get().reads_writes(1, 1) + 700_000_000 + 20_000 * u64::try_from(identifiers.len()).unwrap_or_default()]
        pub fn update_identifiers(
            origin,
            ticker: Ticker,
            identifiers: Vec<AssetIdentifier>
        ) -> DispatchResult {
            let did = Identity::<T>::ensure_origin_call_permissions(origin)?.primary_did;
            ensure!(Self::is_owner(&ticker, did), Error::<T>::Unauthorized);
            let identifiers: Vec<AssetIdentifier> = identifiers
                .into_iter()
                .filter_map(|identifier| identifier.validate())
                .collect();
            <Identifiers>::insert(ticker, identifiers.clone());
            Self::deposit_event(RawEvent::IdentifiersUpdated(did, ticker, identifiers));
            Ok(())
        }

        /// Permissioning the Smart-Extension address for a given ticker.
        ///
        /// # Arguments
        /// * `origin` - Signatory who owns to ticker/asset.
        /// * `ticker` - ticker for whom extension get added.
        /// * `extension_details` - Details of the smart extension.
        #[weight = T::DbWeight::get().reads_writes(2, 2) + 600_000_000]
        pub fn add_extension(origin, ticker: Ticker, extension_details: SmartExtension<T::AccountId>) -> DispatchResult {
            let my_did = Identity::<T>::ensure_origin_call_permissions(origin)?.primary_did;
            ensure!(Self::is_owner(&ticker, my_did), Error::<T>::Unauthorized);

            // Verify the details of smart extension & store it
            ensure!(!<ExtensionDetails<T>>::contains_key((ticker, &extension_details.extension_id)), Error::<T>::ExtensionAlreadyPresent);
<<<<<<< HEAD
            // Ensure the version compatibility with the asset.
            ensure!(Self::is_ext_compatible(&extension_details.extension_type, &extension_details.extension_id), Error::<T>::IncompatibleExtensionVersion);

            // Update the storage
=======

            // Ensure the hard limit on the count of maximum transfer manager an asset can have.
            Self::ensure_max_limit_for_tm_extension(&extension_details.extension_type, &ticker)?;

>>>>>>> 97ee18e0
            <ExtensionDetails<T>>::insert((ticker, &extension_details.extension_id), extension_details.clone());
            <Extensions<T>>::mutate((ticker, &extension_details.extension_type), |ids| {
                ids.push(extension_details.extension_id.clone())
            });
            Self::deposit_event(RawEvent::ExtensionAdded(my_did, ticker, extension_details.extension_id, extension_details.extension_name, extension_details.extension_type));
            Ok(())
        }

        /// Archived the extension. Extension is use to verify the compliance or any smart logic it posses.
        ///
        /// # Arguments
        /// * `origin` - Signatory who owns the ticker/asset.
        /// * `ticker` - Ticker symbol of the asset.
        /// * `extension_id` - AccountId of the extension that need to be archived.
        #[weight = T::DbWeight::get().reads_writes(3, 1) + 800_000_000]
        pub fn archive_extension(origin, ticker: Ticker, extension_id: T::AccountId) -> DispatchResult {
            // Ensure the extrinsic is signed and have valid extension id.
            let did = Self::ensure_signed_and_validate_extension_id(origin, &ticker, &extension_id)?;

            // Mutate the extension details
            ensure!(!(<ExtensionDetails<T>>::get((ticker, &extension_id))).is_archive, Error::<T>::AlreadyArchived);
            <ExtensionDetails<T>>::mutate((ticker, &extension_id), |details| details.is_archive = true);
            Self::deposit_event(RawEvent::ExtensionArchived(did, ticker, extension_id));
            Ok(())
        }

        /// Un-archived the extension. Extension is use to verify the compliance or any smart logic it posses.
        ///
        /// # Arguments
        /// * `origin` - Signatory who owns the ticker/asset.
        /// * `ticker` - Ticker symbol of the asset.
        /// * `extension_id` - AccountId of the extension that need to be un-archived.
        #[weight = T::DbWeight::get().reads_writes(2, 2) + 800_000_000]
        pub fn unarchive_extension(origin, ticker: Ticker, extension_id: T::AccountId) -> DispatchResult {
            // Ensure the extrinsic is signed and have valid extension id.
            let did = Self::ensure_signed_and_validate_extension_id(origin, &ticker, &extension_id)?;

            // Mutate the extension details
            ensure!((<ExtensionDetails<T>>::get((ticker, &extension_id))).is_archive, Error::<T>::AlreadyUnArchived);
            <ExtensionDetails<T>>::mutate((ticker, &extension_id), |details| details.is_archive = false);
            Self::deposit_event(RawEvent::ExtensionUnArchived(did, ticker, extension_id));
            Ok(())
        }

        /// Sets the primary issuance agent to None. The caller must be the asset issuer. The asset
        /// issuer can always update the primary issuance agent using `transfer_primary_issuance_agent`. If the issuer
        /// removes their primary issuance agent then it will be immovable until either they transfer
        /// the primary issuance agent to an actual DID, or they add a claim to allow that DID to move the
        /// asset.
        ///
        /// # Arguments
        /// * `origin` - The asset issuer.
        /// * `ticker` - Ticker symbol of the asset.
        #[weight = 250_000_000]
        pub fn remove_primary_issuance_agent(
            origin,
            ticker: Ticker,
        ) -> DispatchResult {
            let did = Identity::<T>::ensure_origin_call_permissions(origin)?.primary_did;
            ensure!(Self::is_owner(&ticker, did), Error::<T>::Unauthorized);
            let mut old_primary_issuance_agent = None;
            <Tokens<T>>::mutate(&ticker, |token| {
                old_primary_issuance_agent = token.primary_issuance_agent;
                token.primary_issuance_agent = None
            });
            Self::deposit_event(RawEvent::PrimaryIssuanceAgentTransferred(did, ticker, old_primary_issuance_agent, None));
            Ok(())
        }

        /// Remove the given smart extension id from the list of extension under a given ticker.
        ///
        /// # Arguments
        /// * `origin` - The asset issuer.
        /// * `ticker` - Ticker symbol of the asset.
        #[weight = 250_000_000]
        pub fn remove_smart_extension(origin, ticker: Ticker, extension_id: T::AccountId) -> DispatchResult {
            // Ensure the extrinsic is signed and have valid extension id.
            let did = Self::ensure_signed_and_validate_extension_id(origin, &ticker, &extension_id)?;

            let extension_type = Self::extension_details((&ticker, &extension_id)).extension_type;

            // Remove the storage reference for the given extension_id.
            <Extensions<T>>::mutate(&(ticker, extension_type), |extension_list| {
                if let Some(pos) = extension_list.iter().position(|ext| ext == &extension_id) {
                    extension_list.remove(pos);
                }
            });
            <ExtensionDetails<T>>::remove((&ticker, &extension_id));
            Self::deposit_event(RawEvent::ExtensionRemoved(did, ticker, extension_id));
            Ok(())
        }

        /// Claim a systematically reserved Polymath Classic (PMC) `ticker`
        /// and transfer it to the `origin`'s identity.
        ///
        /// To verify that the `origin` is in control of the Ethereum account on the books,
        /// an `ethereum_signature` containing the `origin`'s DID as the message
        /// must be provided by that Ethereum account.
        ///
        /// # Errors
        /// - `NoSuchClassicTicker` if this is not a systematically reserved PMC ticker.
        /// - `TickerAlreadyRegistered` if the ticker was already registered, e.g., by `origin`.
        /// - `TickerRegistrationExpired` if the ticker's registration has expired.
        /// - `BadOrigin` if not signed.
        /// - `InvalidEthereumSignature` if the `ethereum_signature` is not valid.
        /// - `NotAnOwner` if the ethereum account is not the owner of the PMC ticker.
        #[weight = 250_000_000]
        pub fn claim_classic_ticker(origin, ticker: Ticker, ethereum_signature: ethereum::EcdsaSignature) -> DispatchResult {
            // Ensure the ticker is a classic one and fetch details.
            let ClassicTickerRegistration { eth_owner, .. } = ClassicTickers::get(ticker)
                .ok_or(Error::<T>::NoSuchClassicTicker)?;

            // Ensure ticker registration is still attached to the systematic DID.
            let sys_did = SystematicIssuers::ClassicMigration.as_id();
            match Self::is_ticker_available_or_registered_to(&ticker, sys_did) {
                TickerRegistrationStatus::RegisteredByOther => return Err(Error::<T>::TickerAlreadyRegistered.into()),
                TickerRegistrationStatus::Available => return Err(Error::<T>::TickerRegistrationExpired.into()),
                TickerRegistrationStatus::RegisteredByDid => {}
            }

            // Ensure we're signed & get did.
            let owner_did = Identity::<T>::ensure_origin_call_permissions(origin)?.primary_did;

            // Have the caller prove that they own *some* Ethereum account
            // by having the signed signature contain the `owner_did`.
            //
            // We specifically use `owner_did` rather than `sender` such that
            // if the signing key's owner DID is changed after the creating
            // `ethereum_signature`, then the call is rejected
            // (caller might not have Ethereum account's private key).
            let eth_signer = ethereum::eth_check(owner_did, b"classic_claim", &ethereum_signature)
                .ok_or(Error::<T>::InvalidEthereumSignature)?;

            // Now we have an Ethereum account; ensure it's the *right one*.
            ensure!(eth_signer == eth_owner, Error::<T>::NotAnOwner);

            // Success; transfer the ticker to `owner_did`.
            Self::transfer_ticker(ticker, owner_did, sys_did);

            // Emit event.
            Self::deposit_event(RawEvent::ClassicTickerClaimed(owner_did, ticker, eth_signer));

            Ok(())
        }
    }
}

decl_event! {
    pub enum Event<T>
        where
        Balance = <T as CommonTrait>::Balance,
        Moment = <T as pallet_timestamp::Trait>::Moment,
        AccountId = <T as frame_system::Trait>::AccountId,
    {
        /// Event for transfer of tokens.
        /// caller DID, ticker, from DID, to DID, value
        Transfer(IdentityId, Ticker, IdentityId, IdentityId, Balance),
        /// Event when an approval is made.
        /// caller DID, ticker, owner DID, spender DID, value
        Approval(IdentityId, Ticker, IdentityId, IdentityId, Balance),
        /// Emit when tokens get issued.
        /// caller DID, ticker, beneficiary DID, value, funding round, total issued in this funding round,
        /// primary issuance agent
        Issued(IdentityId, Ticker, IdentityId, Balance, FundingRoundName, Balance, Option<IdentityId>),
        /// Emit when tokens get redeemed.
        /// caller DID, ticker,  from DID, value
        Redeemed(IdentityId, Ticker, IdentityId, Balance),
        /// Event for forced transfer of tokens.
        /// caller DID/ controller DID, ticker, from DID, to DID, value, data, operator data
        ControllerTransfer(IdentityId, Ticker, IdentityId, IdentityId, Balance, Vec<u8>, Vec<u8>),
        /// Event for when a forced redemption takes place.
        /// caller DID/ controller DID, ticker, token holder DID, value, data, operator data
        ControllerRedemption(IdentityId, Ticker, IdentityId, Balance, Vec<u8>, Vec<u8>),
        /// Event for creation of the asset.
        /// caller DID/ owner DID, ticker, total supply, divisibility, asset type, beneficiary DID
        AssetCreated(IdentityId, Ticker, Balance, bool, AssetType, IdentityId),
        /// Event emitted when a token identifiers are updated.
        /// caller DID, ticker, a vector of (identifier type, identifier value)
        IdentifiersUpdated(IdentityId, Ticker, Vec<AssetIdentifier>),
        /// Event for change in divisibility.
        /// caller DID, ticker, divisibility
        DivisibilityChanged(IdentityId, Ticker, bool),
        /// An additional event to Transfer; emitted when transfer_with_data is called.
        /// caller DID , ticker, from DID, to DID, value, data
        TransferWithData(IdentityId, Ticker, IdentityId, IdentityId, Balance, Vec<u8>),
        /// is_issuable() output
        /// ticker, return value (true if issuable)
        IsIssuable(Ticker, bool),
        /// Emit when ticker is registered.
        /// caller DID / ticker owner did, ticker, ticker owner, expiry
        TickerRegistered(IdentityId, Ticker, Option<Moment>),
        /// Emit when ticker is transferred.
        /// caller DID / ticker transferred to DID, ticker, from
        TickerTransferred(IdentityId, Ticker, IdentityId),
        /// Emit when token ownership is transferred.
        /// caller DID / token ownership transferred to DID, ticker, from
        AssetOwnershipTransferred(IdentityId, Ticker, IdentityId),
        /// An event emitted when an asset is frozen.
        /// Parameter: caller DID, ticker.
        AssetFrozen(IdentityId, Ticker),
        /// An event emitted when an asset is unfrozen.
        /// Parameter: caller DID, ticker.
        AssetUnfrozen(IdentityId, Ticker),
        /// An event emitted when a token is renamed.
        /// Parameters: caller DID, ticker, new token name.
        AssetRenamed(IdentityId, Ticker, AssetName),
        /// An event carrying the name of the current funding round of a ticker.
        /// Parameters: caller DID, ticker, funding round name.
        FundingRoundSet(IdentityId, Ticker, FundingRoundName),
        /// Emitted when extension is added successfully.
        /// caller DID, ticker, extension AccountId, extension name, type of smart Extension
        ExtensionAdded(IdentityId, Ticker, AccountId, SmartExtensionName, SmartExtensionType),
        /// Emitted when extension get archived.
        /// caller DID, ticker, AccountId
        ExtensionArchived(IdentityId, Ticker, AccountId),
        /// Emitted when extension get archived.
        /// caller DID, ticker, AccountId
        ExtensionUnArchived(IdentityId, Ticker, AccountId),
        /// Emitted event for Checkpoint creation.
        /// caller DID. ticker, checkpoint count.
        CheckpointCreated(IdentityId, Ticker, u64),
        /// An event emitted when the primary issuance agent of an asset is transferred.
        /// First DID is the old primary issuance agent and the second DID is the new primary issuance agent.
        PrimaryIssuanceAgentTransferred(IdentityId, Ticker, Option<IdentityId>, Option<IdentityId>),
        /// A new document attached to an asset
        DocumentAdded(Ticker, DocumentName, Document),
        /// A document removed from an asset
        DocumentRemoved(Ticker, DocumentName),
        /// A extension got removed.
        /// caller DID, ticker, AccountId
        ExtensionRemoved(IdentityId, Ticker, AccountId),
        /// A Polymath Classic token was claimed and transferred to a non-systematic DID.
        ClassicTickerClaimed(IdentityId, Ticker, ethereum::EthereumAddress),
    }
}

decl_error! {
    pub enum Error for Module<T: Trait> {
        /// DID not found.
        DIDNotFound,
        /// Not a ticker transfer auth.
        NoTickerTransferAuth,
        /// Not a primary issuance agent transfer auth.
        NoPrimaryIssuanceAgentTransferAuth,
        /// Not a token ownership transfer auth.
        NotTickerOwnershipTransferAuth,
        /// The user is not authorized.
        Unauthorized,
        /// When extension already archived.
        AlreadyArchived,
        /// When extension already un-archived.
        AlreadyUnArchived,
        /// When extension is already added.
        ExtensionAlreadyPresent,
        /// When smart extension failed to execute result.
        IncorrectResult,
        /// The sender must be a secondary key for the DID.
        HolderMustBeSecondaryKeyForHolderDid,
        /// The token has already been created.
        AssetAlreadyCreated,
        /// The ticker length is over the limit.
        TickerTooLong,
        /// The ticker is already registered to someone else.
        TickerAlreadyRegistered,
        /// The token name cannot exceed 64 bytes.
        AssetNameTooLong,
        /// An invalid total supply.
        InvalidTotalSupply,
        /// The total supply is above the limit.
        TotalSupplyAboveLimit,
        /// No such token.
        NoSuchAsset,
        /// The token is already frozen.
        AlreadyFrozen,
        /// Not an owner of the token.
        NotAnOwner,
        /// An overflow while calculating the balance.
        BalanceOverflow,
        /// An underflow while calculating the balance.
        BalanceUnderflow,
        /// An underflow while calculating the default portfolio balance.
        DefaultPortfolioBalanceUnderflow,
        /// An overflow while calculating the allowance.
        AllowanceOverflow,
        /// An underflow in calculating the allowance.
        AllowanceUnderflow,
        /// An overflow in calculating the total allowance.
        TotalAllowanceOverflow,
        /// An underflow in calculating the total allowance.
        TotalAllowanceUnderflow,
        /// An overflow while calculating the checkpoint.
        CheckpointOverflow,
        /// An overflow while calculating the total supply.
        TotalSupplyOverflow,
        /// No such allowance.
        NoSuchAllowance,
        /// Insufficient allowance.
        InsufficientAllowance,
        /// The list of investors is empty.
        NoInvestors,
        /// An invalid granularity.
        InvalidGranularity,
        /// The account does not hold this token.
        NotAnAssetHolder,
        /// The asset must be frozen.
        NotFrozen,
        /// No such smart extension.
        NoSuchSmartExtension,
        /// Transfer validation check failed.
        InvalidTransfer,
        /// The sender balance is not sufficient.
        InsufficientBalance,
        /// The balance of the sender's default portfolio is not sufficient.
        InsufficientDefaultPortfolioBalance,
        /// An invalid signature.
        InvalidSignature,
        /// The signature is already in use.
        SignatureAlreadyUsed,
        /// The token is already divisible.
        AssetAlreadyDivisible,
<<<<<<< HEAD
        /// An invalid custodian DID.
        InvalidCustodianDid,
        /// Given smart extension is not compatible with the asset.
        IncompatibleExtensionVersion,
=======
        /// Number of Transfer Manager extensions attached to an asset is equal to MaxNumberOfTMExtensionForAsset.
        MaximumTMExtensionLimitReached,
        /// An invalid Ethereum `EcdsaSignature`.
        InvalidEthereumSignature,
        /// The given ticker is not a classic one.
        NoSuchClassicTicker,
        /// Registration of ticker has expired.
        TickerRegistrationExpired,
        /// Transfers to self are not allowed
        SenderSameAsReceiver
>>>>>>> 97ee18e0
    }
}

impl<T: Trait> AssetTrait<T::Balance, T::AccountId> for Module<T> {
    fn _mint_from_sto(
        ticker: &Ticker,
        caller: T::AccountId,
        sender: IdentityId,
        assets_purchased: T::Balance,
    ) -> DispatchResult {
        Self::_mint(ticker, caller, sender, assets_purchased, None)
    }

    fn is_owner(ticker: &Ticker, did: IdentityId) -> bool {
        Self::_is_owner(ticker, did)
    }

    /// Get the asset `id` balance of `who`.
    fn balance(ticker: &Ticker, who: IdentityId) -> T::Balance {
        Self::balance_of(ticker, &who)
    }

    // Get the total supply of an asset `id`
    fn total_supply(ticker: &Ticker) -> T::Balance {
        Self::token_details(ticker).total_supply
    }

    fn get_balance_at(ticker: &Ticker, did: IdentityId, at: u64) -> T::Balance {
        Self::get_balance_at(*ticker, did, at)
    }

    fn primary_issuance_agent(ticker: &Ticker) -> IdentityId {
        let token_details = Self::token_details(ticker);
        token_details
            .primary_issuance_agent
            .unwrap_or(token_details.owner_did)
    }

    fn max_number_of_tm_extension() -> u32 {
        T::MaxNumberOfTMExtensionForAsset::get()
    }

    fn base_transfer(
        from_portfolio: PortfolioId,
        to_portfolio: PortfolioId,
        ticker: &Ticker,
        value: T::Balance,
    ) -> DispatchResultWithPostInfo {
        Self::base_transfer(from_portfolio, to_portfolio, ticker, value)
    }
}

impl<T: Trait> AcceptTransfer for Module<T> {
    fn accept_ticker_transfer(to_did: IdentityId, auth_id: u64) -> DispatchResult {
        Self::_accept_ticker_transfer(to_did, auth_id)
    }

    fn accept_primary_issuance_agent_transfer(to_did: IdentityId, auth_id: u64) -> DispatchResult {
        Self::_accept_primary_issuance_agent_transfer(to_did, auth_id)
    }

    fn accept_asset_ownership_transfer(to_did: IdentityId, auth_id: u64) -> DispatchResult {
        Self::_accept_token_ownership_transfer(to_did, auth_id)
    }
}

/// All functions in the decl_module macro become part of the public interface of the module
/// If they are there, they are accessible via extrinsics calls whether they are public or not
/// However, in the impl module section (this, below) the functions can be public and private
/// Private functions are internal to this module e.g.: _transfer
/// Public functions can be called from other modules e.g.: lock and unlock (being called from the tcr module)
/// All functions in the impl module section are not part of public interface because they are not part of the Call enum.
impl<T: Trait> Module<T> {
    // Public immutables
    pub fn _is_owner(ticker: &Ticker, did: IdentityId) -> bool {
        let token = Self::token_details(ticker);
        token.owner_did == did
    }

    fn maybe_ticker(ticker: &Ticker) -> Option<TickerRegistration<T::Moment>> {
        <Tickers<T>>::contains_key(ticker).then(|| <Tickers<T>>::get(ticker))
    }

    pub fn is_ticker_available(ticker: &Ticker) -> bool {
        // Assumes uppercase ticker
        if let Some(ticker) = Self::maybe_ticker(ticker) {
            ticker
                .expiry
                .filter(|&e| <pallet_timestamp::Module<T>>::get() > e)
                .is_some()
        } else {
            true
        }
    }

    /// Returns `true` iff the ticker exists, is owned by `did`, and ticker hasn't expired.
    pub fn is_ticker_registry_valid(ticker: &Ticker, did: IdentityId) -> bool {
        // Assumes uppercase ticker
        if let Some(ticker) = Self::maybe_ticker(ticker) {
            let now = <pallet_timestamp::Module<T>>::get();
            ticker.owner == did && ticker.expiry.filter(|&e| now > e).is_none()
        } else {
            false
        }
    }

    /// Returns:
    /// - `RegisteredByOther` if ticker is registered to someone else.
    /// - `Available` if ticker is available for registry.
    /// - `RegisteredByDid` if ticker is already registered to provided did.
    pub fn is_ticker_available_or_registered_to(
        ticker: &Ticker,
        did: IdentityId,
    ) -> TickerRegistrationStatus {
        // Assumes uppercase ticker
        match Self::maybe_ticker(ticker) {
            Some(TickerRegistration { expiry, owner }) => match expiry {
                // Ticker registered to someone but expired and can be registered again.
                Some(expiry) if <pallet_timestamp::Module<T>>::get() > expiry => {
                    TickerRegistrationStatus::Available
                }
                // Ticker is already registered to provided did (may or may not expire in future).
                _ if owner == did => TickerRegistrationStatus::RegisteredByDid,
                // Ticker registered to someone else and hasn't expired.
                _ => TickerRegistrationStatus::RegisteredByOther,
            },
            // Ticker not registered yet.
            None => TickerRegistrationStatus::Available,
        }
    }

    /// Before registering a ticker, do some checks, and return the expiry moment.
    fn ticker_registration_checks(
        ticker: &Ticker,
        to_did: IdentityId,
        no_re_register: bool,
        config: impl FnOnce() -> TickerRegistrationConfig<T::Moment>,
    ) -> Result<Option<T::Moment>, DispatchError> {
        ensure!(
            !<Tokens<T>>::contains_key(&ticker),
            Error::<T>::AssetAlreadyCreated
        );

        let config = config();

        // Ensure the ticker is not too long.
        ensure!(
            ticker.len() <= usize::try_from(config.max_ticker_length).unwrap_or_default(),
            Error::<T>::TickerTooLong
        );

        // Ensure that the ticker is not registered by someone else (or `to_did`, possibly).
        if match Self::is_ticker_available_or_registered_to(&ticker, to_did) {
            TickerRegistrationStatus::RegisteredByOther => true,
            TickerRegistrationStatus::RegisteredByDid => no_re_register,
            _ => false,
        } {
            return Err(Error::<T>::TickerAlreadyRegistered.into());
        }

        Ok(config
            .registration_length
            .map(|exp| <pallet_timestamp::Module<T>>::get() + exp))
    }

    /// Without charging any fees,
    /// register the given `ticker` to the `owner` identity,
    /// with the registration being removed at `expiry`.
    fn _register_ticker(ticker: &Ticker, owner: IdentityId, expiry: Option<T::Moment>) {
        if let Some(ticker_details) = Self::maybe_ticker(ticker) {
            <AssetOwnershipRelations>::remove(ticker_details.owner, ticker);
        }

        let ticker_registration = TickerRegistration { owner, expiry };

        // Store ticker registration details
        <Tickers<T>>::insert(ticker, ticker_registration);
        <AssetOwnershipRelations>::insert(owner, ticker, AssetOwnershipRelation::TickerOwned);

        // Not a classic ticker anymore if it was.
        ClassicTickers::remove(&ticker);

        Self::deposit_event(RawEvent::TickerRegistered(owner, *ticker, expiry));
    }

    // Get the total supply of an asset `id`.
    pub fn total_supply(ticker: Ticker) -> T::Balance {
        Self::token_details(ticker).total_supply
    }

    pub fn get_balance_at(ticker: Ticker, did: IdentityId, at: u64) -> T::Balance {
        let ticker_did = (ticker, did);
        if !<TotalCheckpoints>::contains_key(ticker) ||
            at == 0 || //checkpoints start from 1
            at > Self::total_checkpoints_of(&ticker)
        {
            // No checkpoints data exist
            return Self::balance_of(&ticker, &did);
        }

        if <UserCheckpoints>::contains_key(&ticker_did) {
            let user_checkpoints = Self::user_checkpoints(&ticker_did);
            if at > *user_checkpoints.last().unwrap_or(&0) {
                // Using unwrap_or to be defensive.
                // or part should never be triggered due to the check on 2 lines above
                // User has not transacted after checkpoint creation.
                // This means their current balance = their balance at that cp.
                return Self::balance_of(&ticker, &did);
            }
            // Uses the first checkpoint that was created after target checkpoint
            // and the user has data for that checkpoint
            return Self::balance_at_checkpoint((
                ticker,
                did,
                Self::find_ceiling(&user_checkpoints, at),
            ));
        }
        // User has no checkpoint data.
        // This means that user's balance has not changed since first checkpoint was created.
        // Maybe the user never held any balance.
        Self::balance_of(&ticker, &did)
    }

    fn find_ceiling(arr: &[u64], key: u64) -> u64 {
        // This function assumes that key <= last element of the array,
        // the array consists of unique sorted elements,
        // array len > 0
        let mut end = arr.len();
        let mut start = 0;
        let mut mid = (start + end) / 2;

        while mid != 0 && end >= start {
            // Due to our assumptions, we can even remove end >= start condition from here
            if key > arr[mid - 1] && key <= arr[mid] {
                // This condition and the fact that key <= last element of the array mean that
                // start should never become greater than end.
                return arr[mid];
            } else if key > arr[mid] {
                start = mid + 1;
            } else {
                end = mid;
            }
            mid = (start + end) / 2;
        }

        // This should only be reached when mid becomes 0.
        arr[0]
    }

    pub fn _is_valid_transfer(
        ticker: &Ticker,
        extension_caller: T::AccountId,
        from_portfolio: PortfolioId,
        to_portfolio: PortfolioId,
        value: T::Balance,
    ) -> StdResult<(u8, Weight), DispatchError> {
        if Self::frozen(ticker) {
            return Ok((ERC1400_TRANSFERS_HALTED, T::DbWeight::get().reads(1)));
        }

        if Portfolio::<T>::ensure_portfolio_transfer_validity(
            &from_portfolio,
            &to_portfolio,
            ticker,
            &value,
        )
        .is_err()
        {
            return Ok((PORTFOLIO_FAILURE, T::DbWeight::get().reads(4)));
        }

        let primary_issuance_agent = <Tokens<T>>::get(ticker).primary_issuance_agent;
        let (status_code, weight_for_transfer) = T::ComplianceManager::verify_restriction(
            ticker,
            Some(from_portfolio.did),
            Some(to_portfolio.did),
            value,
            primary_issuance_agent,
        )?;
        Ok(if status_code != ERC1400_TRANSFER_SUCCESS {
            (COMPLIANCE_MANAGER_FAILURE, weight_for_transfer)
        } else {
            let mut result = true;
            let mut is_valid = false;
            let mut is_invalid = false;
            let mut force_valid = false;
            let current_holder_count = <statistics::Module<T>>::investor_count_per_asset(ticker);
            let tms = Self::extensions((ticker, SmartExtensionType::TransferManager))
                .into_iter()
                .filter(|tm| {
                    !Self::extension_details((ticker, tm)).is_archive
                        && Self::is_ext_compatible(&SmartExtensionType::TransferManager, &tm)
                })
                .collect::<Vec<T::AccountId>>();
            let tm_count = u32::try_from(tms.len()).unwrap_or_default();
            if !tms.is_empty() {
                for tm in tms.into_iter() {
                    let result = Self::verify_restriction(
                        ticker,
                        extension_caller.clone(),
                        Some(from_portfolio.did),
                        Some(to_portfolio.did),
                        value,
                        current_holder_count,
                        tm,
                    );
                    match result {
                        RestrictionResult::Valid => is_valid = true,
                        RestrictionResult::Invalid => is_invalid = true,
                        RestrictionResult::ForceValid => force_valid = true,
                    }
                }
                //is_valid = force_valid ? true : (is_invalid ? false : is_valid);
                result = force_valid || !is_invalid && is_valid;
            }
            // Compute the result for transfer
            Self::compute_transfer_result(result, tm_count, weight_for_transfer)
        })
    }

    // Transfers tokens from one identity to another
    pub fn unsafe_transfer(
        from_portfolio: PortfolioId,
        to_portfolio: PortfolioId,
        ticker: &Ticker,
        value: T::Balance,
    ) -> DispatchResult {
        // Granularity check
        ensure!(
            Self::check_granularity(ticker, value),
            Error::<T>::InvalidGranularity
        );
        ensure!(
            <BalanceOf<T>>::contains_key(ticker, &from_portfolio.did),
            Error::<T>::NotAnAssetHolder
        );
        ensure!(
            from_portfolio.did != to_portfolio.did,
            Error::<T>::SenderSameAsReceiver
        );

        let from_total_balance = Self::balance_of(ticker, from_portfolio.did);
        ensure!(from_total_balance >= value, Error::<T>::InsufficientBalance);
        let updated_from_total_balance = from_total_balance - value;

        let to_total_balance = Self::balance_of(ticker, to_portfolio.did);
        let updated_to_total_balance = to_total_balance
            .checked_add(&value)
            .ok_or(Error::<T>::BalanceOverflow)?;

        Self::_update_checkpoint(ticker, from_portfolio.did, from_total_balance);
        Self::_update_checkpoint(ticker, to_portfolio.did, to_total_balance);
        // reduce sender's balance
        <BalanceOf<T>>::insert(ticker, &from_portfolio.did, updated_from_total_balance);
        // increase receiver's balance
        <BalanceOf<T>>::insert(ticker, &to_portfolio.did, updated_to_total_balance);
        // transfer portfolio balances
        Portfolio::<T>::unchecked_transfer_portfolio_balance(
            &from_portfolio,
            &to_portfolio,
            ticker,
            value,
        );

        // Update statistic info.
        <statistics::Module<T>>::update_transfer_stats(
            ticker,
            Some(updated_from_total_balance),
            Some(updated_to_total_balance),
            value,
        );

        Self::deposit_event(RawEvent::Transfer(
            from_portfolio.did,
            *ticker,
            from_portfolio.did,
            to_portfolio.did,
            value,
        ));
        Ok(())
    }

    pub fn _create_checkpoint(ticker: &Ticker) -> DispatchResult {
        if <TotalCheckpoints>::contains_key(ticker) {
            let mut checkpoint_count = Self::total_checkpoints_of(ticker);
            checkpoint_count = checkpoint_count
                .checked_add(1)
                .ok_or(Error::<T>::CheckpointOverflow)?;
            <TotalCheckpoints>::insert(ticker, checkpoint_count);
            <CheckpointTotalSupply<T>>::insert(
                &(*ticker, checkpoint_count),
                Self::token_details(ticker).total_supply,
            );
        } else {
            <TotalCheckpoints>::insert(ticker, 1);
            <CheckpointTotalSupply<T>>::insert(
                &(*ticker, 1),
                Self::token_details(ticker).total_supply,
            );
        }
        Ok(())
    }

    fn _update_checkpoint(ticker: &Ticker, user_did: IdentityId, user_balance: T::Balance) {
        if <TotalCheckpoints>::contains_key(ticker) {
            let checkpoint_count = Self::total_checkpoints_of(ticker);
            let ticker_user_did_checkpont = (*ticker, user_did, checkpoint_count);
            if !<CheckpointBalance<T>>::contains_key(&ticker_user_did_checkpont) {
                <CheckpointBalance<T>>::insert(&ticker_user_did_checkpont, user_balance);
                <UserCheckpoints>::mutate(&(*ticker, user_did), |user_checkpoints| {
                    user_checkpoints.push(checkpoint_count);
                });
            }
        }
    }

    fn is_owner(ticker: &Ticker, did: IdentityId) -> bool {
        Self::_is_owner(ticker, did)
    }

    pub fn _mint(
        ticker: &Ticker,
        caller: T::AccountId,
        to_did: IdentityId,
        value: T::Balance,
        protocol_fee_data: Option<ProtocolOp>,
    ) -> DispatchResult {
        // Granularity check
        ensure!(
            Self::check_granularity(ticker, value),
            Error::<T>::InvalidGranularity
        );
        // Read the token details
        let mut token = Self::token_details(ticker);
        // Prepare the updated total supply.
        let updated_total_supply = token
            .total_supply
            .checked_add(&value)
            .ok_or(Error::<T>::TotalSupplyOverflow)?;
        ensure!(
            updated_total_supply <= MAX_SUPPLY.into(),
            Error::<T>::TotalSupplyAboveLimit
        );
        //Increase receiver balance
        let current_to_balance = Self::balance_of(ticker, to_did);
        // No check since the total balance is always <= the total supply. The
        // total supply is already checked above.
        let updated_to_balance = current_to_balance + value;
        // No check since the default portfolio balance is always <= the total
        // supply. The total supply is already checked above.
        let updated_to_def_balance = Portfolio::<T>::portfolio_asset_balances(
            PortfolioId::default_portfolio(to_did),
            ticker,
        ) + value;

        // Charge the given fee.
        if let Some(op) = protocol_fee_data {
            T::ProtocolFee::charge_fee(op)?;
        }
        Self::_update_checkpoint(ticker, to_did, current_to_balance);

        // Increase total supply
        token.total_supply = updated_total_supply;
        <BalanceOf<T>>::insert(ticker, &to_did, updated_to_balance);
        Portfolio::<T>::set_default_portfolio_balance(to_did, ticker, updated_to_def_balance);
        let primary_issuance_agent = token.primary_issuance_agent;
        <Tokens<T>>::insert(ticker, token);

        // Update the investor count of an asset.
        <statistics::Module<T>>::update_transfer_stats(
            &ticker,
            None,
            Some(updated_to_balance),
            value,
        );

        let round = Self::funding_round(ticker);
        let ticker_round = (*ticker, round.clone());
        // No check since the issued balance is always <= the total
        // supply. The total supply is already checked above.
        let issued_in_this_round = Self::issued_in_funding_round(&ticker_round) + value;
        <IssuedInFundingRound<T>>::insert(&ticker_round, issued_in_this_round);
        Self::deposit_event(RawEvent::Transfer(
            Context::current_identity_or::<Identity<T>>(&caller)?,
            *ticker,
            IdentityId::default(),
            to_did,
            value,
        ));
        Self::deposit_event(RawEvent::Issued(
            Context::current_identity_or::<Identity<T>>(&caller)?,
            *ticker,
            to_did,
            value,
            round,
            issued_in_this_round,
            primary_issuance_agent,
        ));

        Ok(())
    }

    fn check_granularity(ticker: &Ticker, value: T::Balance) -> bool {
        // Read the token details
        let token = Self::token_details(ticker);
        token.divisible || value % ONE_UNIT.into() == 0.into()
    }

    /// Accept and process a ticker transfer.
    pub fn _accept_ticker_transfer(to_did: IdentityId, auth_id: u64) -> DispatchResult {
        ensure!(
            <identity::Authorizations<T>>::contains_key(Signatory::from(to_did), auth_id),
            AuthorizationError::Invalid
        );

        let auth = <identity::Authorizations<T>>::get(Signatory::from(to_did), auth_id);

        let ticker = match auth.authorization_data {
            AuthorizationData::TransferTicker(ticker) => ticker,
            _ => return Err(Error::<T>::NoTickerTransferAuth.into()),
        };

        ensure!(
            !<Tokens<T>>::contains_key(&ticker),
            Error::<T>::AssetAlreadyCreated
        );
        let ticker_details = Self::ticker_registration(&ticker);

        <identity::Module<T>>::consume_auth(
            ticker_details.owner,
            Signatory::from(to_did),
            auth_id,
        )?;

        Self::transfer_ticker(ticker, to_did, ticker_details.owner);
        ClassicTickers::remove(&ticker); // Not a classic ticker anymore if it was.
        Ok(())
    }

    /// Transfer the given `ticker`'s registration from `from` to `to`.
    fn transfer_ticker(ticker: Ticker, to: IdentityId, from: IdentityId) {
        <AssetOwnershipRelations>::remove(from, ticker);
        <AssetOwnershipRelations>::insert(to, ticker, AssetOwnershipRelation::TickerOwned);
        <Tickers<T>>::mutate(&ticker, |tr| tr.owner = to);
        Self::deposit_event(RawEvent::TickerTransferred(to, ticker, from));
    }

    /// Accept and process a primary issuance agent transfer.
    pub fn _accept_primary_issuance_agent_transfer(
        to_did: IdentityId,
        auth_id: u64,
    ) -> DispatchResult {
        ensure!(
            <identity::Authorizations<T>>::contains_key(Signatory::from(to_did), auth_id),
            AuthorizationError::Invalid
        );

        let auth = <identity::Authorizations<T>>::get(Signatory::from(to_did), auth_id);

        let ticker = match auth.authorization_data {
            AuthorizationData::TransferPrimaryIssuanceAgent(ticker) => ticker,
            _ => return Err(Error::<T>::NoPrimaryIssuanceAgentTransferAuth.into()),
        };

        let token = <Tokens<T>>::get(&ticker);
        <identity::Module<T>>::consume_auth(token.owner_did, Signatory::from(to_did), auth_id)?;

        let mut old_primary_issuance_agent = None;
        <Tokens<T>>::mutate(&ticker, |token| {
            old_primary_issuance_agent = token.primary_issuance_agent;
            token.primary_issuance_agent = Some(to_did);
        });

        Self::deposit_event(RawEvent::PrimaryIssuanceAgentTransferred(
            to_did,
            ticker,
            old_primary_issuance_agent,
            Some(to_did),
        ));

        Ok(())
    }

    /// Accept and process a token ownership transfer.
    pub fn _accept_token_ownership_transfer(to_did: IdentityId, auth_id: u64) -> DispatchResult {
        ensure!(
            <identity::Authorizations<T>>::contains_key(Signatory::from(to_did), auth_id),
            AuthorizationError::Invalid
        );

        let auth = <identity::Authorizations<T>>::get(Signatory::from(to_did), auth_id);

        let ticker = match auth.authorization_data {
            AuthorizationData::TransferAssetOwnership(ticker) => ticker,
            _ => return Err(Error::<T>::NotTickerOwnershipTransferAuth.into()),
        };

        ensure!(<Tokens<T>>::contains_key(&ticker), Error::<T>::NoSuchAsset);

        let token_details = Self::token_details(&ticker);
        let ticker_details = Self::ticker_registration(&ticker);

        <identity::Module<T>>::consume_auth(
            token_details.owner_did,
            Signatory::from(to_did),
            auth_id,
        )?;

        <AssetOwnershipRelations>::remove(ticker_details.owner, ticker);

        <AssetOwnershipRelations>::insert(to_did, ticker, AssetOwnershipRelation::AssetOwned);

        <Tickers<T>>::mutate(&ticker, |tr| {
            tr.owner = to_did;
        });
        <Tokens<T>>::mutate(&ticker, |tr| {
            tr.owner_did = to_did;
        });

        Self::deposit_event(RawEvent::AssetOwnershipTransferred(
            to_did,
            ticker,
            token_details.owner_did,
        ));

        Ok(())
    }

    pub fn verify_restriction(
        ticker: &Ticker,
        extension_caller: T::AccountId,
        from_did: Option<IdentityId>,
        to_did: Option<IdentityId>,
        value: T::Balance,
        holder_count: Counter,
        dest: T::AccountId,
    ) -> RestrictionResult {
        // 4 byte selector of verify_transfer - 0xD9386E41
        let selector = hex!("D9386E41");
        let balance_to = match to_did {
            Some(did) => T::Balance::encode(&<BalanceOf<T>>::get(ticker, &did)),
            None => T::Balance::encode(&(0.into())),
        };
        let balance_from = match from_did {
            Some(did) => T::Balance::encode(&<BalanceOf<T>>::get(ticker, &did)),
            None => T::Balance::encode(&(0.into())),
        };
        let encoded_to = Option::<IdentityId>::encode(&to_did);
        let encoded_from = Option::<IdentityId>::encode(&from_did);
        let encoded_value = T::Balance::encode(&value);
        let total_supply = T::Balance::encode(&<Tokens<T>>::get(&ticker).total_supply);
        let current_holder_count = Counter::encode(&holder_count);

        // Creation of the encoded data for the verifyTransfer function of the extension
        // i.e fn verify_transfer(
        //        from: Option<IdentityId>,
        //        to: Option<IdentityId>,
        //        value: Balance,
        //        balance_from: Balance,
        //        balance_to: Balance,
        //        total_supply: Balance,
        //        current_holder_count: Counter
        //    ) -> RestrictionResult { }

        let encoded_data = [
            &selector[..],
            &encoded_from[..],
            &encoded_to[..],
            &encoded_value[..],
            &balance_from[..],
            &balance_to[..],
            &total_supply[..],
            &current_holder_count[..],
        ]
        .concat();

        // Calling extension to verify the compliance requirement
        // native currency value should be `0` as no funds need to transfer to the smart extension
        // We are passing arbitrary high `gas_limit` value to make sure extension's function execute successfully
        // TODO: Once gas estimate function will be introduced, arbitrary gas value will be replaced by the estimated gas
        // TODO(centril): what to do with `_gas_spent`?
        let (res, _gas_spent) =
            Self::call_extension(extension_caller, dest, 0.into(), GAS_LIMIT, encoded_data);
        if let Ok(is_allowed) = res {
            if is_allowed.is_success() {
                if let Ok(allowed) = RestrictionResult::decode(&mut &is_allowed.data[..]) {
                    return allowed;
                }
            }
        }
        RestrictionResult::Invalid
    }

    /// A helper function that is used to call the smart extension function.
    ///
    /// # Arguments
    /// * `from` - Caller of the extension.
    /// * `dest` - Address/AccountId of the smart extension whom get called.
    /// * `value` - Amount of native currency that need to transfer to the extension.
    /// * `gas_limit` - Maximum amount of gas passed to successfully execute the function.
    /// * `data` - Encoded data that contains function selector and function arguments values.
    pub fn call_extension(
        from: T::AccountId,
        dest: T::AccountId,
        _value: T::Balance,
        gas_limit: Gas,
        data: Vec<u8>,
    ) -> (ExecResult, Gas) {
        // TODO: Fix the value conversion into Currency
        <pallet_contracts::Module<T>>::bare_call(from, dest, 0.into(), gas_limit, data)
    }

    /// RPC: Function allows external users to know wether the transfer extrinsic
    /// will be valid or not beforehand.
    pub fn unsafe_can_transfer(
        sender: T::AccountId,
        from_custodian: Option<IdentityId>,
        from_portfolio: PortfolioId,
        to_custodian: Option<IdentityId>,
        to_portfolio: PortfolioId,
        ticker: &Ticker,
        value: T::Balance,
    ) -> StdResult<u8, &'static str> {
        // Granularity check
        if !Self::check_granularity(&ticker, value) {
            return Ok(INVALID_GRANULARITY);
        }

        if from_portfolio.did == to_portfolio.did {
            return Ok(INVALID_RECEIVER_DID);
        }

        if !Identity::<T>::has_valid_cdd(from_portfolio.did) {
            return Ok(INVALID_SENDER_DID);
        }

        if Portfolio::<T>::ensure_portfolio_custody(
            from_portfolio,
            from_custodian.unwrap_or(from_portfolio.did),
        )
        .is_err()
        {
            return Ok(CUSTODIAN_ERROR);
        }

        if !Identity::<T>::has_valid_cdd(to_portfolio.did) {
            return Ok(INVALID_RECEIVER_DID);
        }

        if Portfolio::<T>::ensure_portfolio_custody(
            to_portfolio,
            to_custodian.unwrap_or(to_portfolio.did),
        )
        .is_err()
        {
            return Ok(CUSTODIAN_ERROR);
        }

        if Self::balance_of(&ticker, from_portfolio.did) < value {
            return Ok(ERC1400_INSUFFICIENT_BALANCE);
        }

        if Portfolio::<T>::ensure_portfolio_transfer_validity(
            &from_portfolio,
            &to_portfolio,
            ticker,
            &value,
        )
        .is_err()
        {
            return Ok(PORTFOLIO_FAILURE);
        }

        // Compliance manager & Smart Extension check
        Ok(
            Self::_is_valid_transfer(&ticker, sender, from_portfolio, to_portfolio, value)
                .map(|(status, _)| status)
                .unwrap_or(ERC1400_TRANSFER_FAILURE),
        )
    }

    /// Transfers an asset from one identity portfolio to another
    pub fn base_transfer(
        from_portfolio: PortfolioId,
        to_portfolio: PortfolioId,
        ticker: &Ticker,
        value: T::Balance,
    ) -> DispatchResultWithPostInfo {
        // NB: This function does not check if the sender/receiver have custodian permissions on the portfolios.
        // The custodian permissions must be checked before this function is called.
        // The only place this function is used right now is the settlement engine and the settlement engine
        // checks custodial permissions when the instruction is authorized.

        // Validate the transfer
        let (is_transfer_success, weight_for_transfer) = Self::_is_valid_transfer(
            &ticker,
            <identity::Module<T>>::did_records(from_portfolio.did).primary_key,
            from_portfolio,
            to_portfolio,
            value,
        )?;

        ensure!(
            is_transfer_success == ERC1400_TRANSFER_SUCCESS,
            Error::<T>::InvalidTransfer
        );

        Self::unsafe_transfer(from_portfolio, to_portfolio, ticker, value)?;

        Ok(Some(weight_for_transfer).into())
    }

    /// Performs necessary checks on parameters of `create_asset`.
    fn ensure_create_asset_parameters(
        ticker: &Ticker,
        name: &AssetName,
        total_supply: T::Balance,
    ) -> DispatchResult {
        // Ensure that the ticker is new.
        ensure!(
            !<Tokens<T>>::contains_key(&ticker),
            Error::<T>::AssetAlreadyCreated
        );
        let ticker_config = Self::ticker_registration_config();
        // Limit the ticker length.
        ensure!(
            ticker.len() <= usize::try_from(ticker_config.max_ticker_length).unwrap_or_default(),
            Error::<T>::TickerTooLong
        );
        // Check the name length.
        // TODO: Limit the maximum size of a name.
        ensure!(name.as_slice().len() <= 64, Error::<T>::AssetNameTooLong);
        // Limit the total supply.
        ensure!(
            total_supply <= MAX_SUPPLY.into(),
            Error::<T>::TotalSupplyAboveLimit
        );
        Ok(())
    }

<<<<<<< HEAD
    // Return bool to know whether the given extension is compatible with the supported version of asset.
    fn is_ext_compatible(ext_type: &SmartExtensionType, extension_id: &T::AccountId) -> bool {
        // Access version.
        let ext_version = <polymesh_contracts::Module<T>>::extension_info(extension_id).version;
        Self::compatible_extension_version(ext_type) == ext_version
=======
    /// Ensure the number of attached transfer manager extension should be < `MaxNumberOfTMExtensionForAsset`.
    fn ensure_max_limit_for_tm_extension(
        ext_type: &SmartExtensionType,
        ticker: &Ticker,
    ) -> DispatchResult {
        if *ext_type == SmartExtensionType::TransferManager {
            let no_of_ext = u32::try_from(
                <Extensions<T>>::get((ticker, SmartExtensionType::TransferManager)).len(),
            )
            .unwrap_or_default();
            ensure!(
                no_of_ext < T::MaxNumberOfTMExtensionForAsset::get(),
                Error::<T>::MaximumTMExtensionLimitReached
            );
        }
        Ok(())
    }

    /// Compute the result of the transfer
    pub fn compute_transfer_result(
        final_result: bool,
        tm_count: u32,
        cm_result: Weight,
    ) -> (u8, Weight) {
        let weight_for_valid_transfer =
            weight_for::weight_for_is_valid_transfer::<T>(tm_count, cm_result);
        let transfer_status = match final_result {
            true => ERC1400_TRANSFER_SUCCESS,
            false => SMART_EXTENSION_FAILURE,
        };
        (transfer_status, weight_for_valid_transfer)
    }

    /// Ensure the extrinsic is signed and have valid extension id.
    fn ensure_signed_and_validate_extension_id(
        origin: T::Origin,
        ticker: &Ticker,
        id: &T::AccountId,
    ) -> Result<IdentityId, DispatchError> {
        let did = Identity::<T>::ensure_origin_call_permissions(origin)?.primary_did;
        ensure!(Self::is_owner(ticker, did), Error::<T>::Unauthorized);
        ensure!(
            <ExtensionDetails<T>>::contains_key((ticker, id)),
            Error::<T>::NoSuchSmartExtension
        );
        Ok(did)
>>>>>>> 97ee18e0
    }
}<|MERGE_RESOLUTION|>--- conflicted
+++ resolved
@@ -108,14 +108,9 @@
     CommonTrait, Context, SystematicIssuers,
 };
 use polymesh_primitives::{
-<<<<<<< HEAD
-    AuthorizationData, AuthorizationError, Document, DocumentName, IdentityId,
-    MetaVersion as ExtVersion, Signatory, SmartExtension, SmartExtensionName, SmartExtensionType,
-    Ticker,
-=======
     AssetIdentifier, AuthorizationData, AuthorizationError, Document, DocumentName, IdentityId,
-    PortfolioId, Signatory, SmartExtension, SmartExtensionName, SmartExtensionType, Ticker,
->>>>>>> 97ee18e0
+    MetaVersion as ExtVersion, PortfolioId, Signatory, SmartExtension, SmartExtensionName,
+    SmartExtensionType, Ticker,
 };
 use polymesh_primitives_derive::VecU8StrongTyped;
 use sp_runtime::traits::{CheckedAdd, Saturating};
@@ -342,30 +337,20 @@
         /// (ticker, document_name) -> document
         pub AssetDocuments get(fn asset_documents):
             double_map hasher(blake2_128_concat) Ticker, hasher(blake2_128_concat) DocumentName => Document;
-<<<<<<< HEAD
+
+        /// Ticker registration details on Polymath Classic / Ethereum.
+        pub ClassicTickers get(fn classic_ticker_registration): map hasher(blake2_128_concat) Ticker => Option<ClassicTickerRegistration>;
+
         /// Supported extension version.
         pub CompatibleSmartExtVersion get(fn compatible_extension_version): map hasher(blake2_128_concat) SmartExtensionType => ExtVersion;
-    }
-    add_extra_genesis {
-        /// Smart Extension supported version at genesis.
-        config(versions): Vec<(SmartExtensionType, ExtVersion)>;
-        build(|config: &GenesisConfig<T>| {
-            config.versions
-                .iter()
-                .filter(|(t, _)| !<CompatibleSmartExtVersion>::contains_key(&t))
-                .for_each(|(se_type, ver)| {
-                    CompatibleSmartExtVersion::insert(se_type, ver);
-            });
-=======
-
-        /// Ticker registration details on Polymath Classic / Ethereum.
-        pub ClassicTickers get(fn classic_ticker_registration): map hasher(blake2_128_concat) Ticker => Option<ClassicTickerRegistration>;
     }
     add_extra_genesis {
         config(classic_migration_tickers): Vec<ClassicTickerImport>;
         config(classic_migration_tconfig): TickerRegistrationConfig<T::Moment>;
         config(classic_migration_contract_did): IdentityId;
         config(reserved_country_currency_codes): Vec<Ticker>;
+        /// Smart Extension supported version at genesis.
+        config(versions): Vec<(SmartExtensionType, ExtVersion)>;
         build(|config: &GenesisConfig<T>| {
             let cm_did = SystematicIssuers::ClassicMigration.as_id();
             for import in &config.classic_migration_tickers {
@@ -390,8 +375,13 @@
             for currency_ticker in &config.reserved_country_currency_codes {
                 <Module<T>>::_register_ticker(&currency_ticker, fiat_tickers_reservation_did, None);
             }
-
->>>>>>> 97ee18e0
+            config.versions
+                .iter()
+                .filter(|(t, _)| !<CompatibleSmartExtVersion>::contains_key(&t))
+                .for_each(|(se_type, ver)| {
+                    CompatibleSmartExtVersion::insert(se_type, ver);
+            });
+
         });
     }
 }
@@ -811,17 +801,12 @@
 
             // Verify the details of smart extension & store it
             ensure!(!<ExtensionDetails<T>>::contains_key((ticker, &extension_details.extension_id)), Error::<T>::ExtensionAlreadyPresent);
-<<<<<<< HEAD
             // Ensure the version compatibility with the asset.
             ensure!(Self::is_ext_compatible(&extension_details.extension_type, &extension_details.extension_id), Error::<T>::IncompatibleExtensionVersion);
-
-            // Update the storage
-=======
-
             // Ensure the hard limit on the count of maximum transfer manager an asset can have.
             Self::ensure_max_limit_for_tm_extension(&extension_details.extension_type, &ticker)?;
 
->>>>>>> 97ee18e0
+            // Update the storage
             <ExtensionDetails<T>>::insert((ticker, &extension_details.extension_id), extension_details.clone());
             <Extensions<T>>::mutate((ticker, &extension_details.extension_type), |ids| {
                 ids.push(extension_details.extension_id.clone())
@@ -1142,14 +1127,10 @@
         SignatureAlreadyUsed,
         /// The token is already divisible.
         AssetAlreadyDivisible,
-<<<<<<< HEAD
-        /// An invalid custodian DID.
-        InvalidCustodianDid,
+        /// Number of Transfer Manager extensions attached to an asset is equal to MaxNumberOfTMExtensionForAsset.
+        MaximumTMExtensionLimitReached,
         /// Given smart extension is not compatible with the asset.
         IncompatibleExtensionVersion,
-=======
-        /// Number of Transfer Manager extensions attached to an asset is equal to MaxNumberOfTMExtensionForAsset.
-        MaximumTMExtensionLimitReached,
         /// An invalid Ethereum `EcdsaSignature`.
         InvalidEthereumSignature,
         /// The given ticker is not a classic one.
@@ -1158,7 +1139,6 @@
         TickerRegistrationExpired,
         /// Transfers to self are not allowed
         SenderSameAsReceiver
->>>>>>> 97ee18e0
     }
 }
 
@@ -1999,13 +1979,13 @@
         Ok(())
     }
 
-<<<<<<< HEAD
     // Return bool to know whether the given extension is compatible with the supported version of asset.
     fn is_ext_compatible(ext_type: &SmartExtensionType, extension_id: &T::AccountId) -> bool {
         // Access version.
         let ext_version = <polymesh_contracts::Module<T>>::extension_info(extension_id).version;
         Self::compatible_extension_version(ext_type) == ext_version
-=======
+    }
+
     /// Ensure the number of attached transfer manager extension should be < `MaxNumberOfTMExtensionForAsset`.
     fn ensure_max_limit_for_tm_extension(
         ext_type: &SmartExtensionType,
@@ -2052,6 +2032,5 @@
             Error::<T>::NoSuchSmartExtension
         );
         Ok(did)
->>>>>>> 97ee18e0
     }
 }