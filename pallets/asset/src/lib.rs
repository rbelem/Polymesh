--- conflicted
+++ resolved
@@ -612,31 +612,6 @@
             Ok(())
         }
 
-<<<<<<< HEAD
-        /// Transfer tokens from one DID to another DID as tokens are stored/managed on the DID level.
-        ///
-        /// # Arguments
-        /// * `origin` secondary key of the sender.
-        /// * `ticker` Ticker of the token.
-        /// * `to_did` DID of the `to` token holder, to whom token needs to transferred.
-        /// * `value` Value that needs to transferred.
-        #[weight = T::DbWeight::get().reads_writes(5, 3) + 600_000_000]
-        pub fn transfer(origin, ticker: Ticker, to_did: IdentityId, value: T::Balance) -> DispatchResult {
-            let sender = ensure_signed(origin)?;
-            let did = Context::current_identity_or::<Identity<T>>(&sender)?;
-
-            // Check whether the custody allowance remain intact or not
-            Self::_check_custody_allowance(&ticker, did, value)?;
-            ensure!(
-                (Self::_is_valid_transfer(&ticker, sender, Some(did), Some(to_did), value)?).0 == ERC1400_TRANSFER_SUCCESS,
-                Error::<T>::InvalidTransfer
-            );
-
-            Self::unsafe_transfer(did, &ticker, did, to_did, value)
-        }
-
-=======
->>>>>>> 7e6b069e
         /// Forces a transfer between two DIDs & This can only be called by security token owner.
         /// This function doesn't validate any type of restriction beside a valid CDD check.
         ///
@@ -662,69 +637,6 @@
             Ok(())
         }
 
-<<<<<<< HEAD
-        /// Approve token transfer from one DID to another.
-        /// once this is done, transfer_from can be called with corresponding values.
-        ///
-        /// # Arguments
-        /// * `origin` Secondary key of the token owner (i.e sender).
-        /// * `spender_did` DID of the spender.
-        /// * `value` Amount of the tokens approved.
-        #[weight = T::DbWeight::get().reads_writes(2, 1) + 400_000_000]
-        fn approve(origin, ticker: Ticker, spender_did: IdentityId, value: T::Balance) -> DispatchResult {
-            let sender = ensure_signed(origin)?;
-            let did = Context::current_identity_or::<Identity<T>>(&sender)?;
-
-            ensure!(<BalanceOf<T>>::contains_key(ticker, did), Error::<T>::NotAnOwner);
-            let allowance = Self::allowance((ticker, did, spender_did));
-            let updated_allowance = allowance.checked_add(&value)
-                .ok_or(Error::<T>::AllowanceOverflow)?;
-            <Allowance<T>>::insert((ticker, did, spender_did), updated_allowance);
-
-            Self::deposit_event(RawEvent::Approval(did, ticker, did, spender_did, value));
-
-            Ok(())
-        }
-
-        /// If sufficient allowance provided, transfer from a DID to another DID without token owner's signature.
-        ///
-        /// # Arguments
-        /// * `origin` Secondary key of spender.
-        /// * `ticker` Ticker of the token.
-        /// * `from_did` DID from whom token is being transferred.
-        /// * `to_did` DID to whom token is being transferred.
-        /// * `value` Amount of the token for transfer.
-        #[weight = T::DbWeight::get().reads_writes(5, 3) + 800_000_000]
-        pub fn transfer_from(origin, ticker: Ticker, from_did: IdentityId, to_did: IdentityId, value: T::Balance) -> DispatchResult {
-            let sender = ensure_signed(origin)?;
-            let did = Context::current_identity_or::<Identity<T>>(&sender)?;
-
-            let ticker_from_did_did = (ticker, from_did, did);
-            ensure!(<Allowance<T>>::contains_key(&ticker_from_did_did), Error::<T>::NoSuchAllowance);
-            let allowance = Self::allowance(&ticker_from_did_did);
-            ensure!(allowance >= value, Error::<T>::InsufficientAllowance);
-
-            // using checked_sub (safe math) to avoid overflow
-            let updated_allowance = allowance.checked_sub(&value)
-                .ok_or(Error::<T>::AllowanceOverflow)?;
-            // Check whether the custody allowance remain intact or not
-            Self::_check_custody_allowance(&ticker, from_did, value)?;
-
-            ensure!(
-                (Self::_is_valid_transfer(&ticker, sender, Some(from_did), Some(to_did), value)?).0 == ERC1400_TRANSFER_SUCCESS,
-                Error::<T>::InvalidTransfer
-            );
-            Self::unsafe_transfer(did, &ticker, from_did, to_did, value)?;
-
-            // Change allowance afterwards
-            <Allowance<T>>::insert(&ticker_from_did_did, updated_allowance);
-
-            Self::deposit_event(RawEvent::Approval(did, ticker, from_did, did, value));
-            Ok(())
-        }
-
-=======
->>>>>>> 7e6b069e
         /// Function used to create the checkpoint.
         /// NB: Only called by the owner of the security token i.e owner DID.
         ///
@@ -759,128 +671,6 @@
             Self::_mint(&ticker, sender, beneficiary, value, Some(ProtocolOp::AssetIssue))
         }
 
-<<<<<<< HEAD
-        /// Used to redeem the security tokens.
-        ///
-        /// # Arguments
-        /// * `origin` Secondary key of the token holder who wants to redeem the tokens.
-        /// * `ticker` Ticker of the token.
-        /// * `value` Amount of the tokens needs to redeem.
-        /// * `_data` An off chain data blob used to validate the redeem functionality.
-        #[weight = T::DbWeight::get().reads_writes(6, 3) + 800_000_000]
-        pub fn redeem(origin, ticker: Ticker, value: T::Balance, _data: Vec<u8>) -> DispatchResult {
-            let sender = ensure_signed(origin)?;
-            let did = Context::current_identity_or::<Identity<T>>(&sender)?;
-
-            // Granularity check
-            ensure!(Self::check_granularity(&ticker, value), Error::<T>::InvalidGranularity);
-            ensure!(<BalanceOf<T>>::contains_key(&ticker, &did), Error::<T>::NotAnOwner);
-            let FocusedBalances {
-                total: burner_balance,
-                portfolio: burner_def_balance,
-            } = Self::balance(&ticker, did);
-            ensure!(burner_def_balance >= value, Error::<T>::InsufficientDefaultPortfolioBalance);
-
-            // Reduce sender's balance
-            let updated_burner_def_balance = burner_def_balance
-                .checked_sub(&value)
-                .ok_or(Error::<T>::DefaultPortfolioBalanceUnderflow)?;
-            // No check since the total balance is always >= the default
-            // portfolio balance. The default portfolio balance is already checked above.
-            let updated_burner_balance = burner_balance - value;
-            // Check whether the custody allowance remain intact or not
-            Self::_check_custody_allowance(&ticker, did, value)?;
-
-            // verify transfer check
-            ensure!(
-                (Self::_is_valid_transfer(&ticker, sender, Some(did), None, value)?).0 == ERC1400_TRANSFER_SUCCESS,
-                Error::<T>::InvalidTransfer
-            );
-
-            //Decrease total supply
-            let mut token = Self::token_details(&ticker);
-            // No check since the total supply is always >= the default
-            // portfolio balance. The default portfolio balance is already checked above.
-            token.total_supply -= token.total_supply;
-
-            Self::_update_checkpoint(&ticker, did, burner_balance);
-
-            <BalanceOf<T>>::insert(ticker, did, updated_burner_balance);
-            Portfolio::<T>::set_default_portfolio_balance(did, &ticker, updated_burner_def_balance);
-            <Tokens<T>>::insert(&ticker, token);
-            <statistics::Module<T>>::update_transfer_stats(&ticker, Some(updated_burner_balance), None, value);
-
-            Self::deposit_event(RawEvent::Redeemed(did, ticker, did, value));
-            Ok(())
-        }
-
-        /// Used to redeem the security tokens by some other DID who has approval.
-        ///
-        /// # Arguments
-        /// * `origin` Secondary key of the spender who has valid approval to redeem the tokens.
-        /// * `ticker` Ticker of the token.
-        /// * `from_did` DID from whom balance get reduced.
-        /// * `value` Amount of the tokens needs to redeem.
-        /// * `_data` An off chain data blob used to validate the redeem functionality.
-        #[weight = T::DbWeight::get().reads_writes(6, 3) + 800_000_000]
-        pub fn redeem_from(origin, ticker: Ticker, from_did: IdentityId, value: T::Balance, _data: Vec<u8>) -> DispatchResult {
-            let sender = ensure_signed(origin)?;
-            let did = Context::current_identity_or::<Identity<T>>(&sender)?;
-
-            // Granularity check
-            ensure!(Self::check_granularity(&ticker, value), Error::<T>::InvalidGranularity);
-            ensure!(<BalanceOf<T>>::contains_key(&ticker, &did), Error::<T>::NotAnOwner);
-            let FocusedBalances {
-                total: burner_balance,
-                portfolio: burner_def_balance,
-            } = Self::balance(&ticker, did);
-            ensure!(burner_balance >= value, Error::<T>::InsufficientBalance);
-            ensure!(burner_def_balance >= value, Error::<T>::InsufficientDefaultPortfolioBalance);
-
-            // Reduce sender's balance
-            let updated_burner_def_balance = burner_def_balance
-                .checked_sub(&value)
-                .ok_or(Error::<T>::DefaultPortfolioBalanceUnderflow)?;
-            // No check since the total balance is always >= the default
-            // portfolio balance. The default portfolio balance is already checked above.
-            let updated_burner_balance = burner_balance - value;
-
-            let ticker_from_did_did = (ticker, from_did, did);
-            ensure!(<Allowance<T>>::contains_key(&ticker_from_did_did), Error::<T>::NoSuchAllowance);
-            let allowance = Self::allowance(&ticker_from_did_did);
-            ensure!(allowance >= value, Error::<T>::InsufficientAllowance);
-            // Check whether the custody allowance remain intact or not
-            Self::_check_custody_allowance(&ticker, did, value)?;
-            ensure!(
-                (Self::_is_valid_transfer(&ticker, sender, Some(from_did), None, value)?).0 == ERC1400_TRANSFER_SUCCESS,
-                Error::<T>::InvalidTransfer
-            );
-
-            let updated_allowance = allowance.checked_sub(&value)
-                .ok_or(Error::<T>::AllowanceOverflow)?;
-
-            //Decrease total supply
-            let mut token = Self::token_details(&ticker);
-            // No check since the total supply is always >= the default
-            // portfolio balance. The default portfolio balance is already checked above.
-            token.total_supply -= value;
-
-            Self::_update_checkpoint(&ticker, did, burner_balance);
-
-            <Allowance<T>>::insert(&ticker_from_did_did, updated_allowance);
-            <BalanceOf<T>>::insert(&ticker, &did, updated_burner_balance);
-            Portfolio::<T>::set_default_portfolio_balance(did, &ticker, updated_burner_def_balance);
-            <Tokens<T>>::insert(&ticker, token);
-            <statistics::Module<T>>::update_transfer_stats(&ticker, Some(updated_burner_balance), None, value);
-
-            Self::deposit_event(RawEvent::Redeemed(did, ticker, from_did, value));
-            Self::deposit_event(RawEvent::Approval(did, ticker, from_did, did, value));
-
-            Ok(())
-        }
-
-=======
->>>>>>> 7e6b069e
         /// Forces a redemption of an DID's tokens. Can only be called by token owner.
         ///
         /// # Arguments
