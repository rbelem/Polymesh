// This file is part of the Polymesh distribution (https://github.com/PolymathNetwork/Polymesh).
// Copyright (c) 2020 Polymath

// This program is free software: you can redistribute it and/or modify
// it under the terms of the GNU General Public License as published by
// the Free Software Foundation, version 3.

// This program is distributed in the hope that it will be useful, but
// WITHOUT ANY WARRANTY; without even the implied warranty of
// MERCHANTABILITY or FITNESS FOR A PARTICULAR PURPOSE. See the GNU
// General Public License for more details.

// You should have received a copy of the GNU General Public License
// along with this program. If not, see <http://www.gnu.org/licenses/>.

//! # Asset Module
//!
//! The Asset module is one place to create the security tokens on the Polymesh blockchain.
//! It consist every required functionality related to securityToken and every function
//! execution can be differentiate at the token level by providing the ticker of the token.
//! In Ethereum analogy every token has different smart contract address which act as the unique identity
//! of the token while here token lives at low-level where token ticker act as the differentiator.
//!
//! ## Overview
//!
//! The Asset module provides functions for:
//!
//! - Creating the tokens.
//! - Creation of checkpoints on the token level.
//! - Management of the token (Document mgt etc).
//! - Transfer/redeem functionality of the token.
//! - Custodian functionality.
//!
//! ## Interface
//!
//! ### Dispatchable Functions
//!
//! - `register_ticker` - Used to either register a new ticker or extend registration of an existing ticker.
//! - `accept_ticker_transfer` - Used to accept a ticker transfer authorization.
//! - `accept_asset_ownership_transfer` - Used to accept the token transfer authorization.
//! - `create_asset` - Initializes a new security token.
//! - `freeze` - Freezes transfers and minting of a given token.
//! - `unfreeze` - Unfreezes transfers and minting of a given token.
//! - `rename_asset` - Renames a given asset.
//! - `controller_transfer` - Forces a transfer between two DID.
//! - `create_checkpoint` - Function used to create the checkpoint.
//! - `issue` - Function is used to issue(or mint) new tokens to the primary issuance agent.
//! - `controller_redeem` - Forces a redemption of an DID's tokens. Can only be called by token owner.
//! - `make_divisible` - Change the divisibility of the token to divisible. Only called by the token owner.
//! - `can_transfer` - Checks whether a transaction with given parameters can take place or not.
//! - `batch_add_document` - Add documents for a given token, Only be called by the token owner.
//! - `batch_remove_document` - Remove documents for a given token, Only be called by the token owner.
//! - `increase_custody_allowance` - Used to increase the allowance for a given custodian.
//! - `increase_custody_allowance_of` - Used to increase the allowance for a given custodian by providing the off chain signature.
//! - `transfer_by_custodian` - Used to transfer the tokens by the approved custodian.
//! - `set_funding_round` - Sets the name of the current funding round.
//! - `update_identifiers` - Updates the asset identifiers. Only called by the token owner.
//! - `add_extension` - It is used to permission the Smart-Extension address for a given ticker.
//! - `archive_extension` - Extension gets archived it means extension is no more use to verify the compliance or any smart logic it posses.
//! - `unarchive_extension` - Extension gets un-archived it means extension is use to verify the compliance or any smart logic it posses.
//!
//! ### Public Functions
//!
//! - `ticker_registration` - Provide ticker registration details.
//! - `ticker_registration_config` - Provide the ticker registration configuration details.
//! - `token_details` - Returns details of the token.
//! - `balance_of` - Returns the balance of the DID corresponds to the ticker.
//! - `identifiers` - It provides the identifiers for a given ticker.
//! - `total_checkpoints_of` - Returns the checkpoint Id.
//! - `total_supply_at` - Returns the total supply at a given checkpoint.
//! - `custodian_allowance`- Returns the allowance provided to a custodian for a given ticker and token holder.
//! - `total_custody_allowance` - Returns the total allowance approved by the token holder.
//! - `extension_details` - It provides the list of Smart extension added for the given tokens.
//! - `extensions` - It provides the list of Smart extension added for the given tokens and for the given type.
//! - `frozen` - It tells whether the given ticker is frozen or not.
//! - `is_ticker_available` - It checks whether the given ticker is available or not.
//! - `is_ticker_registry_valid` - It checks whether the ticker is own by a given IdentityId or not.
//! - `is_ticker_available_or_registered_to` - It provides the status of a given ticker.
//! - `total_supply` - It provides the total supply of a ticker.
//! - `get_balance_at` - It provides the balance of a DID at a certain checkpoint.
//! - `verify_restriction` - It is use to verify the restriction implied by the smart extension and the Compliance Manager.
//! - `call_extension` - A helper function that is used to call the smart extension function.
#![cfg_attr(not(feature = "std"), no_std)]
#![recursion_limit = "256"]
#![feature(bool_to_option)]

#[cfg(feature = "runtime-benchmarks")]
pub mod benchmarking;

use codec::{Decode, Encode};
use core::result::Result as StdResult;
use currency::*;
use frame_support::{
    decl_error, decl_event, decl_module, decl_storage,
    dispatch::{DispatchError, DispatchResult, DispatchResultWithPostInfo},
    ensure,
    traits::{Currency, Get},
    weights::Weight,
};
use frame_system::{self as system, ensure_signed};
use hex_literal::hex;
use pallet_contracts::{ExecReturnValue, Gas};
use pallet_identity as identity;
use pallet_statistics::{self as statistics, Counter};
use polymesh_common_utilities::{
    asset::{AcceptTransfer, Trait as AssetTrait, GAS_LIMIT},
    balances::Trait as BalancesTrait,
    compliance_manager::Trait as ComplianceManagerTrait,
    constants::*,
    identity::Trait as IdentityTrait,
    protocol_fee::{ChargeProtocolFee, ProtocolOp},
    CommonTrait, Context, SystematicIssuers,
};
use polymesh_primitives::{
    AuthorizationData, AuthorizationError, Document, DocumentName, IdentityId, Signatory,
    SmartExtension, SmartExtensionName, SmartExtensionType, Ticker,
};
use polymesh_primitives_derive::VecU8StrongTyped;
use sp_runtime::traits::{CheckedAdd, CheckedSub, Saturating, Verify};
#[cfg(feature = "std")]
use sp_runtime::{Deserialize, Serialize};
use sp_std::{convert::TryFrom, prelude::*};

type Portfolio<T> = pallet_portfolio::Module<T>;

/// The module's configuration trait.
pub trait Trait:
    frame_system::Trait
    + BalancesTrait
    + IdentityTrait
    + pallet_session::Trait
    + statistics::Trait
    + pallet_contracts::Trait
    + pallet_portfolio::Trait
{
    /// The overarching event type.
    type Event: From<Event<Self>> + Into<<Self as frame_system::Trait>::Event>;
    type Currency: Currency<Self::AccountId>;
    type ComplianceManager: ComplianceManagerTrait<Self::Balance>;
    /// Maximum number of smart extensions can attach to a asset.
    /// This hard limit is set to avoid the cases where a asset transfer
    /// gas usage go beyond the block gas limit.
    type MaxNumberOfTMExtensionForAsset: Get<u32>;
}

/// The type of an asset represented by a token.
#[derive(Encode, Decode, Clone, Debug, PartialEq, Eq)]
pub enum AssetType {
    EquityCommon,
    EquityPreferred,
    Commodity,
    FixedIncome,
    REIT,
    Fund,
    RevenueShareAgreement,
    StructuredProduct,
    Derivative,
    Custom(Vec<u8>),
}

impl Default for AssetType {
    fn default() -> Self {
        AssetType::Custom(b"undefined".to_vec())
    }
}

/// The type of an identifier associated with a token.
#[derive(Encode, Decode, Clone, Debug, PartialEq, Eq, PartialOrd, Ord)]
pub enum IdentifierType {
    Cins,
    Cusip,
    Isin,
}

impl Default for IdentifierType {
    fn default() -> Self {
        IdentifierType::Isin
    }
}

/// Ownership status of a ticker/token.
#[derive(Encode, Decode, Clone, Debug, PartialEq, Eq, PartialOrd, Ord)]
pub enum AssetOwnershipRelation {
    NotOwned,
    TickerOwned,
    AssetOwned,
}

impl Default for AssetOwnershipRelation {
    fn default() -> Self {
        Self::NotOwned
    }
}

/// A wrapper for a token name.
#[derive(
    Decode, Encode, Clone, Debug, Default, Hash, PartialEq, Eq, PartialOrd, Ord, VecU8StrongTyped,
)]
pub struct AssetName(pub Vec<u8>);

/// A wrapper for an asset ID.
#[derive(
    Decode, Encode, Clone, Debug, Default, Hash, PartialEq, Eq, PartialOrd, Ord, VecU8StrongTyped,
)]
pub struct AssetIdentifier(pub Vec<u8>);

/// A wrapper for a funding round name.
#[derive(Decode, Encode, Clone, Debug, Hash, PartialEq, Eq, PartialOrd, Ord, VecU8StrongTyped)]
pub struct FundingRoundName(pub Vec<u8>);

impl Default for FundingRoundName {
    fn default() -> Self {
        FundingRoundName("".as_bytes().to_vec())
    }
}

/// struct to store the token details.
#[derive(Encode, Decode, Default, Clone, PartialEq, Debug)]
pub struct SecurityToken<U> {
    pub name: AssetName,
    pub total_supply: U,
    pub owner_did: IdentityId,
    pub divisible: bool,
    pub asset_type: AssetType,
    pub primary_issuance_agent: Option<IdentityId>,
}

/// struct to store the signed data.
#[derive(Encode, Decode, Default, Clone, PartialEq, Debug)]
pub struct SignData<U> {
    pub custodian_did: IdentityId,
    pub holder_did: IdentityId,
    pub ticker: Ticker,
    pub value: U,
    pub nonce: u16,
}

/// struct to store the ticker registration details.
#[derive(Encode, Decode, Clone, Default, PartialEq, Debug)]
pub struct TickerRegistration<U> {
    pub owner: IdentityId,
    pub expiry: Option<U>,
}

/// struct to store the ticker registration config.
#[cfg_attr(feature = "std", derive(Serialize, Deserialize))]
#[derive(Encode, Decode, Clone, Default, PartialEq, Debug)]
pub struct TickerRegistrationConfig<U> {
    pub max_ticker_length: u8,
    pub registration_length: Option<U>,
}

/// Enum that represents the current status of a ticker.
#[derive(Encode, Decode, Clone, Eq, PartialEq, Debug)]
pub enum TickerRegistrationStatus {
    RegisteredByOther,
    Available,
    RegisteredByDid,
}

/// Enum that uses as the return type for the restriction verification.
#[derive(Encode, Decode, Clone, Debug, PartialEq, Eq, PartialOrd, Ord)]
pub enum RestrictionResult {
    Valid,
    Invalid,
    ForceValid,
}

impl Default for RestrictionResult {
    fn default() -> Self {
        RestrictionResult::Invalid
    }
}

/// The total asset balance and the balance of the asset in a specified portfolio of an identity.
#[cfg_attr(feature = "std", derive(Debug))]
#[derive(Clone, PartialEq, Eq, PartialOrd, Ord)]
pub struct FocusedBalances<Balance> {
    /// The total balance of the asset held by the identity.
    pub total: Balance,
    /// The balance of the asset in the default portfolio of the identity.
    pub portfolio: Balance,
}


pub mod weight_for {
    use super::*;

    /// Weight for `_is_valid_transfer()` transfer.
    pub fn weight_for_is_valid_transfer<T: Trait>(
        no_of_tms: u32,
        weight_from_cm: Weight,
    ) -> Weight {
        8 * 10_000_000 // Weight used for encoding a param in `verify_restriction()` call.
            .saturating_add(GAS_LIMIT.saturating_mul(no_of_tms.into())) // used gas limit for a single TM extension call.
            .saturating_add(weight_from_cm) // weight that comes from the compliance manager.
    }

    /// Weight for `unsafe_transfer_by_custodian()`.
    pub fn weight_for_unsafe_transfer_by_custodian<T: Trait>(
        weight_for_transfer_rest: Weight,
    ) -> Weight {
        weight_for_transfer_rest
            .saturating_add(T::DbWeight::get().reads_writes(3, 2)) // Read and write of `unsafe_transfer_by_custodian()`
            .saturating_add(T::DbWeight::get().reads_writes(4, 5)) // read and write for `unsafe_transfer()`
    }
}

/// An Ethereum address (i.e. 20 bytes, used to represent an Ethereum account).
///
/// This gets serialized to the 0x-prefixed hex representation.
#[cfg_attr(feature = "std", derive(Serialize, Deserialize))]
#[derive(Clone, Copy, PartialEq, Eq, Encode, Decode, Default, Debug)]
pub struct EthereumAddress([u8; 20]);

/// Data imported from Polymath Classic regarding ticker registration/creation.
/// Only used at genesis config and not stored on-chain.
#[cfg_attr(feature = "std", derive(Serialize, Deserialize))]
pub struct ClassicTickerImport {
    /// Owner of the registration.
    pub eth_owner: EthereumAddress,
    /// Name of the ticker registered.
    pub ticker: Ticker,
    /// Is `eth_owner` an Ethereum contract (e.g., in case of a multisig)?
    pub is_contract: bool,
    /// Has the ticker been elevated to a created asset on classic?
    pub is_created: bool,
}

/// Data about a ticker registration from Polymath Classic on-genesis importation.
#[cfg_attr(feature = "std", derive(Serialize, Deserialize))]
#[derive(Encode, Decode, Clone, Debug, PartialEq, Eq)]
pub struct ClassicTickerRegistration {
    /// Owner of the registration.
    pub eth_owner: EthereumAddress,
    /// Has the ticker been elevated to a created asset on classic?
    pub is_created: bool,
}

decl_storage! {
    trait Store for Module<T: Trait> as Asset {
        /// Ticker registration details.
        /// (ticker) -> TickerRegistration
        pub Tickers get(fn ticker_registration): map hasher(blake2_128_concat) Ticker => TickerRegistration<T::Moment>;
        /// Ticker registration config.
        /// (ticker) -> TickerRegistrationConfig
        pub TickerConfig get(fn ticker_registration_config) config(): TickerRegistrationConfig<T::Moment>;
        /// Details of the token corresponding to the token ticker.
        /// (ticker) -> SecurityToken details [returns SecurityToken struct]
        pub Tokens get(fn token_details): map hasher(blake2_128_concat) Ticker => SecurityToken<T::Balance>;
        /// The total asset ticker balance per identity.
        /// (ticker, DID) -> Balance
        pub BalanceOf get(fn balance_of): double_map hasher(blake2_128_concat) Ticker, hasher(blake2_128_concat) IdentityId => T::Balance;
        /// A map of pairs of a ticker name and an `IdentifierType` to asset identifiers.
        pub Identifiers get(fn identifiers): map hasher(blake2_128_concat) (Ticker, IdentifierType) => AssetIdentifier;
        /// Checkpoints created per token.
        /// (ticker) -> no. of checkpoints
        pub TotalCheckpoints get(fn total_checkpoints_of): map hasher(blake2_128_concat) Ticker => u64;
        /// Total supply of the token at the checkpoint.
        /// (ticker, checkpointId) -> total supply at given checkpoint
        pub CheckpointTotalSupply get(fn total_supply_at): map hasher(blake2_128_concat) (Ticker, u64) => T::Balance;
        /// Balance of a DID at a checkpoint.
        /// (ticker, did, checkpoint ID) -> Balance of a DID at a checkpoint
        CheckpointBalance get(fn balance_at_checkpoint): map hasher(blake2_128_concat) (Ticker, IdentityId, u64) => T::Balance;
        /// Last checkpoint updated for a DID's balance.
        /// (ticker, did) -> List of checkpoints where user balance changed
        UserCheckpoints get(fn user_checkpoints): map hasher(blake2_128_concat) (Ticker, IdentityId) => Vec<u64>;
        /// Allowance provided to the custodian.
        /// (ticker, token holder, custodian) -> balance
        pub CustodianAllowance get(fn custodian_allowance): map hasher(blake2_128_concat) (Ticker, IdentityId, IdentityId) => T::Balance;
        /// Total custodian allowance for a given token holder.
        /// (ticker, token holder) -> balance
        pub TotalCustodyAllowance get(fn total_custody_allowance): map hasher(blake2_128_concat) (Ticker, IdentityId) => T::Balance;
        /// Store the nonce for off chain signature to increase the custody allowance.
        /// (ticker, token holder, nonce) -> bool
        AuthenticationNonce get(fn authentication_nonce): map hasher(blake2_128_concat) (Ticker, IdentityId, u16) => bool;
        /// The name of the current funding round.
        /// ticker -> funding round
        FundingRound get(fn funding_round): map hasher(blake2_128_concat) Ticker => FundingRoundName;
        /// The total balances of tokens issued in all recorded funding rounds.
        /// (ticker, funding round) -> balance
        IssuedInFundingRound get(fn issued_in_funding_round): map hasher(blake2_128_concat) (Ticker, FundingRoundName) => T::Balance;
        /// List of Smart extension added for the given tokens.
        /// ticker, AccountId (SE address) -> SmartExtension detail
        pub ExtensionDetails get(fn extension_details): map hasher(blake2_128_concat) (Ticker, T::AccountId) => SmartExtension<T::AccountId>;
        /// List of Smart extension added for the given tokens and for the given type.
        /// ticker, type of SE -> address/AccountId of SE
        pub Extensions get(fn extensions): map hasher(blake2_128_concat) (Ticker, SmartExtensionType) => Vec<T::AccountId>;
        /// The set of frozen assets implemented as a membership map.
        /// ticker -> bool
        pub Frozen get(fn frozen): map hasher(blake2_128_concat) Ticker => bool;
        /// Tickers and token owned by a user
        /// (user, ticker) -> AssetOwnership
        pub AssetOwnershipRelations get(fn asset_ownership_relation):
            double_map hasher(twox_64_concat) IdentityId, hasher(blake2_128_concat) Ticker => AssetOwnershipRelation;
        /// Documents attached to an Asset
        /// (ticker, document_name) -> document
        pub AssetDocuments get(fn asset_documents):
            double_map hasher(blake2_128_concat) Ticker, hasher(blake2_128_concat) DocumentName => Document;

        /// Ticker registration details on Polymath Classic / Ethereum.
        pub ClassicTickers get(fn classic_ticker_registration): map hasher(blake2_128_concat) Ticker => Option<ClassicTickerRegistration>;
    }
    add_extra_genesis {
        config(classic_migration_tickers): Vec<ClassicTickerImport>;
        config(classic_migration_tconfig): TickerRegistrationConfig<T::Moment>;
        config(classic_migration_contract_did): IdentityId;
        build(|config: &GenesisConfig<T>| {
            let cm_did = SystematicIssuers::ClassicMigration.as_id();
            for import in &config.classic_migration_tickers {
                // Use DID of someone at Polymath if it's a contract-made ticker registration.
                let did = if import.is_contract { config.classic_migration_contract_did } else { cm_did };

                // Register the ticker...
                let tconfig = || config.classic_migration_tconfig.clone();
                let expiry = <Module<T>>::ticker_registration_checks(&import.ticker, did, tconfig);
                <Module<T>>::_register_ticker_feeless(&import.ticker, did, expiry.unwrap());

                // ..and associate it with additional info needed for claiming.
                let classic_ticker = ClassicTickerRegistration {
                    eth_owner: import.eth_owner,
                    is_created: import.is_created,
                };
                ClassicTickers::insert(&import.ticker, classic_ticker);
            }
        });
    }
}

type Identity<T> = identity::Module<T>;

// Public interface for this runtime module.
decl_module! {
    pub struct Module<T: Trait> for enum Call where origin: T::Origin {

        type Error = Error<T>;

        /// initialize the default event for this module
        fn deposit_event() = default;

        /// This function is used to either register a new ticker or extend validity of an existing ticker.
        /// NB: Ticker validity does not get carry forward when renewing ticker.
        ///
        /// # Arguments
        /// * `origin` It contains the secondary key of the caller (i.e who signed the transaction to execute this function).
        /// * `ticker` ticker to register.
        #[weight = T::DbWeight::get().reads_writes(4, 3) + 500_000_000]
        pub fn register_ticker(origin, ticker: Ticker) -> DispatchResult {
            let sender = ensure_signed(origin)?;
            let to_did = Context::current_identity_or::<Identity<T>>(&sender)?;
            let expiry = Self::ticker_registration_checks(&ticker, to_did, || Self::ticker_registration_config())?;
            Self::_register_ticker(&ticker, to_did, expiry)
        }

        /// This function is used to accept a ticker transfer.
        /// NB: To reject the transfer, call remove auth function in identity module.
        ///
        /// # Arguments
        /// * `origin` It contains the secondary key of the caller (i.e who signed the transaction to execute this function).
        /// * `auth_id` Authorization ID of ticker transfer authorization.
        #[weight = T::DbWeight::get().reads_writes(4, 5) + 200_000_000]
        pub fn accept_ticker_transfer(origin, auth_id: u64) -> DispatchResult {
            let sender = ensure_signed(origin)?;
            let to_did = Context::current_identity_or::<Identity<T>>(&sender)?;

            Self::_accept_ticker_transfer(to_did, auth_id)
        }

        /// This function is used to accept a primary issuance agent transfer.
        /// NB: To reject the transfer, call remove auth function in identity module.
        ///
        /// # Arguments
        /// * `origin` It contains the signing key of the caller (i.e who signed the transaction to execute this function).
        /// * `auth_id` Authorization ID of primary issuance agent transfer authorization.
        #[weight = 300_000_000]
        pub fn accept_primary_issuance_agent_transfer(origin, auth_id: u64) -> DispatchResult {
            let sender = ensure_signed(origin)?;
            let to_did = Context::current_identity_or::<Identity<T>>(&sender)?;

            Self::_accept_primary_issuance_agent_transfer(to_did, auth_id)
        }

        /// This function is used to accept a token ownership transfer.
        /// NB: To reject the transfer, call remove auth function in identity module.
        ///
        /// # Arguments
        /// * `origin` It contains the secondary key of the caller (i.e who signed the transaction to execute this function).
        /// * `auth_id` Authorization ID of the token ownership transfer authorization.
        #[weight = T::DbWeight::get().reads_writes(4, 5) + 200_000_000]
        pub fn accept_asset_ownership_transfer(origin, auth_id: u64) -> DispatchResult {
            let sender = ensure_signed(origin)?;
            let to_did = Context::current_identity_or::<Identity<T>>(&sender)?;

            Self::_accept_token_ownership_transfer(to_did, auth_id)
        }

        /// Initializes a new security token
        /// makes the initiating account the owner of the security token
        /// & the balance of the owner is set to total supply.
        ///
        /// # Arguments
        /// * `origin` - contains the secondary key of the caller (i.e who signed the transaction to execute this function).
        /// * `name` - the name of the token.
        /// * `ticker` - the ticker symbol of the token.
        /// * `total_supply` - the total supply of the token.
        /// * `divisible` - a boolean to identify the divisibility status of the token.
        /// * `asset_type` - the asset type.
        /// * `identifiers` - a vector of asset identifiers.
        /// * `funding_round` - name of the funding round.
        ///
        /// # Weight
        /// `3_000_000_000 + 20_000 * identifiers.len()`
        #[weight = 3_000_000_000 + 20_000 * u64::try_from(identifiers.len()).unwrap_or_default()]
        pub fn create_asset(
            origin,
            name: AssetName,
            ticker: Ticker,
            total_supply: T::Balance,
            divisible: bool,
            asset_type: AssetType,
            identifiers: Vec<(IdentifierType, AssetIdentifier)>,
            funding_round: Option<FundingRoundName>,
        ) -> DispatchResult {
            let sender = ensure_signed(origin)?;
            let did = Context::current_identity_or::<Identity<T>>(&sender)?;
            Self::ensure_create_asset_parameters(&ticker, &name, total_supply)?;
            let is_ticker_available_or_registered_to = Self::is_ticker_available_or_registered_to(&ticker, did);
            ensure!(
                is_ticker_available_or_registered_to != TickerRegistrationStatus::RegisteredByOther,
                Error::<T>::TickerAlreadyRegistered
            );
            if !divisible {
                ensure!(total_supply % ONE_UNIT.into() == 0.into(), Error::<T>::InvalidTotalSupply);
            }
            // Once all the checks are made, charge the protocol fee.
            <<T as IdentityTrait>::ProtocolFee>::charge_fee(ProtocolOp::AssetCreateAsset)?;
            <identity::Module<T>>::register_asset_did(&ticker)?;
            // Register the ticker or finish its registration.
            if is_ticker_available_or_registered_to == TickerRegistrationStatus::Available {
                // ticker not registered by anyone (or registry expired). we can charge fee and register this ticker
                Self::_register_ticker(&ticker, did, None)?;
            } else {
                // Ticker already registered by the user
                <Tickers<T>>::mutate(&ticker, |tr| tr.expiry = None);
            }
            let token = SecurityToken {
                name,
                total_supply,
                owner_did: did,
                divisible,
                asset_type: asset_type.clone(),
                primary_issuance_agent: Some(did),
            };
            <Tokens<T>>::insert(&ticker, token);
            <BalanceOf<T>>::insert(ticker, did, total_supply);
            Portfolio::<T>::set_default_portfolio_balance(did, &ticker, total_supply);
            <AssetOwnershipRelations>::insert(did, ticker, AssetOwnershipRelation::AssetOwned);
            Self::deposit_event(RawEvent::AssetCreated(
                did,
                ticker,
                total_supply,
                divisible,
                asset_type,
                did,
            ));
            for (typ, val) in &identifiers {
                <Identifiers>::insert((ticker, typ.clone()), val.clone());
            }
            // Add funding round name
            if let Some(round) = funding_round {
                <FundingRound>::insert(ticker, round);
            } else {
                <FundingRound>::insert(ticker, FundingRoundName::default());
            }

            // Update the investor count of an asset.
            <statistics::Module<T>>::update_transfer_stats(&ticker, None, Some(total_supply), total_supply);

            Self::deposit_event(RawEvent::IdentifiersUpdated(did, ticker, identifiers));
            <IssuedInFundingRound<T>>::insert((ticker, Self::funding_round(ticker)), total_supply);
            Self::deposit_event(RawEvent::Transfer(
                did,
                ticker,
                IdentityId::default(),
                did,
                total_supply
            ));
            Self::deposit_event(RawEvent::Issued(
                did,
                ticker,
                did,
                total_supply,
                Self::funding_round(ticker),
                total_supply,
                Some(did),
            ));
            Ok(())
        }

        /// Freezes transfers and minting of a given token.
        ///
        /// # Arguments
        /// * `origin` - the secondary key of the sender.
        /// * `ticker` - the ticker of the token.
        #[weight = T::DbWeight::get().reads_writes(4, 1) + 300_000_000]
        pub fn freeze(origin, ticker: Ticker) -> DispatchResult {
            let sender = ensure_signed(origin)?;
            let sender_did = Context::current_identity_or::<Identity<T>>(&sender)?;

            // verify the ownership of the token
            ensure!(Self::is_owner(&ticker, sender_did), Error::<T>::Unauthorized);
            ensure!(<Tokens<T>>::contains_key(&ticker), Error::<T>::NoSuchAsset);

            ensure!(!Self::frozen(&ticker), Error::<T>::AlreadyFrozen);
            <Frozen>::insert(&ticker, true);
            Self::deposit_event(RawEvent::AssetFrozen(sender_did, ticker));
            Ok(())
        }

        /// Unfreezes transfers and minting of a given token.
        ///
        /// # Arguments
        /// * `origin` - the secondary key of the sender.
        /// * `ticker` - the ticker of the frozen token.
        #[weight = T::DbWeight::get().reads_writes(4, 1) + 300_000_000]
        pub fn unfreeze(origin, ticker: Ticker) -> DispatchResult {
            let sender = ensure_signed(origin)?;
            let sender_did = Context::current_identity_or::<Identity<T>>(&sender)?;

            // verify the ownership of the token
            ensure!(Self::is_owner(&ticker, sender_did), Error::<T>::Unauthorized);
            ensure!(<Tokens<T>>::contains_key(&ticker), Error::<T>::NoSuchAsset);

            ensure!(Self::frozen(&ticker), Error::<T>::NotFrozen);
            <Frozen>::insert(&ticker, false);
            Self::deposit_event(RawEvent::AssetUnfrozen(sender_did, ticker));
            Ok(())
        }

        /// Renames a given token.
        ///
        /// # Arguments
        /// * `origin` - the secondary key of the sender.
        /// * `ticker` - the ticker of the token.
        /// * `name` - the new name of the token.
        #[weight = T::DbWeight::get().reads_writes(2, 1) + 300_000_000]
        pub fn rename_asset(origin, ticker: Ticker, name: AssetName) -> DispatchResult {
            let sender = ensure_signed(origin)?;
            let sender_did = Context::current_identity_or::<Identity<T>>(&sender)?;

            // verify the ownership of the token
            ensure!(Self::is_owner(&ticker, sender_did), Error::<T>::Unauthorized);
            ensure!(<Tokens<T>>::contains_key(&ticker), Error::<T>::NoSuchAsset);

            <Tokens<T>>::mutate(&ticker, |token| token.name = name.clone());
            Self::deposit_event(RawEvent::AssetRenamed(sender_did, ticker, name));
            Ok(())
        }

        /// Forces a transfer between two DIDs & This can only be called by security token owner.
        /// This function doesn't validate any type of restriction beside a valid CDD check.
        ///
        /// # Arguments
        /// * `origin` secondary key of the token owner DID.
        /// * `ticker` symbol of the token.
        /// * `from_did` DID of the token holder from whom balance token will be transferred.
        /// * `to_did` DID of token holder to whom token balance will be transferred.
        /// * `value` Amount of tokens.
        /// * `data` Some off chain data to validate the restriction.
        /// * `operator_data` It is a string which describes the reason of this control transfer call.
        #[weight = T::DbWeight::get().reads_writes(3, 2) + 500_000_000]
        pub fn controller_transfer(origin, ticker: Ticker, from_did: IdentityId, to_did: IdentityId, value: T::Balance, data: Vec<u8>, operator_data: Vec<u8>) -> DispatchResult {
            let sender = ensure_signed(origin)?;
            let did = Context::current_identity_or::<Identity<T>>(&sender)?;

            ensure!(Self::is_owner(&ticker, did), Error::<T>::Unauthorized);

            Self::unsafe_transfer(did, &ticker, from_did, to_did, value)?;

            Self::deposit_event(RawEvent::ControllerTransfer(did, ticker, from_did, to_did, value, data, operator_data));

            Ok(())
        }

        /// Function used to create the checkpoint.
        /// NB: Only called by the owner of the security token i.e owner DID.
        ///
        /// # Arguments
        /// * `origin` Secondary key of the token owner. (Only token owner can call this function).
        /// * `ticker` Ticker of the token.
        #[weight = T::DbWeight::get().reads_writes(3, 2) + 400_000_000]
        pub fn create_checkpoint(origin, ticker: Ticker) -> DispatchResult {
            let sender = ensure_signed(origin)?;
            let did = Context::current_identity_or::<Identity<T>>(&sender)?;

            ensure!(Self::is_owner(&ticker, did), Error::<T>::Unauthorized);
            let _ = Self::_create_checkpoint(&ticker)?;
            Self::deposit_event(RawEvent::CheckpointCreated(did, ticker, Self::total_checkpoints_of(&ticker)));
            Ok(())
        }

        /// Function is used to issue(or mint) new tokens to the primary issuance agent.
        /// It can only be executed by the token owner.
        ///
        /// # Arguments
        /// * `origin` Secondary key of token owner.
        /// * `ticker` Ticker of the token.
        /// * `value` Amount of tokens that get issued.
        #[weight = T::DbWeight::get().reads_writes(6, 3) + 800_000_000]
        pub fn issue(origin, ticker: Ticker, value: T::Balance) -> DispatchResult {
            let sender = ensure_signed(origin)?;
            let did = Context::current_identity_or::<Identity<T>>(&sender)?;

            ensure!(Self::is_owner(&ticker, did), Error::<T>::Unauthorized);
            let beneficiary = Self::token_details(&ticker).primary_issuance_agent.unwrap_or(did);
            Self::_mint(&ticker, sender, beneficiary, value, Some(ProtocolOp::AssetIssue))
        }

        /// Forces a redemption of an DID's tokens. Can only be called by token owner.
        ///
        /// # Arguments
        /// * `origin` Secondary key of the token owner.
        /// * `ticker` Ticker of the token.
        /// * `token_holder_did` DID from whom balance get reduced.
        /// * `value` Amount of the tokens needs to redeem.
        /// * `data` An off chain data blob used to validate the redeem functionality.
        /// * `operator_data` Any data blob that defines the reason behind the force redeem.
        #[weight = T::DbWeight::get().reads_writes(6, 3) + 800_000_000]
        pub fn controller_redeem(origin, ticker: Ticker, token_holder_did: IdentityId, value: T::Balance, data: Vec<u8>, operator_data: Vec<u8>) -> DispatchResult {
            let sender = ensure_signed(origin)?;
            let did = Context::current_identity_or::<Identity<T>>(&sender)?;

            ensure!(Self::is_owner(&ticker, did), Error::<T>::NotAnOwner);
            // Granularity check
            ensure!(Self::check_granularity(&ticker, value), Error::<T>::InvalidGranularity);
            ensure!(<BalanceOf<T>>::contains_key(&ticker, &token_holder_did), Error::<T>::NotAnAssetHolder);
            let FocusedBalances {
                total: burner_balance,
                portfolio: burner_def_balance,
            } = Self::balance(&ticker, token_holder_did);
            ensure!(burner_balance >= value, Error::<T>::InsufficientBalance);
            ensure!(burner_def_balance >= value, Error::<T>::InsufficientDefaultPortfolioBalance);

            // Reduce sender's balance
            let updated_burner_def_balance = burner_def_balance
                .checked_sub(&value)
                .ok_or(Error::<T>::DefaultPortfolioBalanceUnderflow)?;
            // No check since the total balance is always >= the default
            // portfolio balance. The default portfolio balance is already checked above.
            let updated_burner_balance = burner_balance - value;

            // Decrease total supply
            let mut token = Self::token_details(&ticker);
            // No check since the total supply is always >= the default
            // portfolio balance. The default portfolio balance is already checked above.
            token.total_supply -= value;

            Self::_update_checkpoint(&ticker, token_holder_did, burner_balance);

            <BalanceOf<T>>::insert(&ticker, &token_holder_did, updated_burner_balance);
            Portfolio::<T>::set_default_portfolio_balance(token_holder_did, &ticker, updated_burner_def_balance);
            <Tokens<T>>::insert(&ticker, token);
            <statistics::Module<T>>::update_transfer_stats( &ticker, Some(updated_burner_balance), None, value);

            Self::deposit_event(RawEvent::ControllerRedemption(did, ticker, token_holder_did, value, data, operator_data));

            Ok(())
        }

        /// Makes an indivisible token divisible. Only called by the token owner.
        ///
        /// # Arguments
        /// * `origin` Secondary key of the token owner.
        /// * `ticker` Ticker of the token.
        #[weight = T::DbWeight::get().reads_writes(2, 1) + 300_000_000]
        pub fn make_divisible(origin, ticker: Ticker) -> DispatchResult {
            let sender = ensure_signed(origin)?;
            let did = Context::current_identity_or::<Identity<T>>(&sender)?;

            ensure!(Self::is_owner(&ticker, did), Error::<T>::Unauthorized);
            // Read the token details
            let mut token = Self::token_details(&ticker);
            ensure!(!token.divisible, Error::<T>::AssetAlreadyDivisible);
            token.divisible = true;
            <Tokens<T>>::insert(&ticker, token);
            Self::deposit_event(RawEvent::DivisibilityChanged(did, ticker, true));
            Ok(())
        }

        /// Add documents for a given token. To be called only by the token owner.
        ///
        /// # Arguments
        /// * `origin` Secondary key of the token owner.
        /// * `ticker` Ticker of the token.
        /// * `documents` Documents to be attached to `ticker`.
        ///
        /// # Weight
        /// `500_000_000 + 600_000 * documents.len()`
        #[weight = T::DbWeight::get().reads_writes(2, 1) + 500_000_000 + 600_000 * u64::try_from(documents.len()).unwrap_or_default()]
        pub fn batch_add_document(origin, documents: Vec<(DocumentName, Document)>, ticker: Ticker) -> DispatchResult {
            let sender = ensure_signed(origin)?;
            let did = Context::current_identity_or::<Identity<T>>(&sender)?;

            ensure!(Self::is_owner(&ticker, did), Error::<T>::NotAnOwner);

            <<T as IdentityTrait>::ProtocolFee>::batch_charge_fee(
                ProtocolOp::AssetAddDocument,
                documents.len()
            )?;

            for (document_name, document) in documents {
                <AssetDocuments>::insert(ticker, &document_name, document.clone());
                Self::deposit_event(RawEvent::DocumentAdded(ticker, document_name, document));
            }

            Ok(())
        }

        /// Remove documents for a given token. To be called only by the token owner.
        ///
        /// # Arguments
        /// * `origin` Secondary key of the token owner.
        /// * `ticker` Ticker of the token.
        /// * `doc_names` Documents to be removed from `ticker`.
        ///
        /// # Weight
        /// `500_000_000 + 600_000 * do_ids.len()`
        #[weight = T::DbWeight::get().reads_writes(2, 1) + 500_000_000 + 600_000 * u64::try_from(doc_names.len()).unwrap_or_default()]
        pub fn batch_remove_document(origin, doc_names: Vec<DocumentName>, ticker: Ticker) -> DispatchResult {
            let sender = ensure_signed(origin)?;
            let did = Context::current_identity_or::<Identity<T>>(&sender)?;
            ensure!(Self::is_owner(&ticker, did), Error::<T>::NotAnOwner);

            for document_name in doc_names {
                <AssetDocuments>::remove(ticker, &document_name);
                Self::deposit_event(RawEvent::DocumentRemoved(ticker, document_name));
            }

            Ok(())
        }

        /// ERC-2258 Implementation

        /// Used to increase the allowance for a given custodian
        /// Any investor/token holder can add a custodian and transfer the token transfer ownership to the custodian
        /// Through that investor balance will remain the same but the given token are only transfer by the custodian.
        /// This implementation make sure to have an accurate investor count from omnibus wallets.
        ///
        /// # Arguments
        /// * `origin` Secondary key of the token holder.
        /// * `ticker` Ticker of the token.
        /// * `custodian_did` DID of the custodian (i.e whom allowance provided).
        /// * `value` Allowance amount.
        #[weight = T::DbWeight::get().reads_writes(4, 2) + 500_000_000]
        pub fn increase_custody_allowance(origin, ticker: Ticker, custodian_did: IdentityId, value: T::Balance) -> DispatchResult {
            let sender = ensure_signed(origin)?;
            let sender_did = Context::current_identity_or::<Identity<T>>(&sender)?;
            Self::unsafe_increase_custody_allowance(sender_did, ticker, sender_did, custodian_did, value)?;
            Ok(())
        }

        /// Used to increase the allowance for a given custodian by providing the off chain signature.
        ///
        /// # Arguments
        /// * `origin` Secondary key of a DID who posses off chain signature.
        /// * `ticker` Ticker of the token.
        /// * `holder_did` DID of the token holder (i.e who wants to increase the custody allowance).
        /// * `holder_account_id` Secondary key which signs the off chain data blob.
        /// * `custodian_did` DID of the custodian (i.e whom allowance provided).
        /// * `value` Allowance amount.
        /// * `nonce` A u16 number which avoid the replay attack.
        /// * `signature` Signature provided by the holder_did.
        #[weight = T::DbWeight::get().reads_writes(6, 3) + 600_000_000]
        pub fn increase_custody_allowance_of(
            origin,
            ticker: Ticker,
            holder_did: IdentityId,
            holder_account_id: T::AccountId,
            custodian_did: IdentityId,
            value: T::Balance,
            nonce: u16,
            signature: T::OffChainSignature
        ) -> DispatchResult {
            let sender = ensure_signed(origin)?;
            let caller_did = Context::current_identity_or::<Identity<T>>(&sender)?;
            ensure!(
                !Self::authentication_nonce((ticker, holder_did, nonce)),
                Error::<T>::SignatureAlreadyUsed
            );

            let msg = SignData {
                custodian_did,
                holder_did,
                ticker,
                value,
                nonce
            };
            // holder_account_id should be a part of the holder_did
            ensure!(
                signature.verify(&msg.encode()[..], &holder_account_id),
                Error::<T>::InvalidSignature
            );
            // Validate the holder secondary key
            let holder_signer = Signatory::Account(holder_account_id);
            ensure!(
                <identity::Module<T>>::is_signer_authorized(holder_did, &holder_signer),
                Error::<T>::HolderMustBeSecondaryKeyForHolderDid
            );
            Self::unsafe_increase_custody_allowance(caller_did, ticker, holder_did, custodian_did, value)?;
            <AuthenticationNonce>::insert((ticker, holder_did, nonce), true);
            Ok(())
        }

        /// Used to transfer the tokens by the approved custodian.
        ///
        /// # Arguments
        /// * `origin` Secondary key of the custodian.
        /// * `ticker` Ticker of the token.
        /// * `holder_did` DID of the token holder (i.e whom balance get reduced).
        /// * `receiver_did` DID of the receiver.
        /// * `value` Amount of tokens need to transfer.
        #[weight = T::DbWeight::get().reads_writes(6, 3) + 600_000_000]
        pub fn transfer_by_custodian(
            origin,
            ticker: Ticker,
            holder_did: IdentityId,
            receiver_did: IdentityId,
            value: T::Balance
        ) -> DispatchResultWithPostInfo {
            let sender = ensure_signed(origin)?;
            let custodian_did = Context::current_identity_or::<Identity<T>>(&sender)?;

            Self::unsafe_transfer_by_custodian(custodian_did, ticker, holder_did, receiver_did, value)
        }

        /// Sets the name of the current funding round.
        ///
        /// # Arguments
        /// * `origin` - the secondary key of the token owner DID.
        /// * `ticker` - the ticker of the token.
        /// * `name` - the desired name of the current funding round.
        #[weight = T::DbWeight::get().reads_writes(2, 1) + 600_000_000]
        pub fn set_funding_round(origin, ticker: Ticker, name: FundingRoundName) ->
            DispatchResult
        {
            let sender = ensure_signed(origin)?;
            let did = Context::current_identity_or::<Identity<T>>(&sender)?;
            ensure!(Self::is_owner(&ticker, did), Error::<T>::NotAnOwner);
            <FundingRound>::insert(ticker, name.clone());
            Self::deposit_event(RawEvent::FundingRoundSet(did, ticker, name));
            Ok(())
        }

        /// Updates the asset identifiers. Can only be called by the token owner.
        ///
        /// # Arguments
        /// * `origin` - the secondary key of the token owner.
        /// * `ticker` - the ticker of the token.
        /// * `identifiers` - the asset identifiers to be updated in the form of a vector of pairs
        ///    of `IdentifierType` and `AssetIdentifier` value.
        ///
        /// # Weight
        /// `150_000 + 20_000 * identifiers.len()`
        #[weight = T::DbWeight::get().reads_writes(1, 1) + 700_000_000 + 20_000 * u64::try_from(identifiers.len()).unwrap_or_default()]
        pub fn update_identifiers(
            origin,
            ticker: Ticker,
            identifiers: Vec<(IdentifierType, AssetIdentifier)>
        ) -> DispatchResult {
            let sender = ensure_signed(origin)?;
            let did = Context::current_identity_or::<Identity<T>>(&sender)?;
            ensure!(Self::is_owner(&ticker, did), Error::<T>::Unauthorized);
            for (typ, val) in &identifiers {
                <Identifiers>::insert((ticker, typ.clone()), val.clone());
            }
            Self::deposit_event(RawEvent::IdentifiersUpdated(did, ticker, identifiers));
            Ok(())
        }

        /// Permissioning the Smart-Extension address for a given ticker.
        ///
        /// # Arguments
        /// * `origin` - Signatory who owns to ticker/asset.
        /// * `ticker` - ticker for whom extension get added.
        /// * `extension_details` - Details of the smart extension.
        #[weight = T::DbWeight::get().reads_writes(2, 2) + 600_000_000]
        pub fn add_extension(origin, ticker: Ticker, extension_details: SmartExtension<T::AccountId>) -> DispatchResult {
            let sender = ensure_signed(origin)?;
            let my_did = Context::current_identity_or::<identity::Module<T>>(&sender)?;

            ensure!(Self::is_owner(&ticker, my_did), Error::<T>::Unauthorized);

            // Verify the details of smart extension & store it
            ensure!(!<ExtensionDetails<T>>::contains_key((ticker, &extension_details.extension_id)), Error::<T>::ExtensionAlreadyPresent);

            // Ensure the hard limit on the count of maximum transfer manager an asset can have.
            Self::ensure_max_limit_for_tm_extension(&extension_details.extension_type, &ticker)?;

            <ExtensionDetails<T>>::insert((ticker, &extension_details.extension_id), extension_details.clone());
            <Extensions<T>>::mutate((ticker, &extension_details.extension_type), |ids| {
                ids.push(extension_details.extension_id.clone())
            });
            Self::deposit_event(RawEvent::ExtensionAdded(my_did, ticker, extension_details.extension_id, extension_details.extension_name, extension_details.extension_type));
            Ok(())
        }

        /// Archived the extension. Extension is use to verify the compliance or any smart logic it posses.
        ///
        /// # Arguments
        /// * `origin` - Signatory who owns the ticker/asset.
        /// * `ticker` - Ticker symbol of the asset.
        /// * `extension_id` - AccountId of the extension that need to be archived.
        #[weight = T::DbWeight::get().reads_writes(3, 1) + 800_000_000]
        pub fn archive_extension(origin, ticker: Ticker, extension_id: T::AccountId) -> DispatchResult {
            let sender = ensure_signed(origin)?;
            let my_did =  Context::current_identity_or::<identity::Module<T>>(&sender)?;

            ensure!(Self::is_owner(&ticker, my_did), Error::<T>::Unauthorized);
            ensure!(
                <ExtensionDetails<T>>::contains_key((ticker, &extension_id)),
                Error::<T>::NoSuchSmartExtension
            );
            // Mutate the extension details
            ensure!(!(<ExtensionDetails<T>>::get((ticker, &extension_id))).is_archive, Error::<T>::AlreadyArchived);
            <ExtensionDetails<T>>::mutate((ticker, &extension_id), |details| { details.is_archive = true; });
            Self::deposit_event(RawEvent::ExtensionArchived(my_did, ticker, extension_id));
            Ok(())
        }

        /// Un-archived the extension. Extension is use to verify the compliance or any smart logic it posses.
        ///
        /// # Arguments
        /// * `origin` - Signatory who owns the ticker/asset.
        /// * `ticker` - Ticker symbol of the asset.
        /// * `extension_id` - AccountId of the extension that need to be un-archived.
        #[weight = T::DbWeight::get().reads_writes(2, 2) + 800_000_000]
        pub fn unarchive_extension(origin, ticker: Ticker, extension_id: T::AccountId) -> DispatchResult {
            let sender = ensure_signed(origin)?;
            let my_did = Context::current_identity_or::<identity::Module<T>>(&sender)?;

            ensure!(Self::is_owner(&ticker, my_did), Error::<T>::Unauthorized);
            ensure!(
                <ExtensionDetails<T>>::contains_key((ticker, &extension_id)),
                Error::<T>::NoSuchSmartExtension
            );
            // Mutate the extension details
            ensure!((<ExtensionDetails<T>>::get((ticker, &extension_id))).is_archive, Error::<T>::AlreadyUnArchived);
            <ExtensionDetails<T>>::mutate((ticker, &extension_id), |details| { details.is_archive = false; });
            Self::deposit_event(RawEvent::ExtensionUnArchived(my_did, ticker, extension_id));
            Ok(())
        }

        /// Sets the primary issuance agent to None. The caller must be the asset issuer. The asset
        /// issuer can always update the primary issuance agent using `transfer_primary_issuance_agent`. If the issuer
        /// removes their primary issuance agent then it will be immovable until either they transfer
        /// the primary issuance agent to an actual DID, or they add a claim to allow that DID to move the
        /// asset.
        ///
        /// # Arguments
        /// * `origin` - The asset issuer.
        /// * `ticker` - Ticker symbol of the asset.
        #[weight = 250_000_000]
        pub fn remove_primary_issuance_agent(
            origin,
            ticker: Ticker,
        ) -> DispatchResult {
            let sender = ensure_signed(origin)?;
            let did = Context::current_identity_or::<Identity<T>>(&sender)?;
            ensure!(Self::is_owner(&ticker, did), Error::<T>::Unauthorized);
            let mut old_primary_issuance_agent = None;
            <Tokens<T>>::mutate(&ticker, |token| {
                old_primary_issuance_agent = token.primary_issuance_agent;
                token.primary_issuance_agent = None
            });
            Self::deposit_event(RawEvent::PrimaryIssuanceAgentTransfered(did, ticker, old_primary_issuance_agent, None));
            Ok(())
        }
    }
}

decl_event! {
    pub enum Event<T>
        where
        Balance = <T as CommonTrait>::Balance,
        Moment = <T as pallet_timestamp::Trait>::Moment,
        AccountId = <T as frame_system::Trait>::AccountId,
    {
        /// Event for transfer of tokens.
        /// caller DID, ticker, from DID, to DID, value
        Transfer(IdentityId, Ticker, IdentityId, IdentityId, Balance),
        /// Event when an approval is made.
        /// caller DID, ticker, owner DID, spender DID, value
        Approval(IdentityId, Ticker, IdentityId, IdentityId, Balance),
        /// Emit when tokens get issued.
        /// caller DID, ticker, beneficiary DID, value, funding round, total issued in this funding round,
        /// primary issuance agent
        Issued(IdentityId, Ticker, IdentityId, Balance, FundingRoundName, Balance, Option<IdentityId>),
        /// Emit when tokens get redeemed.
        /// caller DID, ticker,  from DID, value
        Redeemed(IdentityId, Ticker, IdentityId, Balance),
        /// Event for forced transfer of tokens.
        /// caller DID/ controller DID, ticker, from DID, to DID, value, data, operator data
        ControllerTransfer(IdentityId, Ticker, IdentityId, IdentityId, Balance, Vec<u8>, Vec<u8>),
        /// Event for when a forced redemption takes place.
        /// caller DID/ controller DID, ticker, token holder DID, value, data, operator data
        ControllerRedemption(IdentityId, Ticker, IdentityId, Balance, Vec<u8>, Vec<u8>),
        /// Event for creation of the asset.
        /// caller DID/ owner DID, ticker, total supply, divisibility, asset type, beneficiary DID
        AssetCreated(IdentityId, Ticker, Balance, bool, AssetType, IdentityId),
        /// Event emitted when a token identifiers are updated.
        /// caller DID, ticker, a vector of (identifier type, identifier value)
        IdentifiersUpdated(IdentityId, Ticker, Vec<(IdentifierType, AssetIdentifier)>),
        /// Event for change in divisibility.
        /// caller DID, ticker, divisibility
        DivisibilityChanged(IdentityId, Ticker, bool),
        /// An additional event to Transfer; emitted when transfer_with_data is called.
        /// caller DID , ticker, from DID, to DID, value, data
        TransferWithData(IdentityId, Ticker, IdentityId, IdentityId, Balance, Vec<u8>),
        /// is_issuable() output
        /// ticker, return value (true if issuable)
        IsIssuable(Ticker, bool),
        /// Emit when tokens transferred by the custodian.
        /// caller DID / custodian DID , ticker, holder/from did, to did, amount
        CustodyTransfer(IdentityId, Ticker, IdentityId, IdentityId, Balance),
        /// Emit when allowance get increased.
        /// caller DID, ticker, holder did, custodian did, oldAllowance, newAllowance
        CustodyAllowanceChanged(IdentityId, Ticker, IdentityId, IdentityId, Balance, Balance),
        /// Emit when ticker is registered.
        /// caller DID / ticker owner did, ticker, ticker owner, expiry
        TickerRegistered(IdentityId, Ticker, Option<Moment>),
        /// Emit when ticker is transferred.
        /// caller DID / ticker transferred to DID, ticker, from
        TickerTransferred(IdentityId, Ticker, IdentityId),
        /// Emit when token ownership is transferred.
        /// caller DID / token ownership transferred to DID, ticker, from
        AssetOwnershipTransferred(IdentityId, Ticker, IdentityId),
        /// An event emitted when an asset is frozen.
        /// Parameter: caller DID, ticker.
        AssetFrozen(IdentityId, Ticker),
        /// An event emitted when an asset is unfrozen.
        /// Parameter: caller DID, ticker.
        AssetUnfrozen(IdentityId, Ticker),
        /// An event emitted when a token is renamed.
        /// Parameters: caller DID, ticker, new token name.
        AssetRenamed(IdentityId, Ticker, AssetName),
        /// An event carrying the name of the current funding round of a ticker.
        /// Parameters: caller DID, ticker, funding round name.
        FundingRoundSet(IdentityId, Ticker, FundingRoundName),
        /// Emitted when extension is added successfully.
        /// caller DID, ticker, extension AccountId, extension name, type of smart Extension
        ExtensionAdded(IdentityId, Ticker, AccountId, SmartExtensionName, SmartExtensionType),
        /// Emitted when extension get archived.
        /// caller DID, ticker, AccountId
        ExtensionArchived(IdentityId, Ticker, AccountId),
        /// Emitted when extension get archived.
        /// caller DID, ticker, AccountId
        ExtensionUnArchived(IdentityId, Ticker, AccountId),
        /// Emitted event for Checkpoint creation.
        /// caller DID. ticker, checkpoint count.
        CheckpointCreated(IdentityId, Ticker, u64),
        /// An event emitted when the primary issuance agent of an asset is transferred.
        /// First DID is the old primary issuance agent and the second DID is the new primary issuance agent.
        PrimaryIssuanceAgentTransfered(IdentityId, Ticker, Option<IdentityId>, Option<IdentityId>),
        /// A new document attached to an asset
        DocumentAdded(Ticker, DocumentName, Document),
        /// A document removed from an asset
        DocumentRemoved(Ticker, DocumentName),
    }
}

decl_error! {
    pub enum Error for Module<T: Trait> {
        /// DID not found.
        DIDNotFound,
        /// Not a ticker transfer auth.
        NoTickerTransferAuth,
        /// Not a primary issuance agent transfer auth.
        NoPrimaryIssuanceAgentTransferAuth,
        /// Not a token ownership transfer auth.
        NotTickerOwnershipTransferAuth,
        /// The user is not authorized.
        Unauthorized,
        /// When extension already archived.
        AlreadyArchived,
        /// When extension already un-archived.
        AlreadyUnArchived,
        /// When extension is already added.
        ExtensionAlreadyPresent,
        /// When smart extension failed to execute result.
        IncorrectResult,
        /// The sender must be a secondary key for the DID.
        HolderMustBeSecondaryKeyForHolderDid,
        /// The token has already been created.
        AssetAlreadyCreated,
        /// The ticker length is over the limit.
        TickerTooLong,
        /// The ticker is already registered to someone else.
        TickerAlreadyRegistered,
        /// The token name cannot exceed 64 bytes.
        AssetNameTooLong,
        /// An invalid total supply.
        InvalidTotalSupply,
        /// The total supply is above the limit.
        TotalSupplyAboveLimit,
        /// No such token.
        NoSuchAsset,
        /// The token is already frozen.
        AlreadyFrozen,
        /// Not an owner of the token.
        NotAnOwner,
        /// An overflow while calculating the balance.
        BalanceOverflow,
        /// An underflow while calculating the balance.
        BalanceUnderflow,
        /// An underflow while calculating the default portfolio balance.
        DefaultPortfolioBalanceUnderflow,
        /// An overflow while calculating the allowance.
        AllowanceOverflow,
        /// An underflow in calculating the allowance.
        AllowanceUnderflow,
        /// An overflow in calculating the total allowance.
        TotalAllowanceOverflow,
        /// An underflow in calculating the total allowance.
        TotalAllowanceUnderflow,
        /// An overflow while calculating the checkpoint.
        CheckpointOverflow,
        /// An overflow while calculating the total supply.
        TotalSupplyOverflow,
        /// No such allowance.
        NoSuchAllowance,
        /// Insufficient allowance.
        InsufficientAllowance,
        /// The list of investors is empty.
        NoInvestors,
        /// An invalid granularity.
        InvalidGranularity,
        /// The account does not hold this token.
        NotAnAssetHolder,
        /// The asset must be frozen.
        NotFrozen,
        /// No such smart extension.
        NoSuchSmartExtension,
        /// Transfer validation check failed.
        InvalidTransfer,
        /// The sender balance is not sufficient.
        InsufficientBalance,
        /// The balance of the sender's default portfolio is not sufficient.
        InsufficientDefaultPortfolioBalance,
        /// An invalid signature.
        InvalidSignature,
        /// The signature is already in use.
        SignatureAlreadyUsed,
        /// The token is already divisible.
        AssetAlreadyDivisible,
        /// An invalid custodian DID.
        InvalidCustodianDid,
        /// Number of Transfer Manager extensions attached to an asset is equal to MaxNumberOfTMExtensionForAsset.
        MaximumTMExtensionLimitReached
    }
}

impl<T: Trait> AssetTrait<T::Balance, T::AccountId> for Module<T> {
    fn _mint_from_sto(
        ticker: &Ticker,
        caller: T::AccountId,
        sender: IdentityId,
        assets_purchased: T::Balance,
    ) -> DispatchResult {
        Self::_mint(ticker, caller, sender, assets_purchased, None)
    }

    fn is_owner(ticker: &Ticker, did: IdentityId) -> bool {
        Self::_is_owner(ticker, did)
    }

    /// Get the asset `id` balance of `who`.
    fn balance(ticker: &Ticker, who: IdentityId) -> T::Balance {
        Self::balance_of(ticker, &who)
    }

    // Get the total supply of an asset `id`
    fn total_supply(ticker: &Ticker) -> T::Balance {
        Self::token_details(ticker).total_supply
    }

    fn get_balance_at(ticker: &Ticker, did: IdentityId, at: u64) -> T::Balance {
        Self::get_balance_at(*ticker, did, at)
    }

    fn unsafe_increase_custody_allowance(
        caller_did: IdentityId,
        ticker: Ticker,
        holder_did: IdentityId,
        custodian_did: IdentityId,
        value: T::Balance,
    ) -> DispatchResult {
        Self::unsafe_increase_custody_allowance(
            caller_did,
            ticker,
            holder_did,
            custodian_did,
            value,
        )
    }

    fn unsafe_decrease_custody_allowance(
        caller_did: IdentityId,
        ticker: Ticker,
        holder_did: IdentityId,
        custodian_did: IdentityId,
        value: T::Balance,
    ) {
        Self::unsafe_decrease_custody_allowance(
            caller_did,
            ticker,
            holder_did,
            custodian_did,
            value,
        )
    }

    fn unsafe_system_transfer(
        sender: IdentityId,
        ticker: &Ticker,
        from_did: IdentityId,
        to_did: IdentityId,
        value: T::Balance,
    ) {
        Self::unsafe_system_transfer(sender, ticker, from_did, to_did, value);
    }

    fn unsafe_transfer_by_custodian(
        custodian_did: IdentityId,
        ticker: Ticker,
        holder_did: IdentityId,
        receiver_did: IdentityId,
        value: T::Balance,
    ) -> DispatchResultWithPostInfo {
        Self::unsafe_transfer_by_custodian(custodian_did, ticker, holder_did, receiver_did, value)
    }

    fn primary_issuance_agent(ticker: &Ticker) -> IdentityId {
        let token_details = Self::token_details(ticker);
        token_details
            .primary_issuance_agent
            .unwrap_or(token_details.owner_did)
    }

    fn max_number_of_tm_extension() -> u32 {
        T::MaxNumberOfTMExtensionForAsset::get()
    }
}

impl<T: Trait> AcceptTransfer for Module<T> {
    fn accept_ticker_transfer(to_did: IdentityId, auth_id: u64) -> DispatchResult {
        Self::_accept_ticker_transfer(to_did, auth_id)
    }

    fn accept_primary_issuance_agent_transfer(to_did: IdentityId, auth_id: u64) -> DispatchResult {
        Self::_accept_primary_issuance_agent_transfer(to_did, auth_id)
    }

    fn accept_asset_ownership_transfer(to_did: IdentityId, auth_id: u64) -> DispatchResult {
        Self::_accept_token_ownership_transfer(to_did, auth_id)
    }
}

/// All functions in the decl_module macro become part of the public interface of the module
/// If they are there, they are accessible via extrinsics calls whether they are public or not
/// However, in the impl module section (this, below) the functions can be public and private
/// Private functions are internal to this module e.g.: _transfer
/// Public functions can be called from other modules e.g.: lock and unlock (being called from the tcr module)
/// All functions in the impl module section are not part of public interface because they are not part of the Call enum.
impl<T: Trait> Module<T> {
    // Public immutables
    pub fn _is_owner(ticker: &Ticker, did: IdentityId) -> bool {
        let token = Self::token_details(ticker);
        token.owner_did == did
    }

    fn maybe_ticker(ticker: &Ticker) -> Option<TickerRegistration<T::Moment>> {
        <Tickers<T>>::contains_key(ticker).then(|| <Tickers<T>>::get(ticker))
    }

    pub fn is_ticker_available(ticker: &Ticker) -> bool {
        // Assumes uppercase ticker
        if let Some(ticker) = Self::maybe_ticker(ticker) {
            ticker
                .expiry
                .filter(|&e| <pallet_timestamp::Module<T>>::get() > e)
                .is_some()
        } else {
            true
        }
    }

    /// Returns `true` iff the ticker exists, is owned by `did`, and ticker hasn't expired.
    pub fn is_ticker_registry_valid(ticker: &Ticker, did: IdentityId) -> bool {
        // Assumes uppercase ticker
        if let Some(ticker) = Self::maybe_ticker(ticker) {
            let now = <pallet_timestamp::Module<T>>::get();
            ticker.owner == did && ticker.expiry.filter(|&e| now > e).is_none()
        } else {
            false
        }
    }

    /// Returns:
    /// - `RegisteredByOther` if ticker is registered to someone else.
    /// - `Available` if ticker is available for registry.
    /// - `RegisteredByDid` if ticker is already registered to provided did.
    pub fn is_ticker_available_or_registered_to(
        ticker: &Ticker,
        did: IdentityId,
    ) -> TickerRegistrationStatus {
        // Assumes uppercase ticker
        match Self::maybe_ticker(ticker) {
            Some(TickerRegistration { expiry, owner }) => match expiry {
                // Ticker registered to someone but expired and can be registered again.
                Some(expiry) if <pallet_timestamp::Module<T>>::get() > expiry => {
                    TickerRegistrationStatus::Available
                }
                // Ticker is already registered to provided did (may or may not expire in future).
                _ if owner == did => TickerRegistrationStatus::RegisteredByDid,
                // Ticker registered to someone else and hasn't expired.
                _ => TickerRegistrationStatus::RegisteredByOther,
            },
            // Ticker not registered yet.
            None => TickerRegistrationStatus::Available,
        }
    }

    /// Before registering a ticker, do some checks, and return the expiry moment.
    fn ticker_registration_checks(
        ticker: &Ticker,
        to_did: IdentityId,
        config: impl FnOnce() -> TickerRegistrationConfig<T::Moment>,
    ) -> Result<Option<T::Moment>, DispatchError> {
        ensure!(
            !<Tokens<T>>::contains_key(&ticker),
            Error::<T>::AssetAlreadyCreated
        );

        let config = config();

        // Ensure the ticker is not too long.
        ensure!(
            ticker.len() <= usize::try_from(config.max_ticker_length).unwrap_or_default(),
            Error::<T>::TickerTooLong
        );

        // Ensure that the ticker is not registered by someone else.
        ensure!(
            Self::is_ticker_available_or_registered_to(&ticker, to_did)
                != TickerRegistrationStatus::RegisteredByOther,
            Error::<T>::TickerAlreadyRegistered
        );

        Ok(config
            .registration_length
            .map(|exp| <pallet_timestamp::Module<T>>::get() + exp))
    }

    /// Without charging any fees,
    /// register the given `ticker` to the `owner` identity,
    /// with the registration being removed at `expiry`.
    fn _register_ticker_feeless(ticker: &Ticker, owner: IdentityId, expiry: Option<T::Moment>) {
        if let Some(ticker_details) = Self::maybe_ticker(ticker) {
            <AssetOwnershipRelations>::remove(ticker_details.owner, ticker);
        }

        let ticker_registration = TickerRegistration { owner, expiry };

        // Store ticker registration details
        <Tickers<T>>::insert(ticker, ticker_registration);
        <AssetOwnershipRelations>::insert(owner, ticker, AssetOwnershipRelation::TickerOwned);

        Self::deposit_event(RawEvent::TickerRegistered(owner, *ticker, expiry));
    }

    /// Register the given `ticker` to `to_did` identity,
    /// with the registration being removed at `expiry`.
    /// This version also charges protocol fees.
    fn _register_ticker(
        ticker: &Ticker,
        to_did: IdentityId,
        expiry: Option<T::Moment>,
    ) -> DispatchResult {
        <<T as IdentityTrait>::ProtocolFee>::charge_fee(ProtocolOp::AssetRegisterTicker)?;
        Self::_register_ticker_feeless(ticker, to_did, expiry);
        Ok(())
    }

    /// Get the asset `ticker` balance of `did`, both total and that of the default portfolio.
    pub fn balance(ticker: &Ticker, did: IdentityId) -> FocusedBalances<T::Balance> {
        FocusedBalances {
            total: Self::balance_of(ticker, &did),
            portfolio: Portfolio::<T>::default_portfolio_balance(did, ticker),
        }
    }

    // Get the total supply of an asset `id`.
    pub fn total_supply(ticker: Ticker) -> T::Balance {
        Self::token_details(ticker).total_supply
    }

    pub fn get_balance_at(ticker: Ticker, did: IdentityId, at: u64) -> T::Balance {
        let ticker_did = (ticker, did);
        if !<TotalCheckpoints>::contains_key(ticker) ||
            at == 0 || //checkpoints start from 1
            at > Self::total_checkpoints_of(&ticker)
        {
            // No checkpoints data exist
            return Self::balance_of(&ticker, &did);
        }

        if <UserCheckpoints>::contains_key(&ticker_did) {
            let user_checkpoints = Self::user_checkpoints(&ticker_did);
            if at > *user_checkpoints.last().unwrap_or(&0) {
                // Using unwrap_or to be defensive.
                // or part should never be triggered due to the check on 2 lines above
                // User has not transacted after checkpoint creation.
                // This means their current balance = their balance at that cp.
                return Self::balance_of(&ticker, &did);
            }
            // Uses the first checkpoint that was created after target checkpoint
            // and the user has data for that checkpoint
            return Self::balance_at_checkpoint((
                ticker,
                did,
                Self::find_ceiling(&user_checkpoints, at),
            ));
        }
        // User has no checkpoint data.
        // This means that user's balance has not changed since first checkpoint was created.
        // Maybe the user never held any balance.
        Self::balance_of(&ticker, &did)
    }

    fn find_ceiling(arr: &[u64], key: u64) -> u64 {
        // This function assumes that key <= last element of the array,
        // the array consists of unique sorted elements,
        // array len > 0
        let mut end = arr.len();
        let mut start = 0;
        let mut mid = (start + end) / 2;

        while mid != 0 && end >= start {
            // Due to our assumptions, we can even remove end >= start condition from here
            if key > arr[mid - 1] && key <= arr[mid] {
                // This condition and the fact that key <= last element of the array mean that
                // start should never become greater than end.
                return arr[mid];
            } else if key > arr[mid] {
                start = mid + 1;
            } else {
                end = mid;
            }
            mid = (start + end) / 2;
        }

        // This should only be reached when mid becomes 0.
        arr[0]
    }

    pub fn _is_valid_transfer(
        ticker: &Ticker,
        extension_caller: T::AccountId,
        from_did: Option<IdentityId>,
        to_did: Option<IdentityId>,
        value: T::Balance,
    ) -> StdResult<(u8, Weight), DispatchError> {
        if Self::frozen(ticker) {
            return Ok((ERC1400_TRANSFERS_HALTED, T::DbWeight::get().reads(1)));
        }
        let primary_issuance_agent = <Tokens<T>>::get(ticker).primary_issuance_agent;
        let (status_code, weight_for_transfer) = T::ComplianceManager::verify_restriction(
            ticker,
            from_did,
            to_did,
            value,
            primary_issuance_agent,
        )?;
        Ok(if status_code != ERC1400_TRANSFER_SUCCESS {
            (COMPLIANCE_MANAGER_FAILURE, weight_for_transfer)
        } else {
            let mut result = true;
            let mut is_valid = false;
            let mut is_invalid = false;
            let mut force_valid = false;
            let current_holder_count = <statistics::Module<T>>::investor_count_per_asset(ticker);
            let tms = Self::extensions((ticker, SmartExtensionType::TransferManager))
                .into_iter()
                .filter(|tm| !Self::extension_details((ticker, tm)).is_archive)
                .collect::<Vec<T::AccountId>>();
            let tm_count = u32::try_from(tms.len()).unwrap_or_default();
            if !tms.is_empty() {
                for tm in tms.into_iter() {
                    let result = Self::verify_restriction(
                        ticker,
                        extension_caller.clone(),
                        from_did,
                        to_did,
                        value,
                        current_holder_count,
                        tm,
                    );
                    match result {
                        RestrictionResult::Valid => is_valid = true,
                        RestrictionResult::Invalid => is_invalid = true,
                        RestrictionResult::ForceValid => force_valid = true,
                    }
                }
                //is_valid = force_valid ? true : (is_invalid ? false : is_valid);
                result = force_valid || !is_invalid && is_valid;
            }
<<<<<<< HEAD
            if result {
                return Ok(ERC1400_TRANSFER_SUCCESS);
            } else {
                return Ok(SMART_EXTENSION_FAILURE);
            }
=======
            // Compute the result for transfer
            Self::compute_transfer_result(final_result, tm_count, weight_for_transfer)
>>>>>>> e42aed7b
        })
    }

    // Transfers tokens from one identity to another
    pub fn unsafe_transfer(
        sender: IdentityId,
        ticker: &Ticker,
        from_did: IdentityId,
        to_did: IdentityId,
        value: T::Balance,
    ) -> DispatchResult {
        // Granularity check
        ensure!(
            Self::check_granularity(ticker, value),
            Error::<T>::InvalidGranularity
        );
        ensure!(
            <BalanceOf<T>>::contains_key(ticker, &from_did),
            Error::<T>::NotAnAssetHolder
        );
        ensure!(from_did != to_did, Error::<T>::InvalidTransfer);
        let FocusedBalances {
            total: from_total_balance,
            portfolio: from_def_balance,
        } = Self::balance(ticker, from_did);
        ensure!(from_total_balance >= value, Error::<T>::InsufficientBalance);
        ensure!(
            from_def_balance >= value,
            Error::<T>::InsufficientDefaultPortfolioBalance
        );
        let updated_from_def_balance = from_def_balance
            .checked_sub(&value)
            .ok_or(Error::<T>::DefaultPortfolioBalanceUnderflow)?;
        // No check since the total balance is always >= the default
        // portfolio balance. The default portfolio balance is already checked above.
        let updated_from_total_balance = from_total_balance - value;

        let FocusedBalances {
            total: to_total_balance,
            portfolio: to_def_balance,
        } = Self::balance(ticker, to_did);
        let updated_to_total_balance = to_total_balance
            .checked_add(&value)
            .ok_or(Error::<T>::BalanceOverflow)?;
        // No check since the default portfolio balance is always <= the total
        // balance. The total balance is already checked above.
        let updated_to_def_balance = to_def_balance + value;

        Self::_update_checkpoint(ticker, from_did, from_total_balance);
        Self::_update_checkpoint(ticker, to_did, to_total_balance);
        // reduce sender's balance
        <BalanceOf<T>>::insert(ticker, &from_did, updated_from_total_balance);
        Portfolio::<T>::set_default_portfolio_balance(from_did, ticker, updated_from_def_balance);

        // increase receiver's balance
        <BalanceOf<T>>::insert(ticker, &to_did, updated_to_total_balance);
        Portfolio::<T>::set_default_portfolio_balance(to_did, ticker, updated_to_def_balance);

        // Update statistic info.
        <statistics::Module<T>>::update_transfer_stats(
            ticker,
            Some(updated_from_total_balance),
            Some(updated_to_total_balance),
            value,
        );

        Self::deposit_event(RawEvent::Transfer(sender, *ticker, from_did, to_did, value));
        Ok(())
    }

    pub fn _create_checkpoint(ticker: &Ticker) -> DispatchResult {
        if <TotalCheckpoints>::contains_key(ticker) {
            let mut checkpoint_count = Self::total_checkpoints_of(ticker);
            checkpoint_count = checkpoint_count
                .checked_add(1)
                .ok_or(Error::<T>::CheckpointOverflow)?;
            <TotalCheckpoints>::insert(ticker, checkpoint_count);
            <CheckpointTotalSupply<T>>::insert(
                &(*ticker, checkpoint_count),
                Self::token_details(ticker).total_supply,
            );
        } else {
            <TotalCheckpoints>::insert(ticker, 1);
            <CheckpointTotalSupply<T>>::insert(
                &(*ticker, 1),
                Self::token_details(ticker).total_supply,
            );
        }
        Ok(())
    }

    fn _update_checkpoint(ticker: &Ticker, user_did: IdentityId, user_balance: T::Balance) {
        if <TotalCheckpoints>::contains_key(ticker) {
            let checkpoint_count = Self::total_checkpoints_of(ticker);
            let ticker_user_did_checkpont = (*ticker, user_did, checkpoint_count);
            if !<CheckpointBalance<T>>::contains_key(&ticker_user_did_checkpont) {
                <CheckpointBalance<T>>::insert(&ticker_user_did_checkpont, user_balance);
                <UserCheckpoints>::mutate(&(*ticker, user_did), |user_checkpoints| {
                    user_checkpoints.push(checkpoint_count);
                });
            }
        }
    }

    fn is_owner(ticker: &Ticker, did: IdentityId) -> bool {
        Self::_is_owner(ticker, did)
    }

    pub fn _mint(
        ticker: &Ticker,
        caller: T::AccountId,
        to_did: IdentityId,
        value: T::Balance,
        protocol_fee_data: Option<ProtocolOp>,
    ) -> DispatchResult {
        // Granularity check
        ensure!(
            Self::check_granularity(ticker, value),
            Error::<T>::InvalidGranularity
        );
        // Read the token details
        let mut token = Self::token_details(ticker);
        // Prepare the updated total supply.
        let updated_total_supply = token
            .total_supply
            .checked_add(&value)
            .ok_or(Error::<T>::TotalSupplyOverflow)?;
        ensure!(
            updated_total_supply <= MAX_SUPPLY.into(),
            Error::<T>::TotalSupplyAboveLimit
        );
        //Increase receiver balance
        let FocusedBalances {
            total: current_to_balance,
            portfolio: current_to_def_balance,
        } = Self::balance(ticker, to_did);
        // No check since the total balance is always <= the total supply. The
        // total supply is already checked above.
        let updated_to_balance = current_to_balance + value;
        // No check since the default portfolio balance is always <= the total
        // supply. The total supply is already checked above.
        let updated_to_def_balance = current_to_def_balance + value;

        // Charge the given fee.
        if let Some(op) = protocol_fee_data {
            <<T as IdentityTrait>::ProtocolFee>::charge_fee(op)?;
        }
        Self::_update_checkpoint(ticker, to_did, current_to_balance);

        // Increase total supply
        token.total_supply = updated_total_supply;
        <BalanceOf<T>>::insert(ticker, &to_did, updated_to_balance);
        Portfolio::<T>::set_default_portfolio_balance(to_did, ticker, updated_to_def_balance);
        let primary_issuance_agent = token.primary_issuance_agent;
        <Tokens<T>>::insert(ticker, token);

        // Update the investor count of an asset.
        <statistics::Module<T>>::update_transfer_stats(
            &ticker,
            None,
            Some(updated_to_balance),
            value,
        );

        let round = Self::funding_round(ticker);
        let ticker_round = (*ticker, round.clone());
        // No check since the issued balance is always <= the total
        // supply. The total supply is already checked above.
        let issued_in_this_round = Self::issued_in_funding_round(&ticker_round) + value;
        <IssuedInFundingRound<T>>::insert(&ticker_round, issued_in_this_round);
        Self::deposit_event(RawEvent::Transfer(
            Context::current_identity_or::<Identity<T>>(&caller)?,
            *ticker,
            IdentityId::default(),
            to_did,
            value,
        ));
        Self::deposit_event(RawEvent::Issued(
            Context::current_identity_or::<Identity<T>>(&caller)?,
            *ticker,
            to_did,
            value,
            round,
            issued_in_this_round,
            primary_issuance_agent,
        ));

        Ok(())
    }

    fn check_granularity(ticker: &Ticker, value: T::Balance) -> bool {
        // Read the token details
        let token = Self::token_details(ticker);
        token.divisible || value % ONE_UNIT.into() == 0.into()
    }

    fn _check_custody_allowance(
        ticker: &Ticker,
        holder_did: IdentityId,
        value: T::Balance,
    ) -> DispatchResult {
        let remaining_balance = Self::balance_of(&ticker, &holder_did)
            .checked_sub(&value)
            .ok_or(Error::<T>::BalanceUnderflow)?;
        ensure!(
            remaining_balance >= Self::total_custody_allowance(&(*ticker, holder_did)),
            Error::<T>::InsufficientBalance
        );
        Ok(())
    }

    fn unsafe_increase_custody_allowance(
        caller_did: IdentityId,
        ticker: Ticker,
        holder_did: IdentityId,
        custodian_did: IdentityId,
        value: T::Balance,
    ) -> DispatchResult {
        let new_custody_allowance = Self::total_custody_allowance((ticker, holder_did))
            .checked_add(&value)
            .ok_or(Error::<T>::TotalAllowanceOverflow)?;
        // Ensure that balance of the token holder is >= the total custody allowance + value
        ensure!(
            Self::balance_of(&ticker, &holder_did) >= new_custody_allowance,
            Error::<T>::InsufficientBalance
        );
        // Ensure the valid DID
        ensure!(
            <identity::DidRecords<T>>::contains_key(custodian_did),
            Error::<T>::InvalidCustodianDid
        );

        let old_allowance = Self::custodian_allowance((ticker, holder_did, custodian_did));
        let new_current_allowance = old_allowance
            .checked_add(&value)
            .ok_or(Error::<T>::AllowanceOverflow)?;
        // Update Storage
        <CustodianAllowance<T>>::insert(
            (ticker, holder_did, custodian_did),
            &new_current_allowance,
        );
        <TotalCustodyAllowance<T>>::insert((ticker, holder_did), new_custody_allowance);
        Self::deposit_event(RawEvent::CustodyAllowanceChanged(
            caller_did,
            ticker,
            holder_did,
            custodian_did,
            old_allowance,
            new_current_allowance,
        ));
        Ok(())
    }

    fn unsafe_decrease_custody_allowance(
        caller_did: IdentityId,
        ticker: Ticker,
        holder_did: IdentityId,
        custodian_did: IdentityId,
        value: T::Balance,
    ) {
        let new_custody_allowance =
            Self::total_custody_allowance((ticker, holder_did)).saturating_sub(value);

        let old_allowance = Self::custodian_allowance((ticker, holder_did, custodian_did));
        let new_current_allowance = old_allowance.saturating_sub(value);

        // Update Storage
        <CustodianAllowance<T>>::insert(
            (ticker, holder_did, custodian_did),
            &new_current_allowance,
        );
        <TotalCustodyAllowance<T>>::insert((ticker, holder_did), new_custody_allowance);
        Self::deposit_event(RawEvent::CustodyAllowanceChanged(
            caller_did,
            ticker,
            holder_did,
            custodian_did,
            old_allowance,
            new_current_allowance,
        ));
    }

    /// Accept and process a ticker transfer.
    pub fn _accept_ticker_transfer(to_did: IdentityId, auth_id: u64) -> DispatchResult {
        ensure!(
            <identity::Authorizations<T>>::contains_key(Signatory::from(to_did), auth_id),
            AuthorizationError::Invalid
        );

        let auth = <identity::Authorizations<T>>::get(Signatory::from(to_did), auth_id);

        let ticker = match auth.authorization_data {
            AuthorizationData::TransferTicker(ticker) => ticker,
            _ => return Err(Error::<T>::NoTickerTransferAuth.into()),
        };

        ensure!(
            !<Tokens<T>>::contains_key(&ticker),
            Error::<T>::AssetAlreadyCreated
        );
        let ticker_details = Self::ticker_registration(&ticker);

        <identity::Module<T>>::consume_auth(
            ticker_details.owner,
            Signatory::from(to_did),
            auth_id,
        )?;

        <AssetOwnershipRelations>::remove(ticker_details.owner, ticker);

        <AssetOwnershipRelations>::insert(to_did, ticker, AssetOwnershipRelation::TickerOwned);

        <Tickers<T>>::mutate(&ticker, |tr| {
            tr.owner = to_did;
        });

        Self::deposit_event(RawEvent::TickerTransferred(
            to_did,
            ticker,
            ticker_details.owner,
        ));

        Ok(())
    }

    /// Accept and process a primary issuance agent transfer.
    pub fn _accept_primary_issuance_agent_transfer(
        to_did: IdentityId,
        auth_id: u64,
    ) -> DispatchResult {
        ensure!(
            <identity::Authorizations<T>>::contains_key(Signatory::from(to_did), auth_id),
            AuthorizationError::Invalid
        );

        let auth = <identity::Authorizations<T>>::get(Signatory::from(to_did), auth_id);

        let ticker = match auth.authorization_data {
            AuthorizationData::TransferPrimaryIssuanceAgent(ticker) => ticker,
            _ => return Err(Error::<T>::NoPrimaryIssuanceAgentTransferAuth.into()),
        };

        let token = <Tokens<T>>::get(&ticker);
        <identity::Module<T>>::consume_auth(token.owner_did, Signatory::from(to_did), auth_id)?;

        let mut old_primary_issuance_agent = None;
        <Tokens<T>>::mutate(&ticker, |token| {
            old_primary_issuance_agent = token.primary_issuance_agent;
            token.primary_issuance_agent = Some(to_did);
        });

        Self::deposit_event(RawEvent::PrimaryIssuanceAgentTransfered(
            to_did,
            ticker,
            old_primary_issuance_agent,
            Some(to_did),
        ));

        Ok(())
    }

    /// Accept and process a token ownership transfer.
    pub fn _accept_token_ownership_transfer(to_did: IdentityId, auth_id: u64) -> DispatchResult {
        ensure!(
            <identity::Authorizations<T>>::contains_key(Signatory::from(to_did), auth_id),
            AuthorizationError::Invalid
        );

        let auth = <identity::Authorizations<T>>::get(Signatory::from(to_did), auth_id);

        let ticker = match auth.authorization_data {
            AuthorizationData::TransferAssetOwnership(ticker) => ticker,
            _ => return Err(Error::<T>::NotTickerOwnershipTransferAuth.into()),
        };

        ensure!(<Tokens<T>>::contains_key(&ticker), Error::<T>::NoSuchAsset);

        let token_details = Self::token_details(&ticker);
        let ticker_details = Self::ticker_registration(&ticker);

        <identity::Module<T>>::consume_auth(
            token_details.owner_did,
            Signatory::from(to_did),
            auth_id,
        )?;

        <AssetOwnershipRelations>::remove(ticker_details.owner, ticker);

        <AssetOwnershipRelations>::insert(to_did, ticker, AssetOwnershipRelation::AssetOwned);

        <Tickers<T>>::mutate(&ticker, |tr| {
            tr.owner = to_did;
        });
        <Tokens<T>>::mutate(&ticker, |tr| {
            tr.owner_did = to_did;
        });

        Self::deposit_event(RawEvent::AssetOwnershipTransferred(
            to_did,
            ticker,
            token_details.owner_did,
        ));

        Ok(())
    }

    pub fn verify_restriction(
        ticker: &Ticker,
        extension_caller: T::AccountId,
        from_did: Option<IdentityId>,
        to_did: Option<IdentityId>,
        value: T::Balance,
        holder_count: Counter,
        dest: T::AccountId,
    ) -> RestrictionResult {
        // 4 byte selector of verify_transfer - 0xD9386E41
        let selector = hex!("D9386E41");
        let balance_to = match to_did {
            Some(did) => T::Balance::encode(&<BalanceOf<T>>::get(ticker, &did)),
            None => T::Balance::encode(&(0.into())),
        };
        let balance_from = match from_did {
            Some(did) => T::Balance::encode(&<BalanceOf<T>>::get(ticker, &did)),
            None => T::Balance::encode(&(0.into())),
        };
        let encoded_to = Option::<IdentityId>::encode(&to_did);
        let encoded_from = Option::<IdentityId>::encode(&from_did);
        let encoded_value = T::Balance::encode(&value);
        let total_supply = T::Balance::encode(&<Tokens<T>>::get(&ticker).total_supply);
        let current_holder_count = Counter::encode(&holder_count);

        // Creation of the encoded data for the verifyTransfer function of the extension
        // i.e fn verify_transfer(
        //        from: Option<IdentityId>,
        //        to: Option<IdentityId>,
        //        value: Balance,
        //        balance_from: Balance,
        //        balance_to: Balance,
        //        total_supply: Balance,
        //        current_holder_count: Counter
        //    ) -> RestrictionResult { }

        let encoded_data = [
            &selector[..],
            &encoded_from[..],
            &encoded_to[..],
            &encoded_value[..],
            &balance_from[..],
            &balance_to[..],
            &total_supply[..],
            &current_holder_count[..],
        ]
        .concat();

        // Calling extension to verify the compliance requirement
        // native currency value should be `0` as no funds need to transfer to the smart extension
        // We are passing arbitrary high `gas_limit` value to make sure extension's function execute successfully
        // TODO: Once gas estimate function will be introduced, arbitrary gas value will be replaced by the estimated gas
        let is_allowed =
            Self::call_extension(extension_caller, dest, 0.into(), GAS_LIMIT, encoded_data);
        if is_allowed.is_success() {
            if let Ok(allowed) = RestrictionResult::decode(&mut &is_allowed.data[..]) {
                return allowed;
            }
        }
        RestrictionResult::Invalid
    }

    /// A helper function that is used to call the smart extension function.
    ///
    /// # Arguments
    /// * `from` - Caller of the extension.
    /// * `dest` - Address/AccountId of the smart extension whom get called.
    /// * `value` - Amount of native currency that need to transfer to the extension.
    /// * `gas_limit` - Maximum amount of gas passed to successfully execute the function.
    /// * `data` - Encoded data that contains function selector and function arguments values.
    pub fn call_extension(
        from: T::AccountId,
        dest: T::AccountId,
        _value: T::Balance,
        gas_limit: Gas,
        data: Vec<u8>,
    ) -> ExecReturnValue {
        // TODO: Fix the value conversion into Currency
        match <pallet_contracts::Module<T>>::bare_call(from, dest, 0.into(), gas_limit, data) {
            Ok(encoded_value) => encoded_value,
            Err(err) => {
                let reason: &'static str = err.reason.into();
                // status 0 is used for extension call successfully executed
                ExecReturnValue {
                    status: 1,
                    data: reason.as_bytes().to_vec(),
                }
            }
        }
    }

    /// RPC: Function allows external users to know wether the transfer extrinsic
    /// will be valid or not beforehand.
    pub fn unsafe_can_transfer(
        sender: T::AccountId,
        ticker: Ticker,
        from_did: Option<IdentityId>,
        to_did: Option<IdentityId>,
        amount: T::Balance,
    ) -> StdResult<u8, &'static str> {
        // Granularity check
        if !Self::check_granularity(&ticker, amount) {
            return Ok(INVALID_GRANULARITY);
        }
        if from_did == to_did {
            return Ok(INVALID_RECEIVER_DID);
        }
        // Non-Issuance case check
        if let Some(from_id) = from_did {
            if Identity::<T>::has_valid_cdd(from_id) {
                let FocusedBalances {
                    total: balance,
                    portfolio: def_balance,
                } = Self::balance(&ticker, from_id);
                if balance < amount
                    || def_balance < amount
                    || balance - amount < Self::total_custody_allowance((ticker, from_id))
                {
                    return Ok(ERC1400_INSUFFICIENT_BALANCE);
                }
            } else {
                return Ok(INVALID_SENDER_DID);
            }
        }
        // Non-Redeem case check
        if let Some(to_id) = to_did {
            if !Identity::<T>::has_valid_cdd(to_id) {
                return Ok(INVALID_RECEIVER_DID);
            }
        }
        // Compliance manager & Smart Extension check
        Ok(
            Self::_is_valid_transfer(&ticker, sender, from_did, to_did, amount)
                .map(|(status, _)| status)
                .unwrap_or(ERC1400_TRANSFER_FAILURE),
        )
    }

    /// Transfers an asset using custodial allowance
    fn unsafe_transfer_by_custodian(
        custodian_did: IdentityId,
        ticker: Ticker,
        holder_did: IdentityId,
        receiver_did: IdentityId,
        value: T::Balance,
    ) -> DispatchResultWithPostInfo {
        let mut custodian_allowance =
            Self::custodian_allowance((ticker, holder_did, custodian_did));
        // using checked_sub (safe math) to avoid underflow
        custodian_allowance = custodian_allowance
            .checked_sub(&value)
            .ok_or(Error::<T>::AllowanceUnderflow)?;
        // using checked_sub (safe math) to avoid underflow
        let new_total_allowance = Self::total_custody_allowance((ticker, holder_did))
            .checked_sub(&value)
            .ok_or(Error::<T>::TotalAllowanceUnderflow)?;
        // Validate the transfer
        let (is_transfer_success, weight_for_transfer) = Self::_is_valid_transfer(
            &ticker,
            <identity::Module<T>>::did_records(custodian_did).primary_key,
            Some(holder_did),
            Some(receiver_did),
            value,
        )?;
        ensure!(
            is_transfer_success == ERC1400_TRANSFER_SUCCESS,
            Error::<T>::InvalidTransfer
        );
        Self::unsafe_transfer(custodian_did, &ticker, holder_did, receiver_did, value)?;
        // Update Storage of allowance
        <CustodianAllowance<T>>::insert((ticker, holder_did, custodian_did), &custodian_allowance);
        <TotalCustodyAllowance<T>>::insert((ticker, holder_did), new_total_allowance);
        Self::deposit_event(RawEvent::CustodyTransfer(
            custodian_did,
            ticker,
            holder_did,
            receiver_did,
            value,
        ));
        Ok(
            Some(weight_for::weight_for_unsafe_transfer_by_custodian::<T>(
                weight_for_transfer,
            ))
            .into(),
        )
    }

    /// Internal function to process a transfer without any checks.
    /// Used for reverting failed settlements
    fn unsafe_system_transfer(
        sender: IdentityId,
        ticker: &Ticker,
        from_did: IdentityId,
        to_did: IdentityId,
        value: T::Balance,
    ) {
        let FocusedBalances {
            total: from_balance,
            portfolio: from_def_balance,
        } = Self::balance(ticker, from_did);
        let updated_from_balance = from_balance.saturating_sub(value);
        let updated_from_def_balance = from_def_balance.saturating_sub(value);
        let FocusedBalances {
            total: to_balance,
            portfolio: to_def_balance,
        } = Self::balance(ticker, to_did);
        let updated_to_balance = to_balance.saturating_add(value);
        let updated_to_def_balance = to_def_balance.saturating_add(value);

        Self::_update_checkpoint(ticker, from_did, from_balance);
        Self::_update_checkpoint(ticker, to_did, to_balance);

        // reduce sender's balance
        <BalanceOf<T>>::insert(ticker, &from_did, updated_from_balance);
        Portfolio::<T>::set_default_portfolio_balance(from_did, ticker, updated_from_def_balance);

        // increase receiver's balance
        <BalanceOf<T>>::insert(ticker, &to_did, updated_to_balance);
        Portfolio::<T>::set_default_portfolio_balance(to_did, ticker, updated_to_def_balance);

        // Update statistic info.
        <statistics::Module<T>>::update_transfer_stats(
            ticker,
            Some(updated_from_balance),
            Some(updated_to_balance),
            value,
        );

        Self::deposit_event(RawEvent::Transfer(sender, *ticker, from_did, to_did, value));
    }

    /// Performs necessary checks on parameters of `create_asset`.
    fn ensure_create_asset_parameters(
        ticker: &Ticker,
        name: &AssetName,
        total_supply: T::Balance,
    ) -> DispatchResult {
        // Ensure that the ticker is new.
        ensure!(
            !<Tokens<T>>::contains_key(&ticker),
            Error::<T>::AssetAlreadyCreated
        );
        let ticker_config = Self::ticker_registration_config();
        // Limit the ticker length.
        ensure!(
            ticker.len() <= usize::try_from(ticker_config.max_ticker_length).unwrap_or_default(),
            Error::<T>::TickerTooLong
        );
        // Check the name length.
        // TODO: Limit the maximum size of a name.
        ensure!(name.as_slice().len() <= 64, Error::<T>::AssetNameTooLong);
        // Limit the total supply.
        ensure!(
            total_supply <= MAX_SUPPLY.into(),
            Error::<T>::TotalSupplyAboveLimit
        );
        Ok(())
    }

    /// Ensure the number of attached transfer manager extension should be < `MaxNumberOfTMExtensionForAsset`.
    fn ensure_max_limit_for_tm_extension(
        ext_type: &SmartExtensionType,
        ticker: &Ticker,
    ) -> DispatchResult {
        if *ext_type == SmartExtensionType::TransferManager {
            let no_of_ext = u32::try_from(
                <Extensions<T>>::get((ticker, SmartExtensionType::TransferManager)).len(),
            )
            .unwrap_or_default();
            ensure!(
                no_of_ext < T::MaxNumberOfTMExtensionForAsset::get(),
                Error::<T>::MaximumTMExtensionLimitReached
            );
        }
        Ok(())
    }

    /// Compute the result of the transfer
    pub fn compute_transfer_result(final_result: bool, tm_count: u32, cm_result: Weight) -> (u8, Weight) {
        let weight_for_valid_transfer = weight_for::weight_for_is_valid_transfer::<T>(tm_count, cm_result);
        let transfer_status = match final_result {
            true => ERC1400_TRANSFER_SUCCESS,
            false => SMART_EXTENSION_FAILURE
        };
        (transfer_status, weight_for_valid_transfer)
    }
}<|MERGE_RESOLUTION|>--- conflicted
+++ resolved
@@ -1614,16 +1614,8 @@
                 //is_valid = force_valid ? true : (is_invalid ? false : is_valid);
                 result = force_valid || !is_invalid && is_valid;
             }
-<<<<<<< HEAD
-            if result {
-                return Ok(ERC1400_TRANSFER_SUCCESS);
-            } else {
-                return Ok(SMART_EXTENSION_FAILURE);
-            }
-=======
             // Compute the result for transfer
             Self::compute_transfer_result(final_result, tm_count, weight_for_transfer)
->>>>>>> e42aed7b
         })
     }
 
