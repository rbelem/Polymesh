// This file is part of the Polymesh distribution (https://github.com/PolymathNetwork/Polymesh).
// Copyright (c) 2020 Polymath

// This program is free software: you can redistribute it and/or modify
// it under the terms of the GNU General Public License as published by
// the Free Software Foundation, version 3.

// This program is distributed in the hope that it will be useful, but
// WITHOUT ANY WARRANTY; without even the implied warranty of
// MERCHANTABILITY or FITNESS FOR A PARTICULAR PURPOSE. See the GNU
// General Public License for more details.

// You should have received a copy of the GNU General Public License
// along with this program. If not, see <http://www.gnu.org/licenses/>.

//! # Asset Module
//!
//! The Asset module is one place to create the security tokens on the Polymesh blockchain.
//! It consist every required functionality related to securityToken and every function
//! execution can be differentiate at the token level by providing the ticker of the token.
//! In Ethereum analogy every token has different smart contract address which act as the unique identity
//! of the token while here token lives at low-level where token ticker act as the differentiator.
//!
//! ## Overview
//!
//! The Asset module provides functions for:
//!
//! - Creating the tokens.
//! - Creation of checkpoints on the token level.
//! - Management of the token (Document mgt etc).
//! - Transfer/redeem functionality of the token.
//!
//! ## Interface
//!
//! ### Dispatchable Functions
//!
//! - `register_ticker` - Used to either register a new ticker or extend registration of an existing ticker.
//! - `accept_ticker_transfer` - Used to accept a ticker transfer authorization.
//! - `accept_asset_ownership_transfer` - Used to accept the token transfer authorization.
//! - `create_asset` - Initializes a new security token.
//! - `freeze` - Freezes transfers and minting of a given token.
//! - `unfreeze` - Unfreezes transfers and minting of a given token.
//! - `rename_asset` - Renames a given asset.
//! - `controller_transfer` - Forces a transfer between two DID.
//! - `create_checkpoint` - Function used to create the checkpoint.
//! - `create_checkpoint_schedule` - Creates a checkpoint schedule.
//! - `remove_checkpoint_schedule` - Removes a checkpoint schedule.
//! - `issue` - Function is used to issue(or mint) new tokens to the primary issuance agent.
//! - `redeem` - Redeems tokens from PIA's (Primary Issuance Agent) default portfolio.
//! - `make_divisible` - Change the divisibility of the token to divisible. Only called by the token owner.
//! - `can_transfer` - Checks whether a transaction with given parameters can take place or not.
//! - `add_documents` - Add documents for a given token, Only be called by the token owner.
//! - `remove_documents` - Remove documents for a given token, Only be called by the token owner.
//! - `set_funding_round` - Sets the name of the current funding round.
//! - `update_identifiers` - Updates the asset identifiers. Only called by the token owner.
//! - `add_extension` - It is used to permission the Smart-Extension address for a given ticker.
//! - `archive_extension` - Extension gets archived it means extension is no more use to verify the compliance or any smart logic it posses.
//! - `unarchive_extension` - Extension gets un-archived it means extension is use to verify the compliance or any smart logic it posses.
//!
//! ### Public Functions
//!
//! - `ticker_registration` - Provide ticker registration details.
//! - `ticker_registration_config` - Provide the ticker registration configuration details.
//! - `token_details` - Returns details of the token.
//! - `balance_of` - Returns the balance of the DID corresponds to the ticker.
//! - `identifiers` - It provides the identifiers for a given ticker.
//! - `total_checkpoints_of` - Returns the checkpoint Id.
//! - `total_supply_at` - Returns the total supply at a given checkpoint.
//! - `extension_details` - It provides the list of Smart extension added for the given tokens.
//! - `extensions` - It provides the list of Smart extension added for the given tokens and for the given type.
//! - `frozen` - It tells whether the given ticker is frozen or not.
//! - `is_ticker_available` - It checks whether the given ticker is available or not.
//! - `is_ticker_registry_valid` - It checks whether the ticker is own by a given IdentityId or not.
//! - `is_ticker_available_or_registered_to` - It provides the status of a given ticker.
//! - `total_supply` - It provides the total supply of a ticker.
//! - `get_balance_at` - It provides the balance of a DID at a certain checkpoint.
//! - `verify_restriction` - It is use to verify the restriction implied by the smart extension and the Compliance Manager.
//! - `call_extension` - A helper function that is used to call the smart extension function.
#![cfg_attr(not(feature = "std"), no_std)]
#![recursion_limit = "256"]
#![feature(bool_to_option)]
#![feature(or_patterns)]

#[cfg(feature = "runtime-benchmarks")]
pub mod benchmarking;
pub mod checkpoint;
pub mod ethereum;

use arrayvec::ArrayVec;
use codec::{Decode, Encode};
use core::mem;
use core::result::Result as StdResult;
use currency::*;
use frame_support::{
    decl_error, decl_event, decl_module, decl_storage,
    dispatch::{DispatchError, DispatchResult, DispatchResultWithPostInfo},
    ensure,
    traits::{Currency, Get, UnixTime},
    weights::Weight,
};
use hex_literal::hex;
use pallet_contracts::{ExecResult, Gas};
use pallet_identity::{self as identity, PermissionedCallOriginData};
use pallet_statistics::{self as statistics, Counter};
use polymesh_common_utilities::{
    asset::{
        AssetName, AssetSubTrait, AssetType, FundingRoundName, Trait as AssetTrait, GAS_LIMIT,
    },
    balances::Trait as BalancesTrait,
    compliance_manager::Trait as ComplianceManagerTrait,
    constants::*,
    identity::Trait as IdentityTrait,
    protocol_fee::{ChargeProtocolFee, ProtocolOp},
    with_transaction, CommonTrait, Context, SystematicIssuers,
};
use polymesh_primitives::{
    calendar::CheckpointId, AssetIdentifier, AuthorizationData, Document, DocumentId, DocumentName,
    IdentityId, MetaVersion as ExtVersion, PortfolioId, ScopeId, SecondaryKey, Signatory,
    SmartExtension, SmartExtensionName, SmartExtensionType, Ticker,
};
use sp_runtime::traits::{CheckedAdd, Saturating, Zero};
#[cfg(feature = "std")]
use sp_runtime::{Deserialize, Serialize};
use sp_std::{convert::TryFrom, prelude::*};

type Portfolio<T> = pallet_portfolio::Module<T>;
type Checkpoint<T> = checkpoint::Module<T>;

/// The module's configuration trait.
pub trait Trait:
    frame_system::Trait
    + BalancesTrait
    + IdentityTrait
    + pallet_session::Trait
    + statistics::Trait
    + polymesh_contracts::Trait
    + pallet_portfolio::Trait
{
    /// The overarching event type.
    type Event: From<Event<Self>>
        + From<checkpoint::Event<Self>>
        + Into<<Self as frame_system::Trait>::Event>;

    type Currency: Currency<Self::AccountId>;

    type ComplianceManager: ComplianceManagerTrait<Self::Balance>;

    /// Maximum number of smart extensions can attach to a asset.
    /// This hard limit is set to avoid the cases where a asset transfer
    /// gas usage go beyond the block gas limit.
    type MaxNumberOfTMExtensionForAsset: Get<u32>;

    /// Time used in computation of checkpoints.
    type UnixTime: UnixTime;
}

/// Ownership status of a ticker/token.
#[derive(Encode, Decode, Clone, Debug, PartialEq, Eq, PartialOrd, Ord)]
pub enum AssetOwnershipRelation {
    NotOwned,
    TickerOwned,
    AssetOwned,
}

impl Default for AssetOwnershipRelation {
    fn default() -> Self {
        Self::NotOwned
    }
}

/// struct to store the token details.
#[derive(Encode, Decode, Default, Clone, PartialEq, Debug)]
pub struct SecurityToken<U> {
    pub name: AssetName,
    pub total_supply: U,
    pub owner_did: IdentityId,
    pub divisible: bool,
    pub asset_type: AssetType,
    pub primary_issuance_agent: Option<IdentityId>,
}

/// struct to store the ticker registration details.
#[derive(Encode, Decode, Clone, Default, PartialEq, Debug)]
pub struct TickerRegistration<U> {
    pub owner: IdentityId,
    pub expiry: Option<U>,
}

/// struct to store the ticker registration config.
#[cfg_attr(feature = "std", derive(Serialize, Deserialize))]
#[derive(Encode, Decode, Clone, Default, PartialEq, Debug)]
pub struct TickerRegistrationConfig<U> {
    pub max_ticker_length: u8,
    pub registration_length: Option<U>,
}

/// Enum that represents the current status of a ticker.
#[derive(Encode, Decode, Clone, Eq, PartialEq, Debug)]
pub enum TickerRegistrationStatus {
    RegisteredByOther,
    Available,
    RegisteredByDid,
}

/// Enum that uses as the return type for the restriction verification.
#[derive(Encode, Decode, Clone, Debug, PartialEq, Eq, PartialOrd, Ord)]
pub enum RestrictionResult {
    Valid,
    Invalid,
    ForceValid,
}

impl Default for RestrictionResult {
    fn default() -> Self {
        RestrictionResult::Invalid
    }
}

pub mod weight_for {
    use super::*;

    /// Weight for `_is_valid_transfer()` transfer.
    pub fn weight_for_is_valid_transfer<T: Trait>(
        no_of_tms: u32,
        weight_from_cm: Weight,
    ) -> Weight {
        8 * 10_000_000 // Weight used for encoding a param in `verify_restriction()` call.
            .saturating_add(GAS_LIMIT.saturating_mul(no_of_tms.into())) // used gas limit for a single TM extension call.
            .saturating_add(weight_from_cm) // weight that comes from the compliance manager.
    }
}

/// Data imported from Polymath Classic regarding ticker registration/creation.
/// Only used at genesis config and not stored on-chain.
#[cfg_attr(feature = "std", derive(Serialize, Deserialize))]
#[derive(Clone)]
pub struct ClassicTickerImport {
    /// Owner of the registration.
    pub eth_owner: ethereum::EthereumAddress,
    /// Name of the ticker registered.
    pub ticker: Ticker,
    /// Is `eth_owner` an Ethereum contract (e.g., in case of a multisig)?
    pub is_contract: bool,
    /// Has the ticker been elevated to a created asset on classic?
    pub is_created: bool,
}

/// Data about a ticker registration from Polymath Classic on-genesis importation.
#[cfg_attr(feature = "std", derive(Serialize, Deserialize))]
#[derive(Encode, Decode, Clone, Debug, PartialEq, Eq)]
pub struct ClassicTickerRegistration {
    /// Owner of the registration.
    pub eth_owner: ethereum::EthereumAddress,
    /// Has the ticker been elevated to a created asset on classic?
    pub is_created: bool,
}

decl_storage! {
    trait Store for Module<T: Trait> as Asset {
        /// Ticker registration details.
        /// (ticker) -> TickerRegistration
        pub Tickers get(fn ticker_registration): map hasher(blake2_128_concat) Ticker => TickerRegistration<T::Moment>;
        /// Ticker registration config.
        /// (ticker) -> TickerRegistrationConfig
        pub TickerConfig get(fn ticker_registration_config) config(): TickerRegistrationConfig<T::Moment>;
        /// Details of the token corresponding to the token ticker.
        /// (ticker) -> SecurityToken details [returns SecurityToken struct]
        pub Tokens get(fn token_details): map hasher(blake2_128_concat) Ticker => SecurityToken<T::Balance>;
        /// The total asset ticker balance per identity.
        /// (ticker, DID) -> Balance
        pub BalanceOf get(fn balance_of): double_map hasher(blake2_128_concat) Ticker, hasher(blake2_128_concat) IdentityId => T::Balance;
        /// A map of a ticker name and asset identifiers.
        pub Identifiers get(fn identifiers): map hasher(blake2_128_concat) Ticker => Vec<AssetIdentifier>;

        /// The name of the current funding round.
        /// ticker -> funding round
        FundingRound get(fn funding_round): map hasher(blake2_128_concat) Ticker => FundingRoundName;
        /// The total balances of tokens issued in all recorded funding rounds.
        /// (ticker, funding round) -> balance
        IssuedInFundingRound get(fn issued_in_funding_round): map hasher(blake2_128_concat) (Ticker, FundingRoundName) => T::Balance;
        /// List of Smart extension added for the given tokens.
        /// ticker, AccountId (SE address) -> SmartExtension detail
        pub ExtensionDetails get(fn extension_details): map hasher(blake2_128_concat) (Ticker, T::AccountId) => SmartExtension<T::AccountId>;
        /// List of Smart extension added for the given tokens and for the given type.
        /// ticker, type of SE -> address/AccountId of SE
        pub Extensions get(fn extensions): map hasher(blake2_128_concat) (Ticker, SmartExtensionType) => Vec<T::AccountId>;
        /// The set of frozen assets implemented as a membership map.
        /// ticker -> bool
        pub Frozen get(fn frozen): map hasher(blake2_128_concat) Ticker => bool;
        /// Tickers and token owned by a user
        /// (user, ticker) -> AssetOwnership
        pub AssetOwnershipRelations get(fn asset_ownership_relation):
            double_map hasher(twox_64_concat) IdentityId, hasher(blake2_128_concat) Ticker => AssetOwnershipRelation;
        /// Documents attached to an Asset
        /// (ticker, doc_id) -> document
        pub AssetDocuments get(fn asset_documents):
            double_map hasher(blake2_128_concat) Ticker, hasher(blake2_128_concat) DocumentId => Document;
        /// Per-ticker document ID counter.
        /// (ticker) -> doc_id
        pub AssetDocumentsIdSequence get(fn asset_documents_id_sequence): map hasher(blake2_128_concat) Ticker => DocumentId;
        /// Ticker registration details on Polymath Classic / Ethereum.
        pub ClassicTickers get(fn classic_ticker_registration): map hasher(blake2_128_concat) Ticker => Option<ClassicTickerRegistration>;
        /// Supported extension version.
        pub CompatibleSmartExtVersion get(fn compatible_extension_version): map hasher(blake2_128_concat) SmartExtensionType => ExtVersion;
        /// Balances get stored on the basis of the `ScopeId`.
        /// Right now it is only helpful for the UI purposes but in future it can be used to do miracles on-chain.
        /// (ScopeId, IdentityId) => Balance.
        pub BalanceOfAtScope get(fn balance_of_at_scope): double_map hasher(identity) ScopeId, hasher(identity) IdentityId => T::Balance;
        /// Store aggregate balance of those identities that has the same `ScopeId`.
        /// (Ticker, ScopeId) => Balance.
        pub AggregateBalance get(fn aggregate_balance_of): double_map hasher(blake2_128_concat) Ticker, hasher(identity) ScopeId => T::Balance;
        /// Tracks the ScopeId of the identity for a given ticker.
        /// (Ticker, IdentityId) => ScopeId.
        pub ScopeIdOf get(fn scope_id_of): double_map hasher(blake2_128_concat) Ticker, hasher(identity) IdentityId => ScopeId;
    }
    add_extra_genesis {
        config(classic_migration_tickers): Vec<ClassicTickerImport>;
        config(classic_migration_tconfig): TickerRegistrationConfig<T::Moment>;
        config(classic_migration_contract_did): IdentityId;
        config(reserved_country_currency_codes): Vec<Ticker>;
        /// Smart Extension supported version at genesis.
        config(versions): Vec<(SmartExtensionType, ExtVersion)>;
        build(|config: &GenesisConfig<T>| {
            let cm_did = SystematicIssuers::ClassicMigration.as_id();
            for import in &config.classic_migration_tickers {
                // Use DID of someone at Polymath if it's a contract-made ticker registration.
                let did = if import.is_contract { config.classic_migration_contract_did } else { cm_did };

                // Register the ticker...
                let tconfig = || config.classic_migration_tconfig.clone();
                let expiry = <Module<T>>::ticker_registration_checks(&import.ticker, did, true, tconfig);
                <Module<T>>::_register_ticker(&import.ticker, did, expiry.unwrap());

                // ..and associate it with additional info needed for claiming.
                let classic_ticker = ClassicTickerRegistration {
                    eth_owner: import.eth_owner,
                    is_created: import.is_created,
                };
                ClassicTickers::insert(&import.ticker, classic_ticker);
            }

            // Reserving country currency logic
            let fiat_tickers_reservation_did = SystematicIssuers::FiatTickersReservation.as_id();
            for currency_ticker in &config.reserved_country_currency_codes {
                <Module<T>>::_register_ticker(&currency_ticker, fiat_tickers_reservation_did, None);
            }
            config.versions
                .iter()
                .filter(|(t, _)| !<CompatibleSmartExtVersion>::contains_key(&t))
                .for_each(|(se_type, ver)| {
                    CompatibleSmartExtVersion::insert(se_type, ver);
            });

        });
    }
}

type Identity<T> = identity::Module<T>;

// Public interface for this runtime module.
decl_module! {
    pub struct Module<T: Trait> for enum Call where origin: T::Origin {

        type Error = Error<T>;

        /// initialize the default event for this module
        fn deposit_event() = default;

        fn on_runtime_upgrade() -> frame_support::weights::Weight {

            // Migrate `AssetDocuments`.
            use frame_support::Blake2_128Concat;
            use polymesh_primitives::migrate::{migrate_double_map, Migrate};
            use polymesh_primitives::document::DocumentOld;
            use sp_std::collections::btree_map::BTreeMap;
            let mut id_map = BTreeMap::<_, u32>::new();
            migrate_double_map::<_, _, Blake2_128Concat, _, _, _, _, _>(
                b"Assets", b"AssetDocuments",
                |ticker: Ticker, name: DocumentName, doc: DocumentOld| {
                    let count = id_map.entry(ticker).or_default();
                    let id = DocumentId(mem::replace(count, *count + 1));
                    Some((ticker, id, doc.migrate(name)?))
                }
            );
            for (ticker, id) in id_map {
                AssetDocumentsIdSequence::insert(ticker, DocumentId(id));
            }

            1_000
        }

        /// This function is used to either register a new ticker or extend validity of an existing ticker.
        /// NB: Ticker validity does not get carry forward when renewing ticker.
        ///
        /// # Arguments
        /// * `origin` It contains the secondary key of the caller (i.e who signed the transaction to execute this function).
        /// * `ticker` ticker to register.
        #[weight = T::DbWeight::get().reads_writes(4, 3) + 500_000_000]
        pub fn register_ticker(origin, ticker: Ticker) {
            let to_did = Identity::<T>::ensure_perms(origin)?;
            let expiry = Self::ticker_registration_checks(&ticker, to_did, false, || Self::ticker_registration_config())?;
            T::ProtocolFee::charge_fee(ProtocolOp::AssetRegisterTicker)?;
            Self::_register_ticker(&ticker, to_did, expiry);
        }

        /// This function is used to accept a ticker transfer.
        /// NB: To reject the transfer, call remove auth function in identity module.
        ///
        /// # Arguments
        /// * `origin` It contains the secondary key of the caller (i.e who signed the transaction to execute this function).
        /// * `auth_id` Authorization ID of ticker transfer authorization.
        #[weight = T::DbWeight::get().reads_writes(4, 5) + 200_000_000]
        pub fn accept_ticker_transfer(origin, auth_id: u64) -> DispatchResult {
            let to_did = Identity::<T>::ensure_perms(origin)?;
            Self::_accept_ticker_transfer(to_did, auth_id)
        }

        /// This function is used to accept a primary issuance agent transfer.
        /// NB: To reject the transfer, call remove auth function in identity module.
        ///
        /// # Arguments
        /// * `origin` It contains the signing key of the caller (i.e who signed the transaction to execute this function).
        /// * `auth_id` Authorization ID of primary issuance agent transfer authorization.
        #[weight = 300_000_000]
        pub fn accept_primary_issuance_agent_transfer(origin, auth_id: u64) -> DispatchResult {
            let to_did = Identity::<T>::ensure_perms(origin)?;
            Self::_accept_primary_issuance_agent_transfer(to_did, auth_id)
        }

        /// This function is used to accept a token ownership transfer.
        /// NB: To reject the transfer, call remove auth function in identity module.
        ///
        /// # Arguments
        /// * `origin` It contains the secondary key of the caller (i.e who signed the transaction to execute this function).
        /// * `auth_id` Authorization ID of the token ownership transfer authorization.
        #[weight = T::DbWeight::get().reads_writes(4, 5) + 200_000_000]
        pub fn accept_asset_ownership_transfer(origin, auth_id: u64) -> DispatchResult {
            let to_did = Identity::<T>::ensure_perms(origin)?;
            Self::_accept_token_ownership_transfer(to_did, auth_id)
        }

        /// Initializes a new security token
        /// makes the initiating account the owner of the security token
        /// & the balance of the owner is set to total supply.
        ///
        /// # Arguments
        /// * `origin` - contains the secondary key of the caller (i.e who signed the transaction to execute this function).
        /// * `name` - the name of the token.
        /// * `ticker` - the ticker symbol of the token.
        /// * `total_supply` - the total supply of the token.
        /// * `divisible` - a boolean to identify the divisibility status of the token.
        /// * `asset_type` - the asset type.
        /// * `identifiers` - a vector of asset identifiers.
        /// * `funding_round` - name of the funding round.
        ///
        /// # Weight
        /// `3_000_000_000 + 20_000 * identifiers.len()`
        #[weight = 3_000_000_000 + 20_000 * u64::try_from(identifiers.len()).unwrap_or_default()]
        pub fn create_asset(
            origin,
            name: AssetName,
            ticker: Ticker,
            total_supply: T::Balance,
            divisible: bool,
            asset_type: AssetType,
            identifiers: Vec<AssetIdentifier>,
            funding_round: Option<FundingRoundName>,
        ) -> DispatchResult {
            let PermissionedCallOriginData {
                primary_did: did,
                secondary_key,
                ..
            } = Identity::<T>::ensure_origin_call_permissions(origin)?;
            Self::ensure_create_asset_parameters(&ticker, total_supply)?;

            // Ensure its registered by DID or at least expired, thus available.
            let available = match Self::is_ticker_available_or_registered_to(&ticker, did) {
                TickerRegistrationStatus::RegisteredByOther => return Err(Error::<T>::TickerAlreadyRegistered.into()),
                TickerRegistrationStatus::RegisteredByDid => false,
                TickerRegistrationStatus::Available => true,
            };

            if !divisible {
                ensure!(total_supply % ONE_UNIT.into() == 0.into(), Error::<T>::InvalidTotalSupply);
            }

            let token_did = Identity::<T>::get_token_did(&ticker)?;
            // Ensure there's no pre-existing entry for the DID.
            // This should never happen, but let's be defensive here.
            Identity::<T>::ensure_no_id_record(token_did)?;

            // Ensure that the caller has relevant portfolio permissions
            let user_default_portfolio = PortfolioId::default_portfolio(did);
            Portfolio::<T>::ensure_portfolio_custody_and_permission(user_default_portfolio, did, secondary_key.as_ref())?;

            // Charge protocol fees.
            T::ProtocolFee::charge_fees(&{
                let mut fees = ArrayVec::<[_; 2]>::new();
                if available {
                    fees.push(ProtocolOp::AssetRegisterTicker);
                }
                // Waive the asset fee iff classic ticker hasn't expired,
                // and it was already created on classic.
                if available || ClassicTickers::get(&ticker).filter(|r| r.is_created).is_none() {
                    fees.push(ProtocolOp::AssetCreateAsset);
                }
                fees
            })?;

            //==========================================================================
            // At this point all checks have been made; **only** storage changes follow!
            //==========================================================================

            Identity::<T>::commit_token_did(token_did, ticker);

            // Register the ticker or finish its registration.
            if available {
                // Ticker not registered by anyone (or registry expired), so register.
                Self::_register_ticker(&ticker, did, None);
            } else {
                // Ticker already registered by the user.
                <Tickers<T>>::mutate(&ticker, |tr| tr.expiry = None);
            }

            let token = SecurityToken {
                name,
                total_supply,
                owner_did: did,
                divisible,
                asset_type: asset_type.clone(),
                primary_issuance_agent: Some(did),
            };
            <Tokens<T>>::insert(&ticker, token);
            // NB - At the time of asset creation it is obvious that asset issuer/ primary issuance agent will not have
            // `InvestorUniqueness` claim. So we are skipping the scope claim based stats update as
            // those data points will get added in to the system whenever asset issuer/ primary issuance agent
            // have InvestorUniqueness claim.
            <BalanceOf<T>>::insert(ticker, did, total_supply);
            Portfolio::<T>::set_default_portfolio_balance(did, &ticker, total_supply);
            <AssetOwnershipRelations>::insert(did, ticker, AssetOwnershipRelation::AssetOwned);
            Self::deposit_event(RawEvent::AssetCreated(
                did,
                ticker,
                total_supply,
                divisible,
                asset_type,
                did,
            ));

            let identifiers: Vec<AssetIdentifier> = identifiers
                .into_iter()
                .filter_map(|identifier| identifier.validate())
                .collect();

            <Identifiers>::insert(ticker, identifiers.clone());

            // Add funding round name.
            <FundingRound>::insert(ticker, funding_round.unwrap_or_default());

            // Update the investor count of an asset.
            <statistics::Module<T>>::update_transfer_stats(&ticker, None, Some(total_supply), total_supply);

            Self::deposit_event(RawEvent::IdentifiersUpdated(did, ticker, identifiers));
            <IssuedInFundingRound<T>>::insert((ticker, Self::funding_round(ticker)), total_supply);
            Self::deposit_event(RawEvent::Transfer(
                did,
                ticker,
                PortfolioId::default(),
                user_default_portfolio,
                total_supply
            ));
            Self::deposit_event(RawEvent::Issued(
                did,
                ticker,
                did,
                total_supply,
                Self::funding_round(ticker),
                total_supply,
                Some(did),
            ));
            Ok(())
        }

        /// Freezes transfers and minting of a given token.
        ///
        /// # Arguments
        /// * `origin` - the secondary key of the sender.
        /// * `ticker` - the ticker of the token.
        #[weight = T::DbWeight::get().reads_writes(4, 1) + 300_000_000]
        pub fn freeze(origin, ticker: Ticker) {
            // Verify the ownership of the token
            let sender_did = Self::ensure_perms_owner_asset(origin, &ticker)?;
            Self::ensure_asset_exists(&ticker)?;
            ensure!(!Self::frozen(&ticker), Error::<T>::AlreadyFrozen);
            Frozen::insert(&ticker, true);
            Self::deposit_event(RawEvent::AssetFrozen(sender_did, ticker));
        }

        /// Unfreezes transfers and minting of a given token.
        ///
        /// # Arguments
        /// * `origin` - the secondary key of the sender.
        /// * `ticker` - the ticker of the frozen token.
        #[weight = T::DbWeight::get().reads_writes(4, 1) + 300_000_000]
        pub fn unfreeze(origin, ticker: Ticker) {
            // Verify the ownership of the token
            let sender_did = Self::ensure_perms_owner_asset(origin, &ticker)?;
            Self::ensure_asset_exists(&ticker)?;
            ensure!(Self::frozen(&ticker), Error::<T>::NotFrozen);
            Frozen::insert(&ticker, false);
            Self::deposit_event(RawEvent::AssetUnfrozen(sender_did, ticker));
        }

        /// Renames a given token.
        ///
        /// # Arguments
        /// * `origin` - the secondary key of the sender.
        /// * `ticker` - the ticker of the token.
        /// * `name` - the new name of the token.
        #[weight = T::DbWeight::get().reads_writes(2, 1) + 300_000_000]
        pub fn rename_asset(origin, ticker: Ticker, name: AssetName) {
            // Verify the ownership of the token
            let sender_did = Self::ensure_perms_owner_asset(origin, &ticker)?;
            Self::ensure_asset_exists(&ticker)?;
            <Tokens<T>>::mutate(&ticker, |token| token.name = name.clone());
            Self::deposit_event(RawEvent::AssetRenamed(sender_did, ticker, name));
        }

        /// Function is used to issue(or mint) new tokens to the primary issuance agent.
        /// It can be executed by the token owner or the PIA.
        ///
        /// # Arguments
        /// * `origin` Secondary key of token owner.
        /// * `ticker` Ticker of the token.
        /// * `value` Amount of tokens that get issued.
        #[weight = T::DbWeight::get().reads_writes(6, 3) + 800_000_000]
        pub fn issue(origin, ticker: Ticker, value: T::Balance) -> DispatchResult {
            let PermissionedCallOriginData {
                sender,
                primary_did,
                secondary_key
            } = Identity::<T>::ensure_origin_call_permissions(origin)?;

            // Ensure that the secondary key has asset permission
            Self::ensure_asset_perms(secondary_key.as_ref(), &ticker)?;

            // Ensure that the sender is the PIA or the token owner and returns the PIA address.
            let beneficiary = Self::ensure_pia_or_owner(&ticker, primary_did)?;

            // Ensure that the caller has relevant portfolio permissions
            let beneficiary_portfolio = PortfolioId::default_portfolio(beneficiary);
            Portfolio::<T>::ensure_portfolio_custody_and_permission(beneficiary_portfolio, primary_did, secondary_key.as_ref())?;

            Self::_mint(&ticker, sender, beneficiary, value, Some(ProtocolOp::AssetIssue))
        }

        /// Redeems existing tokens by reducing the balance of the PIA's default portfolio and the total supply of the token
        ///
        /// # Arguments
        /// * `origin` Secondary key of token owner.
        /// * `ticker` Ticker of the token.
        /// * `value` Amount of tokens to redeem.
        ///
        /// # Errors
        /// - `Unauthorized` If called by someone other than the token owner or the PIA
        /// - `InvalidGranularity` If the amount is not divisible by 10^6 for non-divisible tokens
        /// - `InsufficientPortfolioBalance` If the PIA's default portfolio doesn't have enough free balance
        #[weight = T::DbWeight::get().reads_writes(6, 3) + 800_000_000]
        pub fn redeem(origin, ticker: Ticker, value: T::Balance) {
            let PermissionedCallOriginData {
                primary_did: did,
                secondary_key,
                ..
            } = Identity::<T>::ensure_origin_call_permissions(origin)?;

            // Ensure that the secondary key has asset permission
            Self::ensure_asset_perms(secondary_key.as_ref(), &ticker)?;

            // Ensure that the sender is the PIA or the token owner and returns the PIA address.
            let pia = Self::ensure_pia_or_owner(&ticker, did)?;

            // Granularity check
            ensure!(
                Self::check_granularity(&ticker, value),
                Error::<T>::InvalidGranularity
            );

            // Ensure that the caller has relevant portfolio permissions
            let pia_portfolio = PortfolioId::default_portfolio(pia);
            Portfolio::<T>::ensure_portfolio_custody_and_permission(pia_portfolio, did, secondary_key.as_ref())?;

            // Reduce PIA's portfolio balance. This makes sure that the PIA has enough unlocked tokens.
            // If `advance_update_balances` fails, `reduce_portfolio_balance` shouldn't modify storage.
            with_transaction(|| {
                Portfolio::<T>::reduce_portfolio_balance(&pia_portfolio, &ticker, &value)?;

                <Checkpoint<T>>::advance_update_balances(&ticker, &[(pia, Self::balance_of(ticker, pia))])
            })?;

            let updated_balance = Self::balance_of(ticker, pia) - value;

            // Update identity balances and total supply
            <BalanceOf<T>>::insert(ticker, &pia, updated_balance);
            <Tokens<T>>::mutate(ticker, |token| token.total_supply -= value);

            // Update scope balances
            let scope_id = Self::scope_id_of(ticker, &pia);
            Self::update_scope_balance(&ticker, value, scope_id, pia, updated_balance, true);

            // Update statistic info.
            // Using the aggregate balance to update the unique investor count.
            <statistics::Module<T>>::update_transfer_stats(
                &ticker,
                Some(Self::aggregate_balance_of(ticker, &scope_id)),
                None,
                value,
            );

            Self::deposit_event(RawEvent::Transfer(
                did,
                ticker,
                pia_portfolio,
                PortfolioId::default(),
                value
            ));
            Self::deposit_event(RawEvent::Redeemed(
                did,
                ticker,
                pia,
                value
            ));
        }

        /// Makes an indivisible token divisible. Only called by the token owner.
        ///
        /// # Arguments
        /// * `origin` Secondary key of the token owner.
        /// * `ticker` Ticker of the token.
        #[weight = T::DbWeight::get().reads_writes(2, 1) + 300_000_000]
        pub fn make_divisible(origin, ticker: Ticker) {
            let did = Self::ensure_perms_owner_asset(origin, &ticker)?;
            // Read the token details
            let mut token = Self::token_details(&ticker);
            ensure!(!token.divisible, Error::<T>::AssetAlreadyDivisible);
            token.divisible = true;
            <Tokens<T>>::insert(&ticker, token);
            Self::deposit_event(RawEvent::DivisibilityChanged(did, ticker, true));
        }

        /// Add documents for a given token. To be called only by the token owner.
        ///
        /// # Arguments
        /// * `origin` Secondary key of the token owner.
        /// * `ticker` Ticker of the token.
        /// * `docs` Documents to be attached to `ticker`.
        ///
        /// # Weight
        /// `500_000_000 + 600_000 * docs.len()`
        #[weight = T::DbWeight::get().reads_writes(2, 1) + 500_000_000 + 600_000 * u64::try_from(docs.len()).unwrap_or_default()]
        pub fn add_documents(origin, docs: Vec<Document>, ticker: Ticker) {
            let did = Self::ensure_perms_owner_asset(origin, &ticker)?;
            let len = docs.len();
            T::ProtocolFee::batch_charge_fee(ProtocolOp::AssetAddDocument, len)?;

            AssetDocumentsIdSequence::mutate(ticker, |DocumentId(ref mut id)| {
                for (id, doc) in (*id..).map(DocumentId).zip(docs) {
                    AssetDocuments::insert(ticker, id, doc.clone());
                    Self::deposit_event(RawEvent::DocumentAdded(did, ticker, id, doc));
                }
                *id += len as u32;
            });
        }

        /// Remove documents for a given token. To be called only by the token owner.
        ///
        /// # Arguments
        /// * `origin` Secondary key of the token owner.
        /// * `ticker` Ticker of the token.
        /// * `ids` Documents ids to be removed from `ticker`.
        ///
        /// # Weight
        /// `500_000_000 + 600_000 * ids.len()`
        #[weight = T::DbWeight::get().reads_writes(2, 1) + 500_000_000 + 600_000 * u64::try_from(ids.len()).unwrap_or_default()]
        pub fn remove_documents(origin, ids: Vec<DocumentId>, ticker: Ticker) {
            let did = Self::ensure_perms_owner_asset(origin, &ticker)?;
            for id in ids {
                AssetDocuments::remove(ticker, id);
                Self::deposit_event(RawEvent::DocumentRemoved(did, ticker, id));
            }
        }

        /// Sets the name of the current funding round.
        ///
        /// # Arguments
        /// * `origin` - the secondary key of the token owner DID.
        /// * `ticker` - the ticker of the token.
        /// * `name` - the desired name of the current funding round.
        #[weight = T::DbWeight::get().reads_writes(2, 1) + 600_000_000]
        pub fn set_funding_round(origin, ticker: Ticker, name: FundingRoundName) {
            let did = Self::ensure_perms_owner_asset(origin, &ticker)?;
            FundingRound::insert(ticker, name.clone());
            Self::deposit_event(RawEvent::FundingRoundSet(did, ticker, name));
        }

        /// Updates the asset identifiers. Can only be called by the token owner.
        ///
        /// # Arguments
        /// * `origin` - the secondary key of the token owner.
        /// * `ticker` - the ticker of the token.
        /// * `identifiers` - the asset identifiers to be updated in the form of a vector of pairs
        ///    of `IdentifierType` and `AssetIdentifier` value.
        ///
        /// # Weight
        /// `150_000 + 20_000 * identifiers.len()`
        #[weight = T::DbWeight::get().reads_writes(1, 1) + 700_000_000 + 20_000 * u64::try_from(identifiers.len()).unwrap_or_default()]
        pub fn update_identifiers(
            origin,
            ticker: Ticker,
            identifiers: Vec<AssetIdentifier>
        ) {
            let did = Self::ensure_perms_owner_asset(origin, &ticker)?;
            let identifiers: Vec<AssetIdentifier> = identifiers
                .into_iter()
                .filter_map(|identifier| identifier.validate())
                .collect();
            Identifiers::insert(ticker, identifiers.clone());
            Self::deposit_event(RawEvent::IdentifiersUpdated(did, ticker, identifiers));
        }

        /// Permissioning the Smart-Extension address for a given ticker.
        ///
        /// # Arguments
        /// * `origin` - Signatory who owns to ticker/asset.
        /// * `ticker` - ticker for whom extension get added.
        /// * `extension_details` - Details of the smart extension.
        #[weight = T::DbWeight::get().reads_writes(2, 2) + 600_000_000]
        pub fn add_extension(origin, ticker: Ticker, extension_details: SmartExtension<T::AccountId>) {
            let my_did = Self::ensure_perms_owner_asset(origin, &ticker)?;

            // Verify the details of smart extension & store it
            ensure!(!<ExtensionDetails<T>>::contains_key((ticker, &extension_details.extension_id)), Error::<T>::ExtensionAlreadyPresent);
            // Ensure the version compatibility with the asset.
            ensure!(Self::is_ext_compatible(&extension_details.extension_type, &extension_details.extension_id), Error::<T>::IncompatibleExtensionVersion);
            // Ensure the hard limit on the count of maximum transfer manager an asset can have.
            Self::ensure_max_limit_for_tm_extension(&extension_details.extension_type, &ticker)?;

            // Update the storage
            <ExtensionDetails<T>>::insert((ticker, &extension_details.extension_id), extension_details.clone());
            <Extensions<T>>::mutate((ticker, &extension_details.extension_type), |ids| {
                ids.push(extension_details.extension_id.clone())
            });
            Self::deposit_event(RawEvent::ExtensionAdded(my_did, ticker, extension_details.extension_id, extension_details.extension_name, extension_details.extension_type));
        }

        /// Archived the extension. Extension is use to verify the compliance or any smart logic it posses.
        ///
        /// # Arguments
        /// * `origin` - Signatory who owns the ticker/asset.
        /// * `ticker` - Ticker symbol of the asset.
        /// * `extension_id` - AccountId of the extension that need to be archived.
        #[weight = T::DbWeight::get().reads_writes(3, 1) + 800_000_000]
        pub fn archive_extension(origin, ticker: Ticker, extension_id: T::AccountId) {
            // Ensure the extrinsic is signed and have valid extension id.
            let did = Self::ensure_signed_and_validate_extension_id(origin, &ticker, &extension_id)?;

            // Mutate the extension details
            ensure!(!(<ExtensionDetails<T>>::get((ticker, &extension_id))).is_archive, Error::<T>::AlreadyArchived);
            <ExtensionDetails<T>>::mutate((ticker, &extension_id), |details| details.is_archive = true);
            Self::deposit_event(RawEvent::ExtensionArchived(did, ticker, extension_id));
        }

        /// Un-archived the extension. Extension is use to verify the compliance or any smart logic it posses.
        ///
        /// # Arguments
        /// * `origin` - Signatory who owns the ticker/asset.
        /// * `ticker` - Ticker symbol of the asset.
        /// * `extension_id` - AccountId of the extension that need to be un-archived.
        #[weight = T::DbWeight::get().reads_writes(2, 2) + 800_000_000]
        pub fn unarchive_extension(origin, ticker: Ticker, extension_id: T::AccountId) {
            // Ensure the extrinsic is signed and have valid extension id.
            let did = Self::ensure_signed_and_validate_extension_id(origin, &ticker, &extension_id)?;

            // Mutate the extension details
            ensure!((<ExtensionDetails<T>>::get((ticker, &extension_id))).is_archive, Error::<T>::AlreadyUnArchived);
            <ExtensionDetails<T>>::mutate((ticker, &extension_id), |details| details.is_archive = false);
            Self::deposit_event(RawEvent::ExtensionUnArchived(did, ticker, extension_id));
        }

        /// Sets the primary issuance agent to None. The caller must be the asset issuer. The asset
        /// issuer can always update the primary issuance agent using `transfer_primary_issuance_agent`. If the issuer
        /// removes their primary issuance agent then it will be immovable until either they transfer
        /// the primary issuance agent to an actual DID, or they add a claim to allow that DID to move the
        /// asset.
        ///
        /// # Arguments
        /// * `origin` - The asset issuer.
        /// * `ticker` - Ticker symbol of the asset.
        #[weight = 250_000_000]
        pub fn remove_primary_issuance_agent(
            origin,
            ticker: Ticker,
        ) {
            let did = Self::ensure_perms_owner_asset(origin, &ticker)?;
            let old_pia = <Tokens<T>>::mutate(&ticker, |t| mem::replace(&mut t.primary_issuance_agent, None));
            Self::deposit_event(RawEvent::PrimaryIssuanceAgentTransferred(did, ticker, old_pia, None));
        }

        /// Remove the given smart extension id from the list of extension under a given ticker.
        ///
        /// # Arguments
        /// * `origin` - The asset issuer.
        /// * `ticker` - Ticker symbol of the asset.
        #[weight = 250_000_000]
        pub fn remove_smart_extension(origin, ticker: Ticker, extension_id: T::AccountId) {
            // Ensure the extrinsic is signed and have valid extension id.
            let did = Self::ensure_signed_and_validate_extension_id(origin, &ticker, &extension_id)?;

            let extension_type = Self::extension_details((&ticker, &extension_id)).extension_type;

            // Remove the storage reference for the given extension_id.
            <Extensions<T>>::mutate(&(ticker, extension_type), |extension_list| {
                if let Some(pos) = extension_list.iter().position(|ext| ext == &extension_id) {
                    extension_list.remove(pos);
                }
            });
            <ExtensionDetails<T>>::remove((&ticker, &extension_id));
            Self::deposit_event(RawEvent::ExtensionRemoved(did, ticker, extension_id));
        }

        /// Claim a systematically reserved Polymath Classic (PMC) `ticker`
        /// and transfer it to the `origin`'s identity.
        ///
        /// To verify that the `origin` is in control of the Ethereum account on the books,
        /// an `ethereum_signature` containing the `origin`'s DID as the message
        /// must be provided by that Ethereum account.
        ///
        /// # Errors
        /// - `NoSuchClassicTicker` if this is not a systematically reserved PMC ticker.
        /// - `TickerAlreadyRegistered` if the ticker was already registered, e.g., by `origin`.
        /// - `TickerRegistrationExpired` if the ticker's registration has expired.
        /// - `BadOrigin` if not signed.
        /// - `InvalidEthereumSignature` if the `ethereum_signature` is not valid.
        /// - `NotAnOwner` if the ethereum account is not the owner of the PMC ticker.
        #[weight = 250_000_000]
        pub fn claim_classic_ticker(origin, ticker: Ticker, ethereum_signature: ethereum::EcdsaSignature) {
            // Ensure the ticker is a classic one and fetch details.
            let ClassicTickerRegistration { eth_owner, .. } = ClassicTickers::get(ticker)
                .ok_or(Error::<T>::NoSuchClassicTicker)?;

            // Ensure ticker registration is still attached to the systematic DID.
            let sys_did = SystematicIssuers::ClassicMigration.as_id();
            match Self::is_ticker_available_or_registered_to(&ticker, sys_did) {
                TickerRegistrationStatus::RegisteredByOther => return Err(Error::<T>::TickerAlreadyRegistered.into()),
                TickerRegistrationStatus::Available => return Err(Error::<T>::TickerRegistrationExpired.into()),
                TickerRegistrationStatus::RegisteredByDid => {}
            }

            // Ensure we're signed & get did.
            let owner_did = Identity::<T>::ensure_perms(origin)?;

            // Have the caller prove that they own *some* Ethereum account
            // by having the signed signature contain the `owner_did`.
            //
            // We specifically use `owner_did` rather than `sender` such that
            // if the signing key's owner DID is changed after the creating
            // `ethereum_signature`, then the call is rejected
            // (caller might not have Ethereum account's private key).
            let eth_signer = ethereum::eth_check(owner_did, b"classic_claim", &ethereum_signature)
                .ok_or(Error::<T>::InvalidEthereumSignature)?;

            // Now we have an Ethereum account; ensure it's the *right one*.
            ensure!(eth_signer == eth_owner, Error::<T>::NotAnOwner);

            // Success; transfer the ticker to `owner_did`.
            Self::transfer_ticker(ticker, owner_did, sys_did);

            // Emit event.
            Self::deposit_event(RawEvent::ClassicTickerClaimed(owner_did, ticker, eth_signer));
        }
    }
}

decl_event! {
    pub enum Event<T>
    where
        Balance = <T as CommonTrait>::Balance,
        Moment = <T as pallet_timestamp::Trait>::Moment,
        AccountId = <T as frame_system::Trait>::AccountId,
    {
        /// Event for transfer of tokens.
        /// caller DID, ticker, from portfolio, to portfolio, value
        Transfer(IdentityId, Ticker, PortfolioId, PortfolioId, Balance),
        /// Emit when tokens get issued.
        /// caller DID, ticker, beneficiary DID, value, funding round, total issued in this funding round,
        /// primary issuance agent
        Issued(IdentityId, Ticker, IdentityId, Balance, FundingRoundName, Balance, Option<IdentityId>),
        /// Emit when tokens get redeemed.
        /// caller DID, ticker,  from DID, value
        Redeemed(IdentityId, Ticker, IdentityId, Balance),
        /// Event for when a forced redemption takes place.
        /// caller DID/ controller DID, ticker, token holder DID, value, data, operator data
        ControllerRedemption(IdentityId, Ticker, IdentityId, Balance, Vec<u8>, Vec<u8>),
        /// Event for creation of the asset.
        /// caller DID/ owner DID, ticker, total supply, divisibility, asset type, beneficiary DID
        AssetCreated(IdentityId, Ticker, Balance, bool, AssetType, IdentityId),
        /// Event emitted when a token identifiers are updated.
        /// caller DID, ticker, a vector of (identifier type, identifier value)
        IdentifiersUpdated(IdentityId, Ticker, Vec<AssetIdentifier>),
        /// Event for change in divisibility.
        /// caller DID, ticker, divisibility
        DivisibilityChanged(IdentityId, Ticker, bool),
        /// An additional event to Transfer; emitted when transfer_with_data is called.
        /// caller DID , ticker, from DID, to DID, value, data
        TransferWithData(IdentityId, Ticker, IdentityId, IdentityId, Balance, Vec<u8>),
        /// is_issuable() output
        /// ticker, return value (true if issuable)
        IsIssuable(Ticker, bool),
        /// Emit when ticker is registered.
        /// caller DID / ticker owner did, ticker, ticker owner, expiry
        TickerRegistered(IdentityId, Ticker, Option<Moment>),
        /// Emit when ticker is transferred.
        /// caller DID / ticker transferred to DID, ticker, from
        TickerTransferred(IdentityId, Ticker, IdentityId),
        /// Emit when token ownership is transferred.
        /// caller DID / token ownership transferred to DID, ticker, from
        AssetOwnershipTransferred(IdentityId, Ticker, IdentityId),
        /// An event emitted when an asset is frozen.
        /// Parameter: caller DID, ticker.
        AssetFrozen(IdentityId, Ticker),
        /// An event emitted when an asset is unfrozen.
        /// Parameter: caller DID, ticker.
        AssetUnfrozen(IdentityId, Ticker),
        /// An event emitted when a token is renamed.
        /// Parameters: caller DID, ticker, new token name.
        AssetRenamed(IdentityId, Ticker, AssetName),
        /// An event carrying the name of the current funding round of a ticker.
        /// Parameters: caller DID, ticker, funding round name.
        FundingRoundSet(IdentityId, Ticker, FundingRoundName),
        /// Emitted when extension is added successfully.
        /// caller DID, ticker, extension AccountId, extension name, type of smart Extension
        ExtensionAdded(IdentityId, Ticker, AccountId, SmartExtensionName, SmartExtensionType),
        /// Emitted when extension get archived.
        /// caller DID, ticker, AccountId
        ExtensionArchived(IdentityId, Ticker, AccountId),
        /// Emitted when extension get archived.
        /// caller DID, ticker, AccountId
        ExtensionUnArchived(IdentityId, Ticker, AccountId),
        /// An event emitted when the primary issuance agent of an asset is transferred.
        /// First DID is the old primary issuance agent and the second DID is the new primary issuance agent.
        PrimaryIssuanceAgentTransferred(IdentityId, Ticker, Option<IdentityId>, Option<IdentityId>),
        /// A new document attached to an asset
        DocumentAdded(IdentityId, Ticker, DocumentId, Document),
        /// A document removed from an asset
        DocumentRemoved(IdentityId, Ticker, DocumentId),
        /// A extension got removed.
        /// caller DID, ticker, AccountId
        ExtensionRemoved(IdentityId, Ticker, AccountId),
        /// A Polymath Classic token was claimed and transferred to a non-systematic DID.
        ClassicTickerClaimed(IdentityId, Ticker, ethereum::EthereumAddress),
    }
}

decl_error! {
    pub enum Error for Module<T: Trait> {
        /// Not a ticker transfer auth.
        NoTickerTransferAuth,
        /// Not a primary issuance agent transfer auth.
        NoPrimaryIssuanceAgentTransferAuth,
        /// Not a token ownership transfer auth.
        NotTickerOwnershipTransferAuth,
        /// The user is not authorized.
        Unauthorized,
        /// When extension already archived.
        AlreadyArchived,
        /// When extension already un-archived.
        AlreadyUnArchived,
        /// When extension is already added.
        ExtensionAlreadyPresent,
        /// The token has already been created.
        AssetAlreadyCreated,
        /// The ticker length is over the limit.
        TickerTooLong,
        /// The ticker is already registered to someone else.
        TickerAlreadyRegistered,
        /// The token name cannot exceed 64 bytes.
        AssetNameTooLong,
        /// An invalid total supply.
        InvalidTotalSupply,
        /// The total supply is above the limit.
        TotalSupplyAboveLimit,
        /// No such token.
        NoSuchAsset,
        /// The token is already frozen.
        AlreadyFrozen,
        /// Not an owner of the token.
        NotAnOwner,
        /// An overflow while calculating the balance.
        BalanceOverflow,
        /// An overflow while calculating the total supply.
        TotalSupplyOverflow,
        /// An invalid granularity.
        InvalidGranularity,
        /// The account does not hold this token.
        NotAnAssetHolder,
        /// The asset must be frozen.
        NotFrozen,
        /// No such smart extension.
        NoSuchSmartExtension,
        /// Transfer validation check failed.
        InvalidTransfer,
        /// The sender balance is not sufficient.
        InsufficientBalance,
        /// The token is already divisible.
        AssetAlreadyDivisible,
        /// Number of Transfer Manager extensions attached to an asset is equal to MaxNumberOfTMExtensionForAsset.
        MaximumTMExtensionLimitReached,
        /// Given smart extension is not compatible with the asset.
        IncompatibleExtensionVersion,
        /// An invalid Ethereum `EcdsaSignature`.
        InvalidEthereumSignature,
        /// The given ticker is not a classic one.
        NoSuchClassicTicker,
        /// Registration of ticker has expired.
        TickerRegistrationExpired,
        /// Transfers to self are not allowed
        SenderSameAsReceiver,
        /// The given Document does not exist.
        NoSuchDoc,
        /// The secondary key does not have the required Asset permission
        SecondaryKeyNotAuthorizedForAsset
    }
}

impl<T: Trait> AssetTrait<T::Balance, T::AccountId, T::Origin> for Module<T> {
    fn _mint_from_sto(
        ticker: &Ticker,
        caller: T::AccountId,
        sender: IdentityId,
        assets_purchased: T::Balance,
    ) -> DispatchResult {
        Self::_mint(ticker, caller, sender, assets_purchased, None)
    }

    fn is_owner(ticker: &Ticker, did: IdentityId) -> bool {
        Self::_is_owner(ticker, did)
    }

    /// Get the asset `id` balance of `who`.
    fn balance(ticker: &Ticker, who: IdentityId) -> T::Balance {
        Self::balance_of(ticker, &who)
    }

    /// Get the total supply of an asset `id`
    fn total_supply(ticker: &Ticker) -> T::Balance {
        Self::token_details(ticker).total_supply
    }

    fn get_balance_at(ticker: &Ticker, did: IdentityId, at: CheckpointId) -> T::Balance {
        Self::get_balance_at(*ticker, did, at)
    }

    /// Returns the PIA if it's assigned or else the owner of the token
    fn primary_issuance_agent_or_owner(ticker: &Ticker) -> IdentityId {
        let token_details = Self::token_details(ticker);
        token_details
            .primary_issuance_agent
            .unwrap_or(token_details.owner_did)
    }

    /// Returns the PIA of the token
    fn primary_issuance_agent(ticker: &Ticker) -> Option<IdentityId> {
        Self::token_details(ticker).primary_issuance_agent
    }

    fn base_transfer(
        from_portfolio: PortfolioId,
        to_portfolio: PortfolioId,
        ticker: &Ticker,
        value: T::Balance,
    ) -> DispatchResultWithPostInfo {
        Self::base_transfer(from_portfolio, to_portfolio, ticker, value)
    }

<<<<<<< HEAD
    fn ensure_perms_owner_asset(
        origin: T::Origin,
        ticker: &Ticker,
    ) -> Result<IdentityId, DispatchError> {
        Self::ensure_perms_owner_asset(origin, ticker)
=======
    #[inline]
    fn create_asset(
        origin: T::Origin,
        name: AssetName,
        ticker: Ticker,
        total_supply: T::Balance,
        divisible: bool,
        asset_type: AssetType,
        identifiers: Vec<AssetIdentifier>,
        funding_round: Option<FundingRoundName>,
    ) -> DispatchResult {
        Self::create_asset(
            origin,
            name,
            ticker,
            total_supply,
            divisible,
            asset_type,
            identifiers,
            funding_round,
        )
>>>>>>> b0b6c246
    }
}

impl<T: Trait> AssetSubTrait for Module<T> {
    fn accept_ticker_transfer(to_did: IdentityId, auth_id: u64) -> DispatchResult {
        Self::_accept_ticker_transfer(to_did, auth_id)
    }

    fn accept_primary_issuance_agent_transfer(to_did: IdentityId, auth_id: u64) -> DispatchResult {
        Self::_accept_primary_issuance_agent_transfer(to_did, auth_id)
    }

    fn accept_asset_ownership_transfer(to_did: IdentityId, auth_id: u64) -> DispatchResult {
        Self::_accept_token_ownership_transfer(to_did, auth_id)
    }

    fn update_balance_of_scope_id(
        of: ScopeId,
        target_did: IdentityId,
        ticker: Ticker,
    ) -> DispatchResult {
        let balance_at_scope = Self::balance_of_at_scope(of, target_did);
        // Used `balance_at_scope` variable to skip re-updating the aggregate balance of the given identityId whom
        // has the scope claim already.
        if balance_at_scope == Zero::zero() {
            let current_balance = Self::balance_of(ticker, target_did);
            // Update the balance on the identityId under the given scopeId.
            <BalanceOfAtScope<T>>::insert(of, target_did, current_balance);
            // current aggregate balance + current identity balance is always less then the total_supply of given ticker.
            <AggregateBalance<T>>::mutate(ticker, of, |bal| *bal = *bal + current_balance);
        }
        // Caches the `ScopeId` for a given IdentityId and ticker.
        // this is needed to avoid the on-chain iteration of the claims to find the ScopeId.
        <ScopeIdOf>::insert(ticker, target_did, of);
        Ok(())
    }
}

/// All functions in the decl_module macro become part of the public interface of the module
/// If they are there, they are accessible via extrinsic calls whether they are public or not
/// However, in the impl module section (this, below) the functions can be public and private
/// Private functions are internal to this module e.g.: _transfer
/// Public functions can be called from other modules e.g.: lock and unlock (being called from the tcr module)
/// All functions in the impl module section are not part of public interface because they are not part of the Call enum.
impl<T: Trait> Module<T> {
    /// Returns the max number of extensions that can be attached to an asset
    pub fn max_number_of_tm_extension() -> u32 {
        T::MaxNumberOfTMExtensionForAsset::get()
    }

    /// Ensure that `origin` is permissioned for this call and that its identity is `ticker`'s owner.
    pub fn ensure_perms_owner(
        origin: T::Origin,
        ticker: &Ticker,
    ) -> Result<IdentityId, DispatchError> {
        let did = Identity::<T>::ensure_perms(origin)?;
        Self::ensure_owner(ticker, did)?;
        Ok(did)
    }

    /// Ensure that `origin` is permissioned for this call, its identity is `ticker`'s owner and,
    /// the secondary key has relevant asset permissions.
    pub fn ensure_perms_owner_asset(
        origin: T::Origin,
        ticker: &Ticker,
    ) -> Result<IdentityId, DispatchError> {
        // Ensure that the caller has extrinsic permission.
        let PermissionedCallOriginData {
            primary_did,
            secondary_key,
            ..
        } = Identity::<T>::ensure_origin_call_permissions(origin)?;

        // Ensure that the caller's did is the owner of the token.
        Self::ensure_owner(ticker, primary_did)?;

        // Ensure that the secondary key has asset permission
        Self::ensure_asset_perms(secondary_key.as_ref(), ticker)?;

        Ok(primary_did)
    }

    /// Ensure that the secondary key has relevant asset permissions.
    pub fn ensure_asset_perms(
        secondary_key: Option<&SecondaryKey<T::AccountId>>,
        ticker: &Ticker,
    ) -> DispatchResult {
        if let Some(sk) = secondary_key {
            ensure!(
                sk.has_asset_permission(*ticker),
                Error::<T>::SecondaryKeyNotAuthorizedForAsset
            );
        }
        Ok(())
    }

    /// Ensure that `did` is the owner of `ticker`.
    pub fn ensure_owner(ticker: &Ticker, did: IdentityId) -> DispatchResult {
        ensure!(Self::is_owner(ticker, did), Error::<T>::Unauthorized);
        Ok(())
    }

    /// Ensure that `ticker` is a valid created asset.
    fn ensure_asset_exists(ticker: &Ticker) -> DispatchResult {
        ensure!(<Tokens<T>>::contains_key(&ticker), Error::<T>::NoSuchAsset);
        Ok(())
    }

    /// Ensure that the document `doc` exists for `ticker`.
    pub fn ensure_doc_exists(ticker: &Ticker, doc: &DocumentId) -> DispatchResult {
        ensure!(
            AssetDocuments::contains_key(ticker, doc),
            Error::<T>::NoSuchDoc
        );
        Ok(())
    }

    pub fn is_owner(ticker: &Ticker, did: IdentityId) -> bool {
        Self::_is_owner(ticker, did)
    }

    pub fn _is_owner(ticker: &Ticker, did: IdentityId) -> bool {
        Self::token_details(ticker).owner_did == did
    }

    fn maybe_ticker(ticker: &Ticker) -> Option<TickerRegistration<T::Moment>> {
        <Tickers<T>>::contains_key(ticker).then(|| <Tickers<T>>::get(ticker))
    }

    pub fn is_ticker_available(ticker: &Ticker) -> bool {
        // Assumes uppercase ticker
        if let Some(ticker) = Self::maybe_ticker(ticker) {
            ticker
                .expiry
                .filter(|&e| <pallet_timestamp::Module<T>>::get() > e)
                .is_some()
        } else {
            true
        }
    }

    /// Returns `true` iff the ticker exists, is owned by `did`, and ticker hasn't expired.
    pub fn is_ticker_registry_valid(ticker: &Ticker, did: IdentityId) -> bool {
        // Assumes uppercase ticker
        if let Some(ticker) = Self::maybe_ticker(ticker) {
            let now = <pallet_timestamp::Module<T>>::get();
            ticker.owner == did && ticker.expiry.filter(|&e| now > e).is_none()
        } else {
            false
        }
    }

    /// Returns:
    /// - `RegisteredByOther` if ticker is registered to someone else.
    /// - `Available` if ticker is available for registry.
    /// - `RegisteredByDid` if ticker is already registered to provided did.
    pub fn is_ticker_available_or_registered_to(
        ticker: &Ticker,
        did: IdentityId,
    ) -> TickerRegistrationStatus {
        // Assumes uppercase ticker
        match Self::maybe_ticker(ticker) {
            Some(TickerRegistration { expiry, owner }) => match expiry {
                // Ticker registered to someone but expired and can be registered again.
                Some(expiry) if <pallet_timestamp::Module<T>>::get() > expiry => {
                    TickerRegistrationStatus::Available
                }
                // Ticker is already registered to provided did (may or may not expire in future).
                _ if owner == did => TickerRegistrationStatus::RegisteredByDid,
                // Ticker registered to someone else and hasn't expired.
                _ => TickerRegistrationStatus::RegisteredByOther,
            },
            // Ticker not registered yet.
            None => TickerRegistrationStatus::Available,
        }
    }

    /// Before registering a ticker, do some checks, and return the expiry moment.
    fn ticker_registration_checks(
        ticker: &Ticker,
        to_did: IdentityId,
        no_re_register: bool,
        config: impl FnOnce() -> TickerRegistrationConfig<T::Moment>,
    ) -> Result<Option<T::Moment>, DispatchError> {
        ensure!(
            !<Tokens<T>>::contains_key(&ticker),
            Error::<T>::AssetAlreadyCreated
        );

        let config = config();

        // Ensure the ticker is not too long.
        ensure!(
            ticker.len() <= usize::try_from(config.max_ticker_length).unwrap_or_default(),
            Error::<T>::TickerTooLong
        );

        // Ensure that the ticker is not registered by someone else (or `to_did`, possibly).
        if match Self::is_ticker_available_or_registered_to(&ticker, to_did) {
            TickerRegistrationStatus::RegisteredByOther => true,
            TickerRegistrationStatus::RegisteredByDid => no_re_register,
            _ => false,
        } {
            return Err(Error::<T>::TickerAlreadyRegistered.into());
        }

        Ok(config
            .registration_length
            .map(|exp| <pallet_timestamp::Module<T>>::get() + exp))
    }

    /// Without charging any fees,
    /// register the given `ticker` to the `owner` identity,
    /// with the registration being removed at `expiry`.
    fn _register_ticker(ticker: &Ticker, owner: IdentityId, expiry: Option<T::Moment>) {
        if let Some(ticker_details) = Self::maybe_ticker(ticker) {
            <AssetOwnershipRelations>::remove(ticker_details.owner, ticker);
        }

        let ticker_registration = TickerRegistration { owner, expiry };

        // Store ticker registration details
        <Tickers<T>>::insert(ticker, ticker_registration);
        <AssetOwnershipRelations>::insert(owner, ticker, AssetOwnershipRelation::TickerOwned);

        // Not a classic ticker anymore if it was.
        ClassicTickers::remove(&ticker);

        Self::deposit_event(RawEvent::TickerRegistered(owner, *ticker, expiry));
    }

    // Get the total supply of an asset `id`.
    pub fn total_supply(ticker: Ticker) -> T::Balance {
        Self::token_details(ticker).total_supply
    }

    pub fn get_balance_at(ticker: Ticker, did: IdentityId, at: CheckpointId) -> T::Balance {
        <Checkpoint<T>>::balance_at(ticker, did, at)
            .unwrap_or_else(|| Self::balance_of(&ticker, &did))
    }

    pub fn _is_valid_transfer(
        ticker: &Ticker,
        extension_caller: T::AccountId,
        from_portfolio: PortfolioId,
        to_portfolio: PortfolioId,
        value: T::Balance,
    ) -> StdResult<(u8, Weight), DispatchError> {
        if Self::frozen(ticker) {
            return Ok((ERC1400_TRANSFERS_HALTED, T::DbWeight::get().reads(1)));
        }

        if !Identity::<T>::verify_scope_claims_for_transfer(
            ticker,
            from_portfolio.did,
            to_portfolio.did,
        ) {
            return Ok((SCOPE_CLAIM_MISSING, T::DbWeight::get().reads(2)));
        }

        if Portfolio::<T>::ensure_portfolio_transfer_validity(
            &from_portfolio,
            &to_portfolio,
            ticker,
            &value,
        )
        .is_err()
        {
            return Ok((PORTFOLIO_FAILURE, T::DbWeight::get().reads(4)));
        }

        let primary_issuance_agent = <Tokens<T>>::get(ticker).primary_issuance_agent;
        let (status_code, weight_for_transfer) = T::ComplianceManager::verify_restriction(
            ticker,
            Some(from_portfolio.did),
            Some(to_portfolio.did),
            value,
            primary_issuance_agent,
        )?;
        Ok(if status_code != ERC1400_TRANSFER_SUCCESS {
            (COMPLIANCE_MANAGER_FAILURE, weight_for_transfer)
        } else {
            let mut result = true;
            let mut is_valid = false;
            let mut is_invalid = false;
            let mut force_valid = false;
            let current_holder_count = <statistics::Module<T>>::investor_count_per_asset(ticker);
            let tms = Self::extensions((ticker, SmartExtensionType::TransferManager))
                .into_iter()
                .filter(|tm| {
                    !Self::extension_details((ticker, tm)).is_archive
                        && Self::is_ext_compatible(&SmartExtensionType::TransferManager, &tm)
                })
                .collect::<Vec<T::AccountId>>();
            let tm_count = u32::try_from(tms.len()).unwrap_or_default();
            if !tms.is_empty() {
                for tm in tms.into_iter() {
                    let result = Self::verify_restriction(
                        ticker,
                        extension_caller.clone(),
                        Some(from_portfolio.did),
                        Some(to_portfolio.did),
                        value,
                        current_holder_count,
                        tm,
                    );
                    match result {
                        RestrictionResult::Valid => is_valid = true,
                        RestrictionResult::Invalid => is_invalid = true,
                        RestrictionResult::ForceValid => force_valid = true,
                    }
                }
                //is_valid = force_valid ? true : (is_invalid ? false : is_valid);
                result = force_valid || !is_invalid && is_valid;
            }
            // Compute the result for transfer
            Self::compute_transfer_result(result, tm_count, weight_for_transfer)
        })
    }

    // Transfers tokens from one identity to another
    pub fn unsafe_transfer(
        from_portfolio: PortfolioId,
        to_portfolio: PortfolioId,
        ticker: &Ticker,
        value: T::Balance,
    ) -> DispatchResult {
        // Granularity check
        ensure!(
            Self::check_granularity(ticker, value),
            Error::<T>::InvalidGranularity
        );
        ensure!(
            <BalanceOf<T>>::contains_key(ticker, &from_portfolio.did),
            Error::<T>::NotAnAssetHolder
        );
        ensure!(
            from_portfolio.did != to_portfolio.did,
            Error::<T>::SenderSameAsReceiver
        );

        let from_total_balance = Self::balance_of(ticker, from_portfolio.did);
        ensure!(from_total_balance >= value, Error::<T>::InsufficientBalance);
        let updated_from_total_balance = from_total_balance - value;

        let to_total_balance = Self::balance_of(ticker, to_portfolio.did);
        let updated_to_total_balance = to_total_balance
            .checked_add(&value)
            .ok_or(Error::<T>::BalanceOverflow)?;

        <Checkpoint<T>>::advance_update_balances(
            ticker,
            &[
                (from_portfolio.did, from_total_balance),
                (to_portfolio.did, to_total_balance),
            ],
        )?;

        // reduce sender's balance
        <BalanceOf<T>>::insert(ticker, &from_portfolio.did, updated_from_total_balance);
        // increase receiver's balance
        <BalanceOf<T>>::insert(ticker, &to_portfolio.did, updated_to_total_balance);
        // transfer portfolio balances
        Portfolio::<T>::unchecked_transfer_portfolio_balance(
            &from_portfolio,
            &to_portfolio,
            ticker,
            value,
        );

        let from_scope_id = Self::scope_id_of(ticker, &from_portfolio.did);
        let to_scope_id = Self::scope_id_of(ticker, &to_portfolio.did);

        Self::update_scope_balance(
            ticker,
            value,
            from_scope_id,
            from_portfolio.did,
            updated_from_total_balance,
            true,
        );
        Self::update_scope_balance(
            ticker,
            value,
            to_scope_id,
            to_portfolio.did,
            updated_to_total_balance,
            false,
        );

        // Update statistic info.
        // Using the aggregate balance to update the unique investor count.
        <statistics::Module<T>>::update_transfer_stats(
            ticker,
            Some(Self::aggregate_balance_of(ticker, &from_scope_id)),
            Some(Self::aggregate_balance_of(ticker, &to_scope_id)),
            value,
        );

        Self::deposit_event(RawEvent::Transfer(
            from_portfolio.did,
            *ticker,
            from_portfolio,
            to_portfolio,
            value,
        ));
        Ok(())
    }

    /// Updates scope balances after a transfer
    pub fn update_scope_balance(
        ticker: &Ticker,
        value: T::Balance,
        scope_id: ScopeId,
        did: IdentityId,
        updated_balance: T::Balance,
        is_sender: bool,
    ) {
        // Calculate the new aggregate balance for given did.
        // It should not underflow/overflow but still to be defensive.
        let aggregate_balance = Self::aggregate_balance_of(ticker, &scope_id);
        let new_aggregate_balance = if is_sender {
            aggregate_balance.saturating_sub(value)
        } else {
            aggregate_balance.saturating_add(value)
        };

        <AggregateBalance<T>>::insert(ticker, &scope_id, new_aggregate_balance);
        <BalanceOfAtScope<T>>::insert(scope_id, did, updated_balance);
    }

    pub fn ensure_pia_or_owner(
        ticker: &Ticker,
        did: IdentityId,
    ) -> Result<IdentityId, DispatchError> {
        Self::token_details(&ticker)
            .primary_issuance_agent
            .filter(|pia| *pia == did)
            .or_else(|| Self::is_owner(&ticker, did).then(|| did))
            .ok_or_else(|| Error::<T>::Unauthorized.into())
    }

    pub fn _mint(
        ticker: &Ticker,
        caller: T::AccountId,
        to_did: IdentityId,
        value: T::Balance,
        protocol_fee_data: Option<ProtocolOp>,
    ) -> DispatchResult {
        // Granularity check
        ensure!(
            Self::check_granularity(ticker, value),
            Error::<T>::InvalidGranularity
        );
        // Read the token details
        let mut token = Self::token_details(ticker);
        // Prepare the updated total supply.
        let updated_total_supply = token
            .total_supply
            .checked_add(&value)
            .ok_or(Error::<T>::TotalSupplyOverflow)?;
        ensure!(
            updated_total_supply <= MAX_SUPPLY.into(),
            Error::<T>::TotalSupplyAboveLimit
        );
        //Increase receiver balance
        let current_to_balance = Self::balance_of(ticker, to_did);
        // No check since the total balance is always <= the total supply. The
        // total supply is already checked above.
        let updated_to_balance = current_to_balance + value;
        // No check since the default portfolio balance is always <= the total
        // supply. The total supply is already checked above.
        let updated_to_def_balance = Portfolio::<T>::portfolio_asset_balances(
            PortfolioId::default_portfolio(to_did),
            ticker,
        ) + value;

        // In transaction because we don't want fee to be charged if advancing fails.
        with_transaction(|| {
            // Charge the fee.
            if let Some(op) = protocol_fee_data {
                T::ProtocolFee::charge_fee(op)?;
            }

            // Advance checkpoint schedules and update last checkpoint.
            <Checkpoint<T>>::advance_update_balances(ticker, &[(to_did, current_to_balance)])
        })?;

        // Increase total supply
        token.total_supply = updated_total_supply;
        <BalanceOf<T>>::insert(ticker, &to_did, updated_to_balance);
        Portfolio::<T>::set_default_portfolio_balance(to_did, ticker, updated_to_def_balance);
        let primary_issuance_agent = token.primary_issuance_agent;
        <Tokens<T>>::insert(ticker, token);

        // Update the investor count of an asset.
        // Note - Not passing the scope_id based balance because at the time of mint PIA may not
        // have the scope claim even it exists that doesn't matter as we are not respecting the compliance
        // restriction for the mint.
        <statistics::Module<T>>::update_transfer_stats(
            &ticker,
            None,
            Some(updated_to_balance),
            value,
        );

        let round = Self::funding_round(ticker);
        let ticker_round = (*ticker, round.clone());
        // No check since the issued balance is always <= the total
        // supply. The total supply is already checked above.
        let issued_in_this_round = Self::issued_in_funding_round(&ticker_round) + value;
        <IssuedInFundingRound<T>>::insert(&ticker_round, issued_in_this_round);
        Self::deposit_event(RawEvent::Transfer(
            Context::current_identity_or::<Identity<T>>(&caller)?,
            *ticker,
            PortfolioId::default(),
            PortfolioId::default_portfolio(to_did),
            value,
        ));
        Self::deposit_event(RawEvent::Issued(
            Context::current_identity_or::<Identity<T>>(&caller)?,
            *ticker,
            to_did,
            value,
            round,
            issued_in_this_round,
            primary_issuance_agent,
        ));

        Ok(())
    }

    fn check_granularity(ticker: &Ticker, value: T::Balance) -> bool {
        // Read the token details
        let token = Self::token_details(ticker);
        token.divisible || value % ONE_UNIT.into() == 0.into()
    }

    /// Accept and process a ticker transfer.
    pub fn _accept_ticker_transfer(to_did: IdentityId, auth_id: u64) -> DispatchResult {
        let auth = <Identity<T>>::ensure_authorization(&to_did.into(), auth_id)?;

        let ticker = match auth.authorization_data {
            AuthorizationData::TransferTicker(ticker) => ticker,
            _ => return Err(Error::<T>::NoTickerTransferAuth.into()),
        };

        ensure!(
            !<Tokens<T>>::contains_key(&ticker),
            Error::<T>::AssetAlreadyCreated
        );
        let ticker_details = Self::ticker_registration(&ticker);

        <Identity<T>>::consume_auth(ticker_details.owner, Signatory::from(to_did), auth_id)?;

        Self::transfer_ticker(ticker, to_did, ticker_details.owner);
        ClassicTickers::remove(&ticker); // Not a classic ticker anymore if it was.
        Ok(())
    }

    /// Transfer the given `ticker`'s registration from `from` to `to`.
    fn transfer_ticker(ticker: Ticker, to: IdentityId, from: IdentityId) {
        <AssetOwnershipRelations>::remove(from, ticker);
        <AssetOwnershipRelations>::insert(to, ticker, AssetOwnershipRelation::TickerOwned);
        <Tickers<T>>::mutate(&ticker, |tr| tr.owner = to);
        Self::deposit_event(RawEvent::TickerTransferred(to, ticker, from));
    }

    /// Accept and process a primary issuance agent transfer.
    pub fn _accept_primary_issuance_agent_transfer(
        to_did: IdentityId,
        auth_id: u64,
    ) -> DispatchResult {
        let auth = <Identity<T>>::ensure_authorization(&to_did.into(), auth_id)?;

        let ticker = match auth.authorization_data {
            AuthorizationData::TransferPrimaryIssuanceAgent(ticker) => ticker,
            _ => return Err(Error::<T>::NoPrimaryIssuanceAgentTransferAuth.into()),
        };

        Self::consume_auth_by_owner(&ticker, to_did, auth_id)?;

        let mut old_primary_issuance_agent = None;
        <Tokens<T>>::mutate(&ticker, |token| {
            old_primary_issuance_agent = token.primary_issuance_agent;
            token.primary_issuance_agent = Some(to_did);
        });

        Self::deposit_event(RawEvent::PrimaryIssuanceAgentTransferred(
            to_did,
            ticker,
            old_primary_issuance_agent,
            Some(to_did),
        ));

        Ok(())
    }

    /// Forces a transfer between two DIDs.
    pub fn controller_transfer(
        origin: T::Origin,
        ticker: Ticker,
        value: T::Balance,
        investor_portfolio_id: PortfolioId,
    ) -> DispatchResult {
        // Ensure that `origin` is the PIA or the token owner.
        let owner = Identity::<T>::ensure_perms(origin)?;
        Self::ensure_pia_or_owner(&ticker, owner)?;

        // transfer `value` of ticker tokens from `investor_did` to controller
        Self::unsafe_transfer(
            investor_portfolio_id,
            PortfolioId::default_portfolio(owner),
            &ticker,
            value,
        )?;
        Ok(())
    }

    /// Accept and process a token ownership transfer.
    pub fn _accept_token_ownership_transfer(to_did: IdentityId, auth_id: u64) -> DispatchResult {
        let auth = <Identity<T>>::ensure_authorization(&to_did.into(), auth_id)?;

        let ticker = match auth.authorization_data {
            AuthorizationData::TransferAssetOwnership(ticker) => ticker,
            _ => return Err(Error::<T>::NotTickerOwnershipTransferAuth.into()),
        };

        Self::ensure_asset_exists(&ticker)?;
        Self::consume_auth_by_owner(&ticker, to_did, auth_id)?;

        let ticker_details = Self::ticker_registration(&ticker);
        <AssetOwnershipRelations>::remove(ticker_details.owner, ticker);

        <AssetOwnershipRelations>::insert(to_did, ticker, AssetOwnershipRelation::AssetOwned);

        <Tickers<T>>::mutate(&ticker, |tr| tr.owner = to_did);
        let owner = <Tokens<T>>::mutate(&ticker, |tr| mem::replace(&mut tr.owner_did, to_did));

        Self::deposit_event(RawEvent::AssetOwnershipTransferred(to_did, ticker, owner));

        Ok(())
    }

    pub fn consume_auth_by_owner(
        ticker: &Ticker,
        to_did: IdentityId,
        auth_id: u64,
    ) -> DispatchResult {
        let owner = Self::token_details(ticker).owner_did;
        <Identity<T>>::consume_auth(owner, Signatory::from(to_did), auth_id)
    }

    pub fn verify_restriction(
        ticker: &Ticker,
        extension_caller: T::AccountId,
        from_did: Option<IdentityId>,
        to_did: Option<IdentityId>,
        value: T::Balance,
        holder_count: Counter,
        dest: T::AccountId,
    ) -> RestrictionResult {
        // 4 byte selector of verify_transfer - 0xD9386E41
        let selector = hex!("D9386E41");
        let balance_to = match to_did {
            Some(did) => {
                let scope_id = Self::scope_id_of(ticker, &did);
                // Using aggregate balance instead of individual identity balance.
                T::Balance::encode(&Self::aggregate_balance_of(ticker, &scope_id))
            }
            None => T::Balance::encode(&(0.into())),
        };
        let balance_from = match from_did {
            Some(did) => {
                let scope_id = Self::scope_id_of(ticker, &did);
                // Using aggregate balance instead of individual identity balance.
                T::Balance::encode(&Self::aggregate_balance_of(ticker, &scope_id))
            }
            None => T::Balance::encode(&(0.into())),
        };
        let encoded_to = Option::<IdentityId>::encode(&to_did);
        let encoded_from = Option::<IdentityId>::encode(&from_did);
        let encoded_value = T::Balance::encode(&value);
        let total_supply = T::Balance::encode(&<Tokens<T>>::get(&ticker).total_supply);
        let current_holder_count = Counter::encode(&holder_count);

        // Creation of the encoded data for the verifyTransfer function of the extension
        // i.e fn verify_transfer(
        //        from: Option<IdentityId>,
        //        to: Option<IdentityId>,
        //        value: Balance,
        //        balance_from: Balance,
        //        balance_to: Balance,
        //        total_supply: Balance,
        //        current_holder_count: Counter
        //    ) -> RestrictionResult { }

        let encoded_data = [
            &selector[..],
            &encoded_from[..],
            &encoded_to[..],
            &encoded_value[..],
            &balance_from[..],
            &balance_to[..],
            &total_supply[..],
            &current_holder_count[..],
        ]
        .concat();

        // Calling extension to verify the compliance requirement
        // native currency value should be `0` as no funds need to transfer to the smart extension
        // We are passing arbitrary high `gas_limit` value to make sure extension's function execute successfully
        // TODO: Once gas estimate function will be introduced, arbitrary gas value will be replaced by the estimated gas
        let (res, _gas_spent) =
            Self::call_extension(extension_caller, dest, GAS_LIMIT, encoded_data);
        if let Ok(is_allowed) = res {
            if is_allowed.is_success() {
                if let Ok(allowed) = RestrictionResult::decode(&mut &is_allowed.data[..]) {
                    return allowed;
                }
            }
        }
        RestrictionResult::Invalid
    }

    /// A helper function that is used to call the smart extension function.
    ///
    /// # Arguments
    /// * `from` - Caller of the extension.
    /// * `dest` - Address/AccountId of the smart extension whom get called.
    /// * `value` - Amount of native currency that need to transfer to the extension.
    /// * `gas_limit` - Maximum amount of gas passed to successfully execute the function.
    /// * `data` - Encoded data that contains function selector and function arguments values.
    pub fn call_extension(
        from: T::AccountId,
        dest: T::AccountId,
        gas_limit: Gas,
        data: Vec<u8>,
    ) -> (ExecResult, Gas) {
        <pallet_contracts::Module<T>>::bare_call(from, dest, 0.into(), gas_limit, data)
    }

    /// RPC: Function allows external users to know wether the transfer extrinsic
    /// will be valid or not beforehand.
    pub fn unsafe_can_transfer(
        sender: T::AccountId,
        from_custodian: Option<IdentityId>,
        from_portfolio: PortfolioId,
        to_custodian: Option<IdentityId>,
        to_portfolio: PortfolioId,
        ticker: &Ticker,
        value: T::Balance,
    ) -> StdResult<u8, &'static str> {
        // Granularity check
        if !Self::check_granularity(&ticker, value) {
            return Ok(INVALID_GRANULARITY);
        }

        if from_portfolio.did == to_portfolio.did {
            return Ok(INVALID_RECEIVER_DID);
        }

        if !Identity::<T>::has_valid_cdd(from_portfolio.did) {
            return Ok(INVALID_SENDER_DID);
        }

        if !Identity::<T>::verify_scope_claims_for_transfer(
            ticker,
            from_portfolio.did,
            to_portfolio.did,
        ) {
            return Ok(SCOPE_CLAIM_MISSING);
        }

        if Portfolio::<T>::ensure_portfolio_custody(
            from_portfolio,
            from_custodian.unwrap_or(from_portfolio.did),
        )
        .is_err()
        {
            return Ok(CUSTODIAN_ERROR);
        }

        if !Identity::<T>::has_valid_cdd(to_portfolio.did) {
            return Ok(INVALID_RECEIVER_DID);
        }

        if Portfolio::<T>::ensure_portfolio_custody(
            to_portfolio,
            to_custodian.unwrap_or(to_portfolio.did),
        )
        .is_err()
        {
            return Ok(CUSTODIAN_ERROR);
        }

        if Self::balance_of(&ticker, from_portfolio.did) < value {
            return Ok(ERC1400_INSUFFICIENT_BALANCE);
        }

        if Portfolio::<T>::ensure_portfolio_transfer_validity(
            &from_portfolio,
            &to_portfolio,
            ticker,
            &value,
        )
        .is_err()
        {
            return Ok(PORTFOLIO_FAILURE);
        }

        // Compliance manager & Smart Extension check
        Ok(
            Self::_is_valid_transfer(&ticker, sender, from_portfolio, to_portfolio, value)
                .map(|(status, _)| status)
                .unwrap_or(ERC1400_TRANSFER_FAILURE),
        )
    }

    /// Transfers an asset from one identity portfolio to another
    pub fn base_transfer(
        from_portfolio: PortfolioId,
        to_portfolio: PortfolioId,
        ticker: &Ticker,
        value: T::Balance,
    ) -> DispatchResultWithPostInfo {
        // NB: This function does not check if the sender/receiver have custodian permissions on the portfolios.
        // The custodian permissions must be checked before this function is called.
        // The only place this function is used right now is the settlement engine and the settlement engine
        // checks custodial permissions when the instruction is authorized.

        // Validate the transfer
        let (is_transfer_success, weight_for_transfer) = Self::_is_valid_transfer(
            &ticker,
            <Identity<T>>::did_records(from_portfolio.did).primary_key,
            from_portfolio,
            to_portfolio,
            value,
        )?;

        ensure!(
            is_transfer_success == ERC1400_TRANSFER_SUCCESS,
            Error::<T>::InvalidTransfer
        );

        Self::unsafe_transfer(from_portfolio, to_portfolio, ticker, value)?;

        Ok(Some(weight_for_transfer).into())
    }

    /// Performs necessary checks on parameters of `create_asset`.
    fn ensure_create_asset_parameters(ticker: &Ticker, total_supply: T::Balance) -> DispatchResult {
        // Ensure that the ticker is new.
        ensure!(
            !<Tokens<T>>::contains_key(&ticker),
            Error::<T>::AssetAlreadyCreated
        );
        let ticker_config = Self::ticker_registration_config();
        // Limit the ticker length.
        ensure!(
            ticker.len() <= usize::try_from(ticker_config.max_ticker_length).unwrap_or_default(),
            Error::<T>::TickerTooLong
        );
        // Limit the total supply.
        ensure!(
            total_supply <= MAX_SUPPLY.into(),
            Error::<T>::TotalSupplyAboveLimit
        );
        Ok(())
    }

    // Return bool to know whether the given extension is compatible with the supported version of asset.
    fn is_ext_compatible(ext_type: &SmartExtensionType, extension_id: &T::AccountId) -> bool {
        // Access version.
        let ext_version = <polymesh_contracts::Module<T>>::extension_info(extension_id).version;
        Self::compatible_extension_version(ext_type) == ext_version
    }

    /// Ensure the number of attached transfer manager extension should be < `MaxNumberOfTMExtensionForAsset`.
    fn ensure_max_limit_for_tm_extension(
        ext_type: &SmartExtensionType,
        ticker: &Ticker,
    ) -> DispatchResult {
        if *ext_type == SmartExtensionType::TransferManager {
            let no_of_ext = u32::try_from(
                <Extensions<T>>::get((ticker, SmartExtensionType::TransferManager)).len(),
            )
            .unwrap_or_default();
            ensure!(
                no_of_ext < T::MaxNumberOfTMExtensionForAsset::get(),
                Error::<T>::MaximumTMExtensionLimitReached
            );
        }
        Ok(())
    }

    /// Compute the result of the transfer
    pub fn compute_transfer_result(
        final_result: bool,
        tm_count: u32,
        cm_result: Weight,
    ) -> (u8, Weight) {
        let weight_for_valid_transfer =
            weight_for::weight_for_is_valid_transfer::<T>(tm_count, cm_result);
        let transfer_status = match final_result {
            true => ERC1400_TRANSFER_SUCCESS,
            false => SMART_EXTENSION_FAILURE,
        };
        (transfer_status, weight_for_valid_transfer)
    }

    /// Ensure the extrinsic is signed and have valid extension id.
    fn ensure_signed_and_validate_extension_id(
        origin: T::Origin,
        ticker: &Ticker,
        id: &T::AccountId,
    ) -> Result<IdentityId, DispatchError> {
        let did = Self::ensure_perms_owner_asset(origin, ticker)?;
        ensure!(
            <ExtensionDetails<T>>::contains_key((ticker, id)),
            Error::<T>::NoSuchSmartExtension
        );
        Ok(did)
    }
}<|MERGE_RESOLUTION|>--- conflicted
+++ resolved
@@ -1181,13 +1181,13 @@
         Self::base_transfer(from_portfolio, to_portfolio, ticker, value)
     }
 
-<<<<<<< HEAD
     fn ensure_perms_owner_asset(
         origin: T::Origin,
         ticker: &Ticker,
     ) -> Result<IdentityId, DispatchError> {
         Self::ensure_perms_owner_asset(origin, ticker)
-=======
+    }
+
     #[inline]
     fn create_asset(
         origin: T::Origin,
@@ -1209,7 +1209,6 @@
             identifiers,
             funding_round,
         )
->>>>>>> b0b6c246
     }
 }
 
