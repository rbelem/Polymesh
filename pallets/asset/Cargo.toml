--- conflicted
+++ resolved
@@ -12,11 +12,7 @@
 
 # Our Pallets
 pallet-balances = { path = "../balances", default-features = false  }
-<<<<<<< HEAD
-pallet-contracts = { git = "https://github.com/PolymathNetwork/substrate", branch = "remove-subtype-trait", default-features = false }
-=======
 pallet-contracts = { git = "https://github.com/paritytech/substrate", tag = "v2.0.0-rc6", default-features = false }
->>>>>>> 97ee18e0
 pallet-identity = { path = "../identity", default-features = false }
 pallet-permissions = { path = "../permissions", default-features = false }
 pallet-portfolio = { path = "../portfolio", default-features = false }
@@ -33,22 +29,6 @@
 
 # Substrate
 codec = { package = "parity-scale-codec", version = "1.1.0", default-features = false, features = ["derive"] }
-<<<<<<< HEAD
-sp-arithmetic = { git = "https://github.com/PolymathNetwork/substrate", default-features = false, branch = "remove-subtype-trait" }
-sp-core = { git = "https://github.com/PolymathNetwork/substrate", default-features = false, branch = "remove-subtype-trait" }
-sp-std = { git = "https://github.com/PolymathNetwork/substrate", default-features = false, branch = "remove-subtype-trait" }
-sp-io = { git = "https://github.com/PolymathNetwork/substrate", default-features = false, branch = "remove-subtype-trait" }
-sp-runtime = { git = "https://github.com/PolymathNetwork/substrate", default-features = false, branch = "remove-subtype-trait" }
-sp-version = { git = "https://github.com/PolymathNetwork/substrate", default-features = false, branch = "remove-subtype-trait" }
-sp-api = { git = "https://github.com/PolymathNetwork/substrate", default-features = false, branch = "remove-subtype-trait" }
-frame-system = { git = "https://github.com/PolymathNetwork/substrate", default-features = false, branch = "remove-subtype-trait" }
-frame-support = { git = "https://github.com/PolymathNetwork/substrate", default-features = false, branch = "remove-subtype-trait" }
-pallet-timestamp = { git = "https://github.com/PolymathNetwork/substrate", default-features = false, branch = "remove-subtype-trait" }
-pallet-session = { git = "https://github.com/PolymathNetwork/substrate", default-features = false, branch = "remove-subtype-trait" }
-
-# Only in STD
-frame-benchmarking = { default-features = false, git = "https://github.com/PolymathNetwork/substrate", branch = "remove-subtype-trait", optional = true }
-=======
 sp-arithmetic = { git = "https://github.com/paritytech/substrate", default-features = false, tag = "v2.0.0-rc6" }
 sp-core = { git = "https://github.com/paritytech/substrate", default-features = false, tag = "v2.0.0-rc6" }
 sp-std = { git = "https://github.com/paritytech/substrate", default-features = false, tag = "v2.0.0-rc6" }
@@ -64,7 +44,6 @@
 
 # Only in STD
 frame-benchmarking = { default-features = false, git = "https://github.com/paritytech/substrate", tag = "v2.0.0-rc6", optional = true }
->>>>>>> 97ee18e0
 
 [features]
 equalize = []
