--- conflicted
+++ resolved
@@ -894,13 +894,6 @@
     /// Otherwise, should the DID not be the CAA of `ticker`, `UnauthorizedAsAgent` occurs.
     /// If the caller is a secondary key, it should have the relevant asset permission.
     fn ensure_ca_agent(origin: T::Origin, ticker: Ticker) -> Result<IdentityId, DispatchError> {
-<<<<<<< HEAD
-        let PermissionedCallOriginData {
-            primary_did,
-            secondary_key,
-            ..
-        } = <Identity<T>>::ensure_origin_call_permissions(origin)?;
-=======
         Self::ensure_ca_agent_with_perms(origin, ticker).map(|x| x.primary_did)
     }
 
@@ -913,19 +906,12 @@
     ) -> Result<PermissionedCallOriginData<T::AccountId>, DispatchError> {
         let data = <Identity<T>>::ensure_origin_call_permissions(origin)?;
         let did = data.primary_did;
->>>>>>> 130f38f8
         ensure!(
-            Self::agent(ticker).map_or_else(
-                || <Asset<T>>::is_owner(&ticker, primary_did),
-                |caa| caa == primary_did
-            ),
+            Self::agent(ticker)
+                .map_or_else(|| <Asset<T>>::is_owner(&ticker, did), |caa| caa == did),
             Error::<T>::UnauthorizedAsAgent
         );
-<<<<<<< HEAD
-        <Asset<T>>::ensure_asset_perms(secondary_key.as_ref(), &ticker)?;
-        Ok(primary_did)
-=======
+        <Asset<T>>::ensure_asset_perms(data.secondary_key.as_ref(), &ticker)?;
         Ok(data)
->>>>>>> 130f38f8
     }
 }