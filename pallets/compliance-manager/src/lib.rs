--- conflicted
+++ resolved
@@ -326,15 +326,9 @@
         /// * `DuplicateAssetCompliance` if `asset_compliance` contains multiple entries with the same `requirement_id`.
         ///
         /// # Weight
-<<<<<<< HEAD
         /// `read_and_write_weight + 100_000_000 + 500_000 * asset_compliance.len()`
-        #[weight = T::DbWeight::get().reads_writes(1, 1) + 100_000_000 + 500_000 * u64::try_from(asset_compliance.len()).unwrap_or_default()]
+        #[weight = T::DbWeight::get().reads_writes(1, 1) + 400_000_000 + 500_000 * u64::try_from(asset_compliance.len()).unwrap_or_default()]
         pub fn replace_asset_compliance(origin, ticker: Ticker, asset_compliance: Vec<ComplianceRequirement>) -> DispatchResult {
-=======
-        /// `read_and_write_weight + 100_000_000 + 500_000 * asset_rules.len()`
-        #[weight = T::DbWeight::get().reads_writes(1, 1) + 400_000_000 + 500_000 * u64::try_from(asset_rules.len()).unwrap_or_default()]
-        pub fn replace_asset_rules(origin, ticker: Ticker, asset_rules: Vec<AssetTransferRule>) -> DispatchResult {
->>>>>>> 4979e503
             let sender = ensure_signed(origin)?;
             let did = Context::current_identity_or::<Identity<T>>(&sender)?;
             ensure!(Self::is_owner(&ticker, did), Error::<T>::Unauthorized);
@@ -460,15 +454,9 @@
         /// # Arguments
         /// * origin - Signer of the dispatchable. It should be the owner of the ticker.
         /// * ticker - Symbol of the asset.
-<<<<<<< HEAD
         /// * new_requirement - Compliance requirement.
-        #[weight = T::DbWeight::get().reads_writes(2, 1) + 120_000_000]
+        #[weight = T::DbWeight::get().reads_writes(2, 1) + 720_000_000]
         pub fn change_compliance_requirement(origin, ticker: Ticker, new_requirement: ComplianceRequirement) -> DispatchResult {
-=======
-        /// * asset_rule - Asset rule.
-        #[weight = T::DbWeight::get().reads_writes(2, 1) + 720_000_000]
-        pub fn change_asset_rule(origin, ticker: Ticker, new_asset_rule: AssetTransferRule) -> DispatchResult {
->>>>>>> 4979e503
             let sender = ensure_signed(origin)?;
             let did = Context::current_identity_or::<Identity<T>>(&sender)?;
 
@@ -498,15 +486,9 @@
         /// * ticker - Symbol of the asset.
         ///
         /// # Weight
-<<<<<<< HEAD
-        /// `read_and_write_weight + 12_000_000 + 100_000 * new_requirements.len().max(values.len())`
-        #[weight = T::DbWeight::get().reads_writes(2, 1) + 120_000_000 + 100_000 * u64::try_from(new_requirements.len()).unwrap_or_default()]
+        /// `read_and_write_weight + 720_000_000 + 100_000 * new_requirements.len().max(values.len())`
+        #[weight = T::DbWeight::get().reads_writes(2, 1) + 720_000_000 + 100_000 * u64::try_from(new_requirements.len()).unwrap_or_default()]
         pub fn batch_change_compliance_requirement(origin, new_requirements: Vec<ComplianceRequirement> , ticker: Ticker) -> DispatchResult {
-=======
-        /// `read_and_write_weight + 720_000_000 + 100_000 * asset_rules.len().max(values.len())`
-        #[weight = T::DbWeight::get().reads_writes(2, 1) + 720_000_000 + 100_000 * u64::try_from(new_asset_rules.len()).unwrap_or_default()]
-        pub fn batch_change_asset_rule(origin, new_asset_rules: Vec<AssetTransferRule> , ticker: Ticker) -> DispatchResult {
->>>>>>> 4979e503
             let sender = ensure_signed(origin)?;
             let did = Context::current_identity_or::<Identity<T>>(&sender)?;
 
@@ -613,19 +595,11 @@
     fn fetch_context(
         ticker: &Ticker,
         id: IdentityId,
-<<<<<<< HEAD
         condition: &Condition,
-        treasury: Option<IdentityId>,
+        primary_issuance_agent: Option<IdentityId>,
     ) -> proposition::Context {
         let issuers = if !condition.issuers.is_empty() {
             condition.issuers.clone()
-=======
-        rule: &Rule,
-        primary_issuance_agent: Option<IdentityId>,
-    ) -> predicate::Context {
-        let issuers = if !rule.issuers.is_empty() {
-            rule.issuers.clone()
->>>>>>> 4979e503
         } else {
             Self::trusted_claim_issuer(ticker)
         };
@@ -658,21 +632,12 @@
     fn are_all_conditions_satisfied(
         ticker: &Ticker,
         did: IdentityId,
-<<<<<<< HEAD
         conditions: &[Condition],
-        treasury_did: Option<IdentityId>,
+        primary_issuance_agent: Option<IdentityId>,
     ) -> bool {
         conditions.iter().all(|condition| {
-            let context = Self::fetch_context(ticker, did, &condition, treasury_did);
+            let context = Self::fetch_context(ticker, did, &condition, primary_issuance_agent);
             proposition::run(&condition, &context)
-=======
-        rules: &[Rule],
-        primary_issuance_agent: Option<IdentityId>,
-    ) -> bool {
-        rules.iter().all(|rule| {
-            let context = Self::fetch_context(ticker, did, &rule, primary_issuance_agent);
-            predicate::run(&rule, &context)
->>>>>>> 4979e503
         })
     }
 
@@ -682,25 +647,14 @@
     fn evaluate_conditions(
         ticker: &Ticker,
         did: IdentityId,
-<<<<<<< HEAD
         conditions: &mut Vec<ConditionResult>,
-        treasury_did: Option<IdentityId>,
+        primary_issuance_agent: Option<IdentityId>,
     ) -> bool {
         let mut result = true;
         for condition in conditions {
-            let context = Self::fetch_context(ticker, did, &condition.condition, treasury_did);
+            let context = Self::fetch_context(ticker, did, &condition.condition, primary_issuance_agent);
             condition.result = proposition::run(&condition.condition, &context);
             if !condition.result {
-=======
-        rules: &mut Vec<RuleResult>,
-        primary_issuance_agent: Option<IdentityId>,
-    ) -> bool {
-        let mut result = true;
-        for rule in rules {
-            let context = Self::fetch_context(ticker, did, &rule.rule, primary_issuance_agent);
-            rule.result = predicate::run(&rule.rule, &context);
-            if !rule.result {
->>>>>>> 4979e503
                 result = false;
             }
         }
@@ -811,23 +765,13 @@
         Ok(())
     }
 
-<<<<<<< HEAD
     // TODO: Cache the latest_requirement_id to avoid loading of all compliance requirements in memory.
     fn get_latest_requirement_id(ticker: Ticker) -> u32 {
-        let length = Self::asset_compliance(ticker).requirements.len();
-        match length > 0 {
-            true => Self::asset_compliance(ticker).requirements[length - 1].id,
-            false => 0u32,
-        }
-=======
-    // TODO: Cache the latest_rule_id to avoid loading of all asset_rules in memory.
-    fn get_latest_rule_id(ticker: Ticker) -> u32 {
-        Self::asset_rules(ticker)
-            .rules
+        Self::asset_compliance(ticker)
+            .requirements
             .last()
-            .map(|r| r.rule_id)
+            .map(|r| r.id)
             .unwrap_or(0)
->>>>>>> 4979e503
     }
 
     /// verifies all requirements and returns the result in an array of bools.
@@ -837,17 +781,10 @@
         ticker: &Ticker,
         from_did_opt: Option<IdentityId>,
         to_did_opt: Option<IdentityId>,
-<<<<<<< HEAD
-        treasury_did: Option<IdentityId>,
+        primary_issuance_agent: Option<IdentityId>,
     ) -> AssetComplianceResult {
         let asset_compliance = Self::asset_compliance(ticker);
         let mut asset_compliance_with_results = AssetComplianceResult::from(asset_compliance);
-=======
-        primary_issuance_agent: Option<IdentityId>,
-    ) -> AssetTransferRulesResult {
-        let asset_rules = Self::asset_rules(ticker);
-        let mut asset_rules_with_results = AssetTransferRulesResult::from(asset_rules);
->>>>>>> 4979e503
 
         for requirements in &mut asset_compliance_with_results.requirements {
             if let Some(from_did) = from_did_opt {
@@ -855,13 +792,8 @@
                 if !Self::evaluate_conditions(
                     ticker,
                     from_did,
-<<<<<<< HEAD
                     &mut requirements.sender_conditions,
-                    treasury_did,
-=======
-                    &mut active_rule.sender_rules,
                     primary_issuance_agent,
->>>>>>> 4979e503
                 ) {
                     // If the result of any of the sender conditions was false, set this requirements result to false.
                     requirements.result = false;
@@ -872,13 +804,8 @@
                 if !Self::evaluate_conditions(
                     ticker,
                     to_did,
-<<<<<<< HEAD
                     &mut requirements.receiver_conditions,
-                    treasury_did,
-=======
-                    &mut active_rule.receiver_rules,
                     primary_issuance_agent,
->>>>>>> 4979e503
                 ) {
                     // If the result of any of the receiver conditions was false, set this requirements result to false.
                     requirements.result = false;
@@ -940,13 +867,8 @@
                 if !Self::are_all_conditions_satisfied(
                     ticker,
                     from_did,
-<<<<<<< HEAD
                     &requirement.sender_conditions,
-                    treasury_did,
-=======
-                    &active_rule.sender_rules,
                     primary_issuance_agent,
->>>>>>> 4979e503
                 ) {
                     // Skips checking receiver conditions because sender conditions are not satisfied.
                     continue;
@@ -956,13 +878,8 @@
                 if Self::are_all_conditions_satisfied(
                     ticker,
                     to_did,
-<<<<<<< HEAD
                     &requirement.receiver_conditions,
-                    treasury_did,
-=======
-                    &active_rule.receiver_rules,
                     primary_issuance_agent,
->>>>>>> 4979e503
                 ) {
                     // All conditions satisfied, return early
                     return Ok(ERC1400_TRANSFER_SUCCESS);
