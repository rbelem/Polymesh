// This file is part of the Polymesh distribution (https://github.com/PolymathNetwork/Polymesh).
// Copyright (c) 2020 Polymath

// This program is free software: you can redistribute it and/or modify
// it under the terms of the GNU General Public License as published by
// the Free Software Foundation, version 3.

// This program is distributed in the hope that it will be useful, but
// WITHOUT ANY WARRANTY; without even the implied warranty of
// MERCHANTABILITY or FITNESS FOR A PARTICULAR PURPOSE. See the GNU
// General Public License for more details.

// You should have received a copy of the GNU General Public License
// along with this program. If not, see <http://www.gnu.org/licenses/>.

//! # Compliance Manager Module
//!
//! The Compliance Manager module provides functionality to set and evaluate a list of conditions.
//! Those conditions define transfer restrictions for the sender and receiver. For instance, you can limit your asset to investors
//! of specific jurisdictions.
//!
//!
//! ## Overview
//!
//! The Compliance Manager module provides functions for:
//!
//! - Adding conditions for allowing transfers.
//! - Removing conditions that allow transfers.
//! - Resetting all conditions.
//!
//! ### Use case
//!
//! This module is very versatile and offers infinite possibilities.
//! The conditions can dictate various requirements like:
//!
//! - Only accredited investors should be able to trade.
//! - Only valid CDD holders should be able to trade.
//! - Only those with credit score of greater than 800 should be able to purchase this token.
//! - People from "Wakanda" should only be able to trade with people from "Wakanda".
//! - People from "Gryffindor" should not be able to trade with people from "Slytherin" (But allowed to trade with anyone else).
//! - Only "Marvel" supporters should be allowed to buy "Avengers" token.
//!
//! ### Terminology
//!
//! - **AssetCompliance:** It is an array of compliance requirements that are currently enforced for a ticker.
//! - **ComplianceRequirement:** Every compliance requirement contains an array for sender conditions and an array for receiver conditions
//! - **sender conditions:** These are conditions that the sender of security tokens must follow
//! - **receiver conditions:** These are conditions that the receiver of security tokens must follow
//! - **Valid transfer:** For a transfer to be valid,
//!     All receiver and sender conditions of any of the asset compliance must be followed.
//!
//! ## Interface
//!
//! ### Dispatchable Functions
//!
//! - [add_compliance_requirement](Module::add_compliance_requirement) - Adds a new compliance requirement to an asset's compliance.
//! - [remove_compliance_requirement](Module::remove_compliance_requirement) - Removes a compliance requirement from an asset's compliance.
//! - [reset_asset_compliance](Module::reset_asset_compliance) - Resets(remove) an asset's compliance.
//! - [pause_asset_compliance](Module::pause_asset_compliance) - Pauses the evaluation of asset compliance for a ticker before executing a
//! transaction.
//! - [add_default_trusted_claim_issuer](Module::add_default_trusted_claim_issuer) - Adds a default
//!  trusted claim issuer for a given asset.
//!  - [batch_add_default_trusted_claim_issuer](Module::batch_add_default_trusted_claim_issuer) -
//!  Adds a list of claim issuer to the default trusted claim issuers for a given asset.
//! - [remove_default_trusted_claim_issuer](Module::remove_default_trusted_claim_issuer) - Removes
//!  the default claim issuer.
//! - [change_compliance_requirement](Module::change_compliance_requirement) - Updates a compliance requirement, based on its id.
//! - [batch_change_compliance_requirement](Module::batch_change_compliance_requirement) - Updates a list of compliance requirements,
//! based on its id for a given asset.
//!
//! ### Public Functions
//!
//! - [verify_restriction](Module::verify_restriction) - Checks if a transfer is a valid transfer and returns the result
//!
#![cfg_attr(not(feature = "std"), no_std)]
#![recursion_limit = "256"]

use core::result::Result;
use frame_support::{
    decl_error, decl_event, decl_module, decl_storage,
    dispatch::{DispatchError, DispatchResult},
    ensure,
    traits::Get,
    weights::Weight,
};
use frame_system::{self as system, ensure_signed};
use pallet_identity as identity;
use polymesh_common_utilities::{
    asset::Trait as AssetTrait,
    balances::Trait as BalancesTrait,
    compliance_manager::Trait as ComplianceManagerTrait,
    constants::*,
    identity::Trait as IdentityTrait,
    protocol_fee::{ChargeProtocolFee, ProtocolOp},
    Context,
};
use polymesh_primitives::{
    proposition, Claim, ClaimType, Condition, ConditionType, IdentityId, Ticker,
};
use polymesh_primitives_derive::Migrate;
#[cfg(feature = "std")]
use sp_runtime::{Deserialize, Serialize};
use sp_std::{
    cmp::max,
    convert::{From, TryFrom},
    prelude::*,
};

/// The module's configuration trait.
pub trait Trait:
    pallet_timestamp::Trait + frame_system::Trait + BalancesTrait + IdentityTrait
{
    /// The overarching event type.
    type Event: From<Event> + Into<<Self as frame_system::Trait>::Event>;

    /// Asset module
    type Asset: AssetTrait<Self::Balance, Self::AccountId>;

    /// The maximum claim reads that are allowed to happen in worst case of a condition resolution
    type MaxConditionComplexity: Get<u32>;
}

use polymesh_primitives::condition::ConditionOld;

/// A compliance requirement.
/// All sender and receiver conditions of the same compliance requirement must be true in order to execute the transfer.
#[cfg_attr(feature = "std", derive(Serialize, Deserialize))]
#[derive(codec::Encode, codec::Decode, Default, Clone, PartialEq, Eq, Debug, Migrate)]
pub struct ComplianceRequirement {
    #[migrate(Condition)]
    pub sender_conditions: Vec<Condition>,
    #[migrate(Condition)]
    pub receiver_conditions: Vec<Condition>,
    /// Unique identifier of the compliance requirement
    pub id: u32,
}

/// A compliance requirement along with its evaluation result
#[cfg_attr(feature = "std", derive(Serialize, Deserialize, Debug))]
#[derive(codec::Encode, codec::Decode, Clone, PartialEq, Eq)]
pub struct ComplianceRequirementResult {
    pub sender_conditions: Vec<ConditionResult>,
    pub receiver_conditions: Vec<ConditionResult>,
    /// Unique identifier of the compliance requirement
    pub id: u32,
    /// Result of this transfer condition's evaluation
    pub result: bool,
}

impl From<ComplianceRequirement> for ComplianceRequirementResult {
    fn from(requirement: ComplianceRequirement) -> Self {
        Self {
            sender_conditions: requirement
                .sender_conditions
                .iter()
                .map(|condition| ConditionResult::from(condition.clone()))
                .collect(),
            receiver_conditions: requirement
                .receiver_conditions
                .iter()
                .map(|condition| ConditionResult::from(condition.clone()))
                .collect(),
            id: requirement.id,
            result: true,
        }
    }
}

/// An individual condition along with its evaluation result
#[cfg_attr(feature = "std", derive(Serialize, Deserialize, Debug))]
#[derive(codec::Encode, codec::Decode, Clone, PartialEq, Eq)]
pub struct ConditionResult {
    // Condition being evaluated
    pub condition: Condition,
    // Result of evaluation
    pub result: bool,
}

impl From<Condition> for ConditionResult {
    fn from(condition: Condition) -> Self {
        Self {
            condition,
            result: true,
        }
    }
}

/// List of compliance requirements associated to an asset.
#[cfg_attr(feature = "std", derive(Serialize, Deserialize, Debug))]
#[derive(codec::Encode, codec::Decode, Default, Clone, PartialEq, Eq, Migrate)]
pub struct AssetCompliance {
    /// This flag indicates if asset compliance should be enforced
    pub paused: bool,
    /// List of compliance requirements.
    #[migrate(ComplianceRequirement)]
    pub requirements: Vec<ComplianceRequirement>,
}

type Identity<T> = identity::Module<T>;

/// Asset compliance and it's evaluation result
#[cfg_attr(feature = "std", derive(Serialize, Deserialize, Debug))]
#[derive(codec::Encode, codec::Decode, Clone, PartialEq, Eq)]
pub struct AssetComplianceResult {
    /// This flag indicates if asset compliance should be enforced
    pub paused: bool,
    /// List of compliance requirements.
    pub requirements: Vec<ComplianceRequirementResult>,
    // Final evaluation result of the asset compliance
    pub result: bool,
}

impl From<AssetCompliance> for AssetComplianceResult {
    fn from(asset_compliance: AssetCompliance) -> Self {
        Self {
            paused: asset_compliance.paused,
            requirements: asset_compliance
                .requirements
                .into_iter()
                .map(ComplianceRequirementResult::from)
                .collect(),
            result: false,
        }
    }
}

pub mod weight_for {
    use super::*;

    pub fn weight_for_verify_restriction<T: Trait>(no_of_compliance_requirements: u64) -> Weight {
        no_of_compliance_requirements * 100_000_000
    }

    pub fn weight_for_reading_asset_compliance<T: Trait>() -> Weight {
        T::DbWeight::get().reads(1) + 1_000_000
    }
}

decl_storage! {
    trait Store for Module<T: Trait> as ComplianceManager {
        /// Asset compliance for a ticker (Ticker -> AssetCompliance)
        pub AssetCompliances get(fn asset_compliance): map hasher(blake2_128_concat) Ticker => AssetCompliance;
        /// List of trusted claim issuer Ticker -> Issuer Identity
        pub TrustedClaimIssuer get(fn trusted_claim_issuer): map hasher(blake2_128_concat) Ticker => Vec<IdentityId>;
    }
}

decl_error! {
    pub enum Error for Module<T: Trait> {
        /// The sender must be a secondary key for the DID.
        SenderMustBeSecondaryKeyForDid,
        /// User is not authorized.
        Unauthorized,
        /// Did not exist
        DidNotExist,
        /// When parameter has length < 1
        InvalidLength,
        /// Compliance requirement id doesn't exist
        InvalidComplianceRequirementId,
        /// Issuer exist but trying to add it again
        IncorrectOperationOnTrustedIssuer,
        /// Missing current DID
        MissingCurrentIdentity,
        /// There are duplicate compliance requirements.
        DuplicateComplianceRequirements,
        /// The worst case scenario of the compliance requirement is too complex
        ComplianceRequirementTooComplex
    }
}

decl_module! {
    /// The module declaration.
    pub struct Module<T: Trait> for enum Call where origin: T::Origin {
        type Error = Error<T>;

        fn deposit_event() = default;

        fn on_runtime_upgrade() -> frame_support::weights::Weight {
            use polymesh_primitives::migrate::migrate_map_rename;

            migrate_map_rename::<AssetComplianceOld>(b"ComplianceManager", b"AssetRulesMap", b"AssetCompliance");

            1_000
        }

        /// Adds a compliance requirement to an asset's compliance by ticker.
        /// If the compliance requirement is a duplicate, it does nothing.
        ///
        /// # Arguments
        /// * origin - Signer of the dispatchable. It should be the owner of the ticker
        /// * ticker - Symbol of the asset
        /// * sender_conditions - Sender transfer conditions.
        /// * receiver_conditions - Receiver transfer conditions.
        #[weight = T::DbWeight::get().reads_writes(1, 1) + 600_000_000 + 1_000_000 * u64::try_from(max(sender_conditions.len(), receiver_conditions.len())).unwrap_or_default()]
        pub fn add_compliance_requirement(origin, ticker: Ticker, sender_conditions: Vec<Condition>, receiver_conditions: Vec<Condition>) -> DispatchResult {
            let sender = ensure_signed(origin)?;
            let did = Context::current_identity_or::<Identity<T>>(&sender)?;

            ensure!(Self::is_owner(&ticker, did), Error::<T>::Unauthorized);
            <<T as IdentityTrait>::ProtocolFee>::charge_fee(
                ProtocolOp::ComplianceManagerAddComplianceRequirement
            )?;
            let new_requirement = ComplianceRequirement {
                sender_conditions,
                receiver_conditions,
                id: Self::get_latest_requirement_id(ticker) + 1u32
            };

            let mut asset_compliance = <AssetCompliances>::get(ticker);

            if !asset_compliance
                .requirements
                .iter()
                .any(|requirement| requirement.sender_conditions == new_requirement.sender_conditions && requirement.receiver_conditions == new_requirement.receiver_conditions)
            {
                asset_compliance.requirements.push(new_requirement.clone());
                Self::verify_compliance_complexity(&asset_compliance.requirements, <TrustedClaimIssuer>::decode_len(ticker).unwrap_or_default())?;
                <AssetCompliances>::insert(&ticker, asset_compliance);
                Self::deposit_event(Event::ComplianceRequirementCreated(did, ticker, new_requirement));
            }

            Ok(())
        }

        /// Removes a compliance requirement from an asset's compliance.
        ///
        /// # Arguments
        /// * origin - Signer of the dispatchable. It should be the owner of the ticker
        /// * ticker - Symbol of the asset
        /// * id - Compliance requirement id which is need to be removed
        #[weight = T::DbWeight::get().reads_writes(1, 1) + 200_000_000]
        pub fn remove_compliance_requirement(origin, ticker: Ticker, id: u32) -> DispatchResult {
            let sender = ensure_signed(origin)?;
            let did = Context::current_identity_or::<Identity<T>>(&sender)?;

            ensure!(Self::is_owner(&ticker, did), Error::<T>::Unauthorized);

            <AssetCompliances>::try_mutate(ticker, |asset_compliance| {
                let before = asset_compliance.requirements.len();
                asset_compliance.requirements.retain(|requirement| { requirement.id != id });
                ensure!(before != asset_compliance.requirements.len(), Error::<T>::InvalidComplianceRequirementId);
                Ok(()) as DispatchResult
            })?;

            Self::deposit_event(Event::ComplianceRequirementRemoved(did, ticker, id));

            Ok(())
        }

        /// Replaces an asset's compliance by ticker with a new compliance.
        ///
        /// # Arguments
        /// * `ticker` - the asset ticker,
        /// * `asset_compliance - the new asset compliance.
        ///
        /// # Errors
        /// * `Unauthorized` if `origin` is not the owner of the ticker.
        /// * `DuplicateAssetCompliance` if `asset_compliance` contains multiple entries with the same `requirement_id`.
        ///
        /// # Weight
        /// `read_and_write_weight + 100_000_000 + 500_000 * asset_compliance.len()`
        #[weight = T::DbWeight::get().reads_writes(1, 1) + 400_000_000 + 500_000 * u64::try_from(asset_compliance.len()).unwrap_or_default()]
        pub fn replace_asset_compliance(origin, ticker: Ticker, asset_compliance: Vec<ComplianceRequirement>) -> DispatchResult {
            let sender = ensure_signed(origin)?;
            let did = Context::current_identity_or::<Identity<T>>(&sender)?;
            ensure!(Self::is_owner(&ticker, did), Error::<T>::Unauthorized);
            let mut asset_compliance_dedup = asset_compliance.clone();
            asset_compliance_dedup.dedup_by_key(|r| r.id);
            ensure!(asset_compliance.len() == asset_compliance_dedup.len(), Error::<T>::DuplicateComplianceRequirements);
            Self::verify_compliance_complexity(&asset_compliance_dedup, <TrustedClaimIssuer>::decode_len(ticker).unwrap_or_default())?;
            <AssetCompliances>::mutate(&ticker, |old_asset_compliance| {
                old_asset_compliance.requirements = asset_compliance_dedup
            });
            Self::deposit_event(Event::AssetComplianceReplaced(did, ticker, asset_compliance));
            Ok(())
        }

        /// Removes an asset's compliance
        ///
        /// # Arguments
        /// * origin - Signer of the dispatchable. It should be the owner of the ticker
        /// * ticker - Symbol of the asset
        #[weight = T::DbWeight::get().reads_writes(1, 1) + 100_000_000]
        pub fn reset_asset_compliance(origin, ticker: Ticker) -> DispatchResult {
            let sender = ensure_signed(origin)?;
            let did = Context::current_identity_or::<Identity<T>>(&sender)?;
            ensure!(Self::is_owner(&ticker, did), Error::<T>::Unauthorized);

            <AssetCompliances>::remove(ticker);

            Self::deposit_event(Event::AssetComplianceReset(did, ticker));

            Ok(())
        }

        /// It pauses the verification of conditions for `ticker` during transfers.
        ///
        /// # Arguments
        /// * origin - Signer of the dispatchable. It should be the owner of the ticker
        /// * ticker - Symbol of the asset
        #[weight = T::DbWeight::get().reads_writes(1, 1) + 100_000_000]
        pub fn pause_asset_compliance(origin, ticker: Ticker) -> DispatchResult {
            Self::pause_resume_asset_compliance(origin, ticker, true)?;
            let current_did = Context::current_identity::<Identity<T>>().ok_or_else(|| Error::<T>::MissingCurrentIdentity)?;
            Self::deposit_event(Event::AssetCompliancePaused(current_did, ticker));
            Ok(())
        }

        /// It resumes the verification of conditions for `ticker` during transfers.
        ///
        /// # Arguments
        /// * origin - Signer of the dispatchable. It should be the owner of the ticker
        /// * ticker - Symbol of the asset
        #[weight = T::DbWeight::get().reads_writes(1, 1) + 100_000_000]
        pub fn resume_asset_compliance(origin, ticker: Ticker) -> DispatchResult {
            Self::pause_resume_asset_compliance(origin, ticker, false)?;
            let current_did = Context::current_identity::<Identity<T>>().ok_or_else(|| Error::<T>::MissingCurrentIdentity)?;
            Self::deposit_event(Event::AssetComplianceResumed(current_did, ticker));
            Ok(())
        }

        /// To add the default trusted claim issuer for a given asset
        /// Addition - When the given element is not exist
        ///
        /// # Arguments
        /// * origin - Signer of the dispatchable. It should be the owner of the ticker.
        /// * ticker - Symbol of the asset.
        /// * trusted_issuer - IdentityId of the trusted claim issuer.
        #[weight = T::DbWeight::get().reads_writes(3, 1) + 300_000_000]
        pub fn add_default_trusted_claim_issuer(origin, ticker: Ticker, trusted_issuer: IdentityId) -> DispatchResult {
            Self::verify_compliance_complexity(
                &<AssetCompliances>::get(ticker).requirements,
                <TrustedClaimIssuer>::decode_len(ticker).unwrap_or_default().saturating_add(1)
            )?;
            Self::modify_default_trusted_claim_issuer(origin, ticker, trusted_issuer, true)
        }

        /// To remove the default trusted claim issuer for a given asset
        /// Removal - When the given element is already present
        ///
        /// # Arguments
        /// * origin - Signer of the dispatchable. It should be the owner of the ticker.
        /// * ticker - Symbol of the asset.
        /// * trusted_issuer - IdentityId of the trusted claim issuer.
        #[weight = T::DbWeight::get().reads_writes(3, 1) + 300_000_000]
        pub fn remove_default_trusted_claim_issuer(origin, ticker: Ticker, trusted_issuer: IdentityId) -> DispatchResult {
            Self::modify_default_trusted_claim_issuer(origin, ticker, trusted_issuer, false)
        }

        /// To add a list of default trusted claim issuers for a given asset
        /// Addition - When the given element is not exist
        ///
        /// # Arguments
        /// * origin - Signer of the dispatchable. It should be the owner of the ticker.
        /// * ticker - Symbol of the asset.
        /// * trusted_issuers - Vector of IdentityId of the trusted claim issuers.
        ///
        /// # Weight
        /// `read_and_write_weight + 30_000_000 + 250_000 * trusted_issuers.len().max(values.len())`
        #[weight = T::DbWeight::get().reads_writes(3, 1) + 300_000_000 + 250_000 * u64::try_from(trusted_issuers.len()).unwrap_or_default()]
        pub fn batch_add_default_trusted_claim_issuer(origin, trusted_issuers: Vec<IdentityId>, ticker: Ticker) -> DispatchResult {
            Self::verify_compliance_complexity(
                &<AssetCompliances>::get(ticker).requirements,
                <TrustedClaimIssuer>::decode_len(ticker).unwrap_or_default().saturating_add(trusted_issuers.len())
            )?;
            Self::batch_modify_default_trusted_claim_issuer(origin, ticker, trusted_issuers, true)
        }

        /// To remove the default trusted claim issuer for a given asset
        /// Removal - When the given element is already present
        ///
        /// # Arguments
        /// * origin - Signer of the dispatchable. It should be the owner of the ticker.
        /// * ticker - Symbol of the asset.
        /// * trusted_issuers - Vector of IdentityId of the trusted claim issuers.
        ///
        /// # Weight
        /// `100_000_000 + 250_000 * trusted_issuers.len().max(values.len())`
        #[weight = 100_000_000 + 250_000 * u64::try_from(trusted_issuers.len()).unwrap_or_default()]
        pub fn batch_remove_default_trusted_claim_issuer(origin, trusted_issuers: Vec<IdentityId>, ticker: Ticker) -> DispatchResult {
            Self::batch_modify_default_trusted_claim_issuer(origin, ticker, trusted_issuers, false)
        }

        /// Change/Modify an existing compliance requirement of a given ticker
        ///
        /// # Arguments
        /// * origin - Signer of the dispatchable. It should be the owner of the ticker.
        /// * ticker - Symbol of the asset.
        /// * new_requirement - Compliance requirement.
        #[weight = T::DbWeight::get().reads_writes(2, 1) + 720_000_000]
        pub fn change_compliance_requirement(origin, ticker: Ticker, new_requirement: ComplianceRequirement) -> DispatchResult {
            let sender = ensure_signed(origin)?;
            let did = Context::current_identity_or::<Identity<T>>(&sender)?;

            ensure!(Self::is_owner(&ticker, did), Error::<T>::Unauthorized);
            ensure!(Self::get_latest_requirement_id(ticker) >= new_requirement.id, Error::<T>::InvalidComplianceRequirementId);

            let mut asset_compliance = <AssetCompliances>::get(ticker);
            if let Some(index) = asset_compliance
                .requirements
                .iter()
                .position(|requirement| requirement.id == new_requirement.id)
            {
                asset_compliance.requirements[index] = new_requirement.clone();
                Self::verify_compliance_complexity(&asset_compliance.requirements, <TrustedClaimIssuer>::decode_len(ticker).unwrap_or_default())?;
                <AssetCompliances>::insert(&ticker, asset_compliance);
                Self::deposit_event(Event::ComplianceRequirementChanged(did, ticker, new_requirement));
            }

            Ok(())
        }

        /// Change/Modify an existing compliance requirement of a given ticker in batch
        ///
        /// # Arguments
        /// * origin - Signer of the dispatchable. It should be the owner of the ticker.
        /// * new_requirements - Vector of compliance requirements.
        /// * ticker - Symbol of the asset.
        ///
        /// # Weight
        /// `read_and_write_weight + 720_000_000 + 100_000 * new_requirements.len().max(values.len())`
        #[weight = T::DbWeight::get().reads_writes(2, 1) + 720_000_000 + 100_000 * u64::try_from(new_requirements.len()).unwrap_or_default()]
        pub fn batch_change_compliance_requirement(origin, new_requirements: Vec<ComplianceRequirement> , ticker: Ticker) -> DispatchResult {
            let sender = ensure_signed(origin)?;
            let did = Context::current_identity_or::<Identity<T>>(&sender)?;

            ensure!(Self::is_owner(&ticker, did), Error::<T>::Unauthorized);
            let latest_requirement_id = Self::get_latest_requirement_id(ticker);
            ensure!(new_requirements.iter().any(|requirement| latest_requirement_id >= requirement.id), Error::<T>::InvalidComplianceRequirementId);

            let mut asset_compliance = <AssetCompliances>::get(ticker);
            let mut updated_requirements = Vec::with_capacity(new_requirements.len());

            new_requirements.into_iter().for_each(|new_requirement| {
                if let Some(index) = asset_compliance
                    .requirements
                    .iter()
                    .position(|requirement| requirement.id == new_requirement.id)
                {
                    asset_compliance.requirements[index] = new_requirement;
                    updated_requirements.push(index);
                }
            });

            Self::verify_compliance_complexity(&asset_compliance.requirements, <TrustedClaimIssuer>::decode_len(ticker).unwrap_or_default())?;

            for index in updated_requirements {
                Self::deposit_event(Event::ComplianceRequirementChanged(did, ticker, asset_compliance.requirements[index].clone()));
            }
            <AssetCompliances>::insert(&ticker, asset_compliance);

            Ok(())
        }
    }
}

decl_event!(
    pub enum Event {
        /// Emitted when new compliance requirement is created.
        /// (caller DID, Ticker, ComplianceRequirement).
        ComplianceRequirementCreated(IdentityId, Ticker, ComplianceRequirement),
        /// Emitted when a compliance requirement is removed.
        /// (caller DID, Ticker, requirement_id).
        ComplianceRequirementRemoved(IdentityId, Ticker, u32),
        /// Emitted when an asset compliance is replaced.
        /// Parameters: caller DID, ticker, new asset compliance.
        AssetComplianceReplaced(IdentityId, Ticker, Vec<ComplianceRequirement>),
        /// Emitted when an asset compliance of a ticker is reset.
        /// (caller DID, Ticker).
        AssetComplianceReset(IdentityId, Ticker),
        /// Emitted when an asset compliance for a given ticker gets resume.
        /// (caller DID, Ticker).
        AssetComplianceResumed(IdentityId, Ticker),
        /// Emitted when an asset compliance for a given ticker gets paused.
        /// (caller DID, Ticker).
        AssetCompliancePaused(IdentityId, Ticker),
        /// Emitted when compliance requirement get modified/change.
        /// (caller DID, Ticker, ComplianceRequirement).
        ComplianceRequirementChanged(IdentityId, Ticker, ComplianceRequirement),
        /// Emitted when default claim issuer list for a given ticker gets added.
        /// (caller DID, Ticker, New Claim issuer DID).
        TrustedDefaultClaimIssuerAdded(IdentityId, Ticker, IdentityId),
        /// Emitted when default claim issuer list for a given ticker get removed.
        /// (caller DID, Ticker, Removed Claim issuer DID).
        TrustedDefaultClaimIssuerRemoved(IdentityId, Ticker, IdentityId),
    }
);

impl<T: Trait> Module<T> {
    /// Returns true if `sender_did` is the owner of `ticker` asset.
    fn is_owner(ticker: &Ticker, sender_did: IdentityId) -> bool {
        T::Asset::is_owner(ticker, sender_did)
    }

    /// It fetches all claims of `target` identity with type and scope from `claim` and generated
    /// by any of `issuers`.
    fn fetch_claims(target: IdentityId, claim: &Claim, issuers: &[IdentityId]) -> Vec<Claim> {
        let claim_type = claim.claim_type();
        let scope = claim.as_scope().cloned();

        issuers
            .iter()
            .flat_map(|issuer| {
                <identity::Module<T>>::fetch_claim(target, claim_type, *issuer, scope)
                    .map(|id_claim| id_claim.claim)
            })
            .collect::<Vec<_>>()
    }

    /// It fetches the `ConfidentialScopeClaim` of users `id` for the given ticker.
    /// Note that this vector could be 0 or 1 items.
    fn fetch_confidential_claims(id: IdentityId, ticker: &Ticker) -> Vec<Claim> {
        let claim_type = ClaimType::InvestorZKProof;
        // NOTE: Ticker lenght is less by design that IdentityId.
        let asset_scope = IdentityId::try_from(ticker.as_slice()).unwrap_or_default();

        <identity::Module<T>>::fetch_claim(id, claim_type, id, Some(asset_scope))
            .into_iter()
            .map(|id_claim| id_claim.claim)
            .collect::<Vec<_>>()
    }

    /// It fetches the proposition context for target `id` and specific `condition`.
    ///
    /// If `condition` does not define trusted issuers, it will use the default trusted issuer for
    /// `ticker` asset.
    fn fetch_context(
        ticker: &Ticker,
        id: IdentityId,
        condition: &Condition,
        primary_issuance_agent: Option<IdentityId>,
    ) -> proposition::Context {
        let issuers = if !condition.issuers.is_empty() {
            condition.issuers.clone()
        } else {
            Self::trusted_claim_issuer(ticker)
        };

        let claims = match condition.condition_type {
            ConditionType::IsPresent(ref claim) => Self::fetch_claims(id, claim, &issuers),
            ConditionType::IsAbsent(ref claim) => Self::fetch_claims(id, claim, &issuers),
            ConditionType::IsAnyOf(ref claims) => claims
                .iter()
                .flat_map(|claim| Self::fetch_claims(id, claim, &issuers))
                .collect::<Vec<_>>(),
            ConditionType::IsNoneOf(ref claims) => claims
                .iter()
                .flat_map(|claim| Self::fetch_claims(id, claim, &issuers))
                .collect::<Vec<_>>(),
            ConditionType::HasValidProofOfInvestor(ref proof_ticker) => {
                Self::fetch_confidential_claims(id, proof_ticker)
            }
            ConditionType::IsIdentity(_) => vec![],
        };

        proposition::Context {
            claims,
            id,
            primary_issuance_agent,
        }
    }

    /// Loads the context for each condition in `conditions` and verifies that all of them evaluate to `true`.
    fn are_all_conditions_satisfied(
        ticker: &Ticker,
        did: IdentityId,
        conditions: &[Condition],
        primary_issuance_agent: Option<IdentityId>,
    ) -> bool {
        conditions.iter().all(|condition| {
            let context = Self::fetch_context(ticker, did, &condition, primary_issuance_agent);
            proposition::run(&condition, &context)
        })
    }

    /// It loads a context for each condition in `conditions` and evaluates them.
    /// It updates the internal result variable of every condition.
    /// It returns the final result of all conditions combined.
    fn evaluate_conditions(
        ticker: &Ticker,
        did: IdentityId,
        conditions: &mut Vec<ConditionResult>,
        primary_issuance_agent: Option<IdentityId>,
    ) -> bool {
        let mut result = true;
        for condition in conditions {
            let context = Self::fetch_context(ticker, did, &condition.condition, primary_issuance_agent);
            condition.result = proposition::run(&condition.condition, &context);
            if !condition.result {
                result = false;
            }
        }
        result
    }

    /// Pauses or resumes the asset compliance.
    fn pause_resume_asset_compliance(origin: T::Origin, ticker: Ticker, pause: bool) -> DispatchResult {
        let sender = ensure_signed(origin)?;
        let did = Context::current_identity_or::<Identity<T>>(&sender)?;

        ensure!(Self::is_owner(&ticker, did), Error::<T>::Unauthorized);

        <AssetCompliances>::mutate(&ticker, |asset_compliance| {
            asset_compliance.paused = pause;
        });

        Ok(())
    }

    /// Updates the default trusted claim issuer for a given ticket.
    fn unsafe_modify_default_trusted_claim_issuer(
        caller_did: IdentityId,
        ticker: Ticker,
        trusted_issuer: IdentityId,
        is_add_call: bool,
    ) {
        TrustedClaimIssuer::mutate(ticker, |identity_list| {
            if !is_add_call {
                // remove the old one
                identity_list.retain(|&ti| ti != trusted_issuer);
                Self::deposit_event(Event::TrustedDefaultClaimIssuerRemoved(
                    caller_did,
                    ticker,
                    trusted_issuer,
                ));
            } else {
                // New trusted issuer addition case
                identity_list.push(trusted_issuer);
                Self::deposit_event(Event::TrustedDefaultClaimIssuerAdded(
                    caller_did,
                    ticker,
                    trusted_issuer,
                ));
            }
        });
    }

    fn modify_default_trusted_claim_issuer(
        origin: T::Origin,
        ticker: Ticker,
        trusted_issuer: IdentityId,
        is_add_call: bool,
    ) -> DispatchResult {
        let sender = ensure_signed(origin)?;
        let did = Context::current_identity_or::<Identity<T>>(&sender)?;

        ensure!(Self::is_owner(&ticker, did), Error::<T>::Unauthorized);
        // ensure whether the trusted issuer's did is register did or not
        ensure!(
            <Identity<T>>::is_identity_exists(&trusted_issuer),
            Error::<T>::DidNotExist
        );
        ensure!(
            Self::trusted_claim_issuer(&ticker).contains(&trusted_issuer) != is_add_call,
            Error::<T>::IncorrectOperationOnTrustedIssuer
        );
        Self::unsafe_modify_default_trusted_claim_issuer(did, ticker, trusted_issuer, is_add_call);
        Ok(())
    }

    fn batch_modify_default_trusted_claim_issuer(
        origin: T::Origin,
        ticker: Ticker,
        trusted_issuers: Vec<IdentityId>,
        is_add_call: bool,
    ) -> DispatchResult {
        let sender = ensure_signed(origin)?;
        let did = Context::current_identity_or::<Identity<T>>(&sender)?;

        ensure!(!trusted_issuers.is_empty(), Error::<T>::InvalidLength);
        ensure!(Self::is_owner(&ticker, did), Error::<T>::Unauthorized);
        // Perform validity checks on the data set
        for trusted_issuer in trusted_issuers.iter() {
            // Ensure whether the right operation is performed on trusted issuer or not
            // if is_add_call == true then trusted_claim_issuer should not exists.
            // if is_add_call == false then trusted_claim_issuer should exists.
            ensure!(
                Self::trusted_claim_issuer(&ticker).contains(&trusted_issuer) != is_add_call,
                Error::<T>::IncorrectOperationOnTrustedIssuer
            );
            // ensure whether the trusted issuer's did is register did or not
            ensure!(
                <Identity<T>>::is_identity_exists(trusted_issuer),
                Error::<T>::DidNotExist
            );
        }

        // iterate all the trusted issuer and modify the data of those.
        trusted_issuers.into_iter().for_each(|default_issuer| {
            Self::unsafe_modify_default_trusted_claim_issuer(
                did,
                ticker,
                default_issuer,
                is_add_call,
            );
        });
        Ok(())
    }

    // TODO: Cache the latest_requirement_id to avoid loading of all compliance requirements in memory.
    fn get_latest_requirement_id(ticker: Ticker) -> u32 {
        Self::asset_compliance(ticker)
            .requirements
            .last()
            .map(|r| r.id)
            .unwrap_or(0)
    }

    /// verifies all requirements and returns the result in an array of bools.
    /// this does not care if the requirements are paused or not. It is meant to be
    /// called only in failure conditions
    pub fn granular_verify_restriction(
        ticker: &Ticker,
        from_did_opt: Option<IdentityId>,
        to_did_opt: Option<IdentityId>,
        primary_issuance_agent: Option<IdentityId>,
    ) -> AssetComplianceResult {
        let asset_compliance = Self::asset_compliance(ticker);
        let mut asset_compliance_with_results = AssetComplianceResult::from(asset_compliance);

        for requirements in &mut asset_compliance_with_results.requirements {
            if let Some(from_did) = from_did_opt {
                // Evaluate all sender conditions
                if !Self::evaluate_conditions(
                    ticker,
                    from_did,
                    &mut requirements.sender_conditions,
                    primary_issuance_agent,
                ) {
                    // If the result of any of the sender conditions was false, set this requirements result to false.
                    requirements.result = false;
                }
            }
            if let Some(to_did) = to_did_opt {
                // Evaluate all receiver conditions
                if !Self::evaluate_conditions(
                    ticker,
                    to_did,
                    &mut requirements.receiver_conditions,
                    primary_issuance_agent,
                ) {
                    // If the result of any of the receiver conditions was false, set this requirements result to false.
                    requirements.result = false;
                }
            }
            // If the requirements result is positive, update the final result to be positive
            if requirements.result {
                asset_compliance_with_results.result = true;
            }
        }
        asset_compliance_with_results
    }

    fn verify_compliance_complexity(
        asset_compliance: &[ComplianceRequirement],
        default_issuer_count: usize,
    ) -> DispatchResult {
        let mut complexity = 0usize;
        for requirement in asset_compliance {
            for condition in requirement
                .sender_conditions
                .iter()
                .chain(requirement.receiver_conditions.iter())
            {
                let (claims, issuers) = condition.complexity();
                if issuers == 0 {
                    complexity =
                        complexity.saturating_add(claims.saturating_mul(default_issuer_count));
                } else {
                    complexity = complexity.saturating_add(claims.saturating_mul(issuers));
                }
            }
        }
        if let Ok(complexity_u32) = u32::try_from(complexity) {
            if complexity_u32 <= T::MaxConditionComplexity::get() {
                return Ok(());
            }
        }
        Err(Error::<T>::ComplianceRequirementTooComplex.into())
    }
}

impl<T: Trait> ComplianceManagerTrait<T::Balance> for Module<T> {
    ///  Sender restriction verification
    fn verify_restriction(
        ticker: &Ticker,
        from_did_opt: Option<IdentityId>,
        to_did_opt: Option<IdentityId>,
        _value: T::Balance,
        primary_issuance_agent: Option<IdentityId>,
    ) -> Result<(u8, Weight), DispatchError> {
        // Transfer is valid if ALL receiver AND sender conditions of ANY asset conditions are valid.
        let asset_compliance = Self::asset_compliance(ticker);
        let mut requirement_count: usize = 0;
        if asset_compliance.paused {
            return Ok((
                ERC1400_TRANSFER_SUCCESS,
                weight_for::weight_for_reading_asset_compliance::<T>(),
            ));
        }
        for requirement in asset_compliance.requirements {
            if let Some(from_did) = from_did_opt {
                requirement_count += requirement.sender_conditions.len();
                if !Self::are_all_conditions_satisfied(
                    ticker,
                    from_did,
                    &requirement.sender_conditions,
                    primary_issuance_agent,
                ) {
                    // Skips checking receiver conditions because sender conditions are not satisfied.
                    continue;
                }
            }

            if let Some(to_did) = to_did_opt {
                requirement_count += requirement.receiver_conditions.len();
                if Self::are_all_conditions_satisfied(
                    ticker,
                    to_did,
                    &requirement.receiver_conditions,
                    primary_issuance_agent,
                ) {
                    // All conditions satisfied, return early
                    return Ok((
                        ERC1400_TRANSFER_SUCCESS,
<<<<<<< HEAD
                        weight_for::weight_for_verify_restriction::<T>(u64::try_from(requirement_count).unwrap_or(0)),
=======
                        weight_for::weight_for_verify_restriction::<T>(
                            u64::try_from(rules_count).unwrap_or(0),
                        ),
>>>>>>> f609ee2a
                    ));
                }
            }
        }
        sp_runtime::print("Identity TM restrictions not satisfied");
        Ok((
            ERC1400_TRANSFER_FAILURE,
            weight_for::weight_for_verify_restriction::<T>(u64::try_from(requirement_count).unwrap_or(0)),
        ))
    }
}<|MERGE_RESOLUTION|>--- conflicted
+++ resolved
@@ -684,7 +684,8 @@
     ) -> bool {
         let mut result = true;
         for condition in conditions {
-            let context = Self::fetch_context(ticker, did, &condition.condition, primary_issuance_agent);
+            let context =
+                Self::fetch_context(ticker, did, &condition.condition, primary_issuance_agent);
             condition.result = proposition::run(&condition.condition, &context);
             if !condition.result {
                 result = false;
@@ -694,7 +695,11 @@
     }
 
     /// Pauses or resumes the asset compliance.
-    fn pause_resume_asset_compliance(origin: T::Origin, ticker: Ticker, pause: bool) -> DispatchResult {
+    fn pause_resume_asset_compliance(
+        origin: T::Origin,
+        ticker: Ticker,
+        pause: bool,
+    ) -> DispatchResult {
         let sender = ensure_signed(origin)?;
         let did = Context::current_identity_or::<Identity<T>>(&sender)?;
 
@@ -923,13 +928,9 @@
                     // All conditions satisfied, return early
                     return Ok((
                         ERC1400_TRANSFER_SUCCESS,
-<<<<<<< HEAD
-                        weight_for::weight_for_verify_restriction::<T>(u64::try_from(requirement_count).unwrap_or(0)),
-=======
                         weight_for::weight_for_verify_restriction::<T>(
                             u64::try_from(rules_count).unwrap_or(0),
                         ),
->>>>>>> f609ee2a
                     ));
                 }
             }
@@ -937,7 +938,9 @@
         sp_runtime::print("Identity TM restrictions not satisfied");
         Ok((
             ERC1400_TRANSFER_FAILURE,
-            weight_for::weight_for_verify_restriction::<T>(u64::try_from(requirement_count).unwrap_or(0)),
+            weight_for::weight_for_verify_restriction::<T>(
+                u64::try_from(requirement_count).unwrap_or(0),
+            ),
         ))
     }
 }