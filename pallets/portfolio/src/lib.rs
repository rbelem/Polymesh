--- conflicted
+++ resolved
@@ -624,15 +624,16 @@
         Self::ensure_portfolio_custody(portfolio, custodian)
     }
 
-<<<<<<< HEAD
     #[cfg(feature = "runtime-benchmarks")]
+    /// Helper function for benchmarks.
     fn fund_portfolio(
         portfolio: &PortfolioId,
         ticker: &Ticker,
         amount: T::Balance,
     ) -> DispatchResult {
         Self::fund_portfolio(portfolio, ticker, amount)
-=======
+    }
+
     /// Ensures that the portfolio's custody is with the provided identity
     /// And the secondary key has the relevant portfolio permission
     fn ensure_portfolio_custody_and_permission(
@@ -641,6 +642,5 @@
         secondary_key: Option<&SecondaryKey<T::AccountId>>,
     ) -> DispatchResult {
         Self::ensure_portfolio_custody_and_permission(portfolio, custodian, secondary_key)
->>>>>>> af2f56bf
     }
 }