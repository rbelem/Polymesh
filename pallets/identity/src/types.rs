--- conflicted
+++ resolved
@@ -11,7 +11,6 @@
 pub type Error = Vec<u8>;
 pub type CddStatus = Result<IdentityId, Error>;
 pub type AssetDidResult = Result<IdentityId, Error>;
-type Permissions = Vec<polymesh_primitives::Permission>;
 
 /// A result of execution of get_votes.
 #[derive(Eq, PartialEq, Encode, Decode)]
@@ -44,8 +43,6 @@
     /// What permissions does the `AccountId` have within the `identity`?
     /// If `None`, then this is a primary key.
     pub permissions: Option<Permissions>,
-<<<<<<< HEAD
-=======
 }
 
 /// Result of a successful call permission check.
@@ -60,5 +57,4 @@
     /// `Some(did)` iff the current identity (the identity that the call is made from) is a
     /// secondary identity `did` of `primary_did`.
     pub secondary_key: Option<SecondaryKey<AccountId>>,
->>>>>>> 144126ff
 }