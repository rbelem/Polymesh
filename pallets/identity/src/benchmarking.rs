// This file is part of the Polymesh distribution (https://github.com/PolymathNetwork/Polymesh).
// Copyright (c) 2020 Polymath

// This program is free software: you can redistribute it and/or modify
// it under the terms of the GNU General Public License as published by
// the Free Software Foundation, version 3.

// This program is distributed in the hope that it will be useful, but
// WITHOUT ANY WARRANTY; without even the implied warranty of
// MERCHANTABILITY or FITNESS FOR A PARTICULAR PURPOSE. See the GNU
// General Public License for more details.

// You should have received a copy of the GNU General Public License
// along with this program. If not, see <http://www.gnu.org/licenses/>.

#![cfg(feature = "runtime-benchmarks")]
use crate::*;
use frame_benchmarking::{account, benchmarks};
use frame_support::traits::Currency;
use frame_system::RawOrigin;
use pallet_balances as balances;
use polymesh_common_utilities::traits::identity::TargetIdAuthorization;
use polymesh_primitives::{
    AuthorizationData, Claim, CountryCode, IdentityId, InvestorUid, Permissions, Scope, Signatory,
};

use schnorrkel::Signature;
use sp_std::prelude::*;

#[cfg(feature = "std")]
use schnorrkel::Keypair;
#[cfg(feature = "std")]
use sp_core::{crypto::Pair as TPair, sr25519::Pair};
#[cfg(feature = "std")]
const SIGNING_CTX: &[u8] = b"substrate";

const SEED: u32 = 0;
pub fn uid_from_name_and_idx(name: &'static str, u: u32) -> InvestorUid {
    InvestorUid::from((name, u).encode().as_slice())
}

pub type SecretKey = [u8; 64]; // Only in sr25519
pub type PublicKey = [u8; 32]; // Only in sr25519

/// Helper class to create accounts and its DID to simplify benchmarks and UT.
pub struct User<T: Trait> {
    pub account: T::AccountId,
    pub secret: SecretKey,
    pub origin: RawOrigin<T::AccountId>,
    uid: Option<InvestorUid>,
    pub did: Option<IdentityId>,
}

impl<T: Trait> User<T> {
    /// Create an account based on `name` and `u` with 1_000_000 as free balance.
    /// It also registers the DID for that account.
    pub fn new(name: &'static str, u: u32) -> Self {
        let mut user = Self::without_did(name, u);
        let uid = uid_from_name_and_idx(name, u);
        let _ = Module::<T>::register_did(user.origin.clone().into(), uid, vec![]);
        user.uid = Some(uid);
        user.did = Module::<T>::get_identity(&user.account.clone());

        user
    }

    /// Create a new CDD account.
    pub fn new_cdd(u: u32) -> Self {
        let user = Self::new("cdd", u);
        T::CddServiceProviders::add_member(user.did()).unwrap();
        user
    }

    /// Create an account based on `name` and `u` with 1_000_000 as free balance.
    pub fn without_did(name: &'static str, u: u32) -> Self {
        let (account, secret) = Self::make_key_pair(name, u);
        let origin = RawOrigin::Signed(account.clone());
        let _ = balances::Module::<T>::make_free_balance_be(&account, 1_000_000.into());

        Self {
            account,
            secret,
            origin,
            uid: None,
            did: None,
        }
    }

    /// Create an account with specific public key.
    /// It is used to make reproducible test-cases on WASM.
    pub fn new_from_public(pk: PublicKey) -> Self {
        let account = T::AccountId::decode(&mut &pk[..]).unwrap();
        let secret = [0u8; 64];
        let origin = RawOrigin::Signed(account.clone());
        let _ = balances::Module::<T>::make_free_balance_be(&account, 1_000_000.into());
        let uid = InvestorUid::from(&pk[..16]);
        let _ = Module::<T>::register_did(origin.clone().into(), uid, vec![]);
        let did = Module::<T>::get_identity(&account);

        Self {
            account,
            secret,
            origin,
            uid: Some(uid),
            did,
        }
    }

    #[cfg(not(feature = "std"))]
    fn make_key_pair(name: &'static str, u: u32) -> (T::AccountId, SecretKey) {
        let public: T::AccountId = account(name, u, SEED);
        let secret = [0u8; 64];

        (public, secret)
    }

    #[cfg(feature = "std")]
    fn make_key_pair(name: &'static str, u: u32) -> (T::AccountId, SecretKey) {
        let seed = (name, u).using_encoded(blake2_256);
        let pair = Pair::from_seed(&seed);
        let keypair: &Keypair = pair.as_ref();

        let secret = keypair.secret.to_bytes();
        let public = keypair.public.to_bytes();
        let id = T::AccountId::decode(&mut &public[..]).unwrap();

        (id, secret)
    }

    pub fn did(self: &Self) -> IdentityId {
        self.did.clone().expect("User without DID")
    }

    pub fn uid(self: &Self) -> InvestorUid {
        self.uid.clone().expect("User without UID")
    }

    #[cfg(feature = "std")]
    pub fn sign(&self, message: &[u8]) -> Signature {
        let sk = schnorrkel::keys::SecretKey::from_bytes(&self.secret[..])
            .expect("Invalid sr25519 secret key");
        let pair = Keypair::from(sk);
        let context = schnorrkel::signing_context(SIGNING_CTX);
        pair.sign(context.bytes(message)).into()
    }

    #[cfg(not(feature = "std"))]
    pub fn sign(&self, _message: &[u8]) -> Signature {
        panic!("Cannot sign without 'std' support");
    }
}

fn setup_investor_uniqueness_claim<T: Trait>(
    name: &'static str,
) -> (User<T>, Claim, InvestorZKProofData) {
    let mut user = User::<T>::without_did(name, SEED);

    let did = IdentityId::from([
        152u8, 25, 31, 70, 229, 131, 2, 22, 68, 84, 54, 151, 136, 3, 105, 122, 94, 58, 182, 27, 30,
        137, 81, 212, 254, 154, 230, 123, 171, 97, 74, 95,
    ]);
    Module::<T>::link_did(user.account.clone(), did);
    user.did = Some(did.clone());

    let cdd_id = CddId::from([
        102u8, 210, 32, 212, 213, 80, 255, 99, 142, 30, 202, 20, 220, 131, 109, 106, 137, 12, 137,
        191, 123, 156, 212, 20, 215, 87, 23, 42, 84, 181, 128, 73,
    ]);
    let cdd_claim = Claim::CustomerDueDiligence(cdd_id);
    Module::<T>::base_add_claim(did, cdd_claim, did, Some(666.into()));

    let scope = Scope::Custom([228u8, 152, 116, 104, 5, 8, 30, 188, 143, 185, 10, 208].to_vec());
    let scope_did = IdentityId::from([
        2u8, 72, 20, 154, 7, 96, 116, 105, 155, 74, 227, 252, 172, 18, 200, 203, 137, 107, 200,
        210, 194, 71, 250, 41, 108, 172, 100, 107, 223, 114, 182, 101,
    ]);
    let conf_scope_claim = Claim::InvestorUniqueness(scope, scope_did, cdd_id);

    let inv_proof = InvestorZKProofData(
        Signature::from_bytes(&[
            216u8, 224, 57, 254, 200, 45, 150, 202, 12, 108, 226, 233, 148, 213, 237, 7, 35, 150,
            142, 18, 127, 146, 162, 19, 161, 164, 95, 67, 181, 100, 156, 25, 201, 210, 209, 165,
            182, 74, 184, 145, 230, 255, 215, 144, 223, 100, 100, 147, 226, 58, 142, 92, 103, 153,
            153, 204, 123, 120, 133, 113, 218, 51, 208, 132,
        ])
        .unwrap(),
    );

    (user, conf_scope_claim, inv_proof)
}

fn generate_secondary_keys<T: Trait>(
    n: usize,
) -> Vec<secondary_key::api::SecondaryKey<T::AccountId>> {
    let mut secondary_keys = Vec::with_capacity(n);
    for x in 0..n {
        secondary_keys.push(secondary_key::api::SecondaryKey {
            signer: Signatory::Account(account("key", x as u32, SEED)),
            ..Default::default()
        });
    }
    secondary_keys
}

benchmarks! {
    _ {}

    register_did {
        // Number of secondary items.
        let i in 0 .. 50;

        let _cdd = User::<T>::new_cdd(SEED);
        let caller = User::<T>::new("caller", SEED);
        let secondary_keys = generate_secondary_keys::<T>(i as usize);
    }: _(caller.origin, caller.uid(), secondary_keys)

    cdd_register_did {
        // Number of secondary items.
        let i in 0 .. 50;

        let cdd = User::<T>::new_cdd(SEED);
        let target: T::AccountId = account("target", SEED, SEED);
        let secondary_keys = generate_secondary_keys::<T>(i as usize);
    }: _(cdd.origin, target, secondary_keys)

    mock_cdd_register_did {
        let cdd = User::<T>::new_cdd(SEED);
        let target: T::AccountId = account("target", SEED, SEED);
    }: _(cdd.origin, target)

    invalidate_cdd_claims {
        // NB: This function loops over all cdd claims issued by the cdd provider.
        // Therefore, it's unbounded in complexity. However, this can only be called by governance.
        // Hence, the weight is for best case scenario

        let cdd = User::<T>::new_cdd(SEED);

    }: _(RawOrigin::Root, cdd.did(), 0.into(), None)

    remove_secondary_keys {
        // Number of secondary items.
        let i in 0 .. 50;

        let target = User::<T>::new("target", SEED);

        let mut signatories = Vec::with_capacity(i as usize);
        for x in 0..i {
            let signer = Signatory::Account(account("key", x, SEED));
            signatories.push(signer.clone());
            Module::<T>::unsafe_join_identity(target.did(), Permissions::default(), signer)?;
        }
    }: _(target.origin, signatories.clone())

    accept_primary_key {
        let cdd = User::<T>::new_cdd(SEED);
        let target = User::<T>::new("target", SEED);
        let new_key = User::<T>::without_did("key", SEED);
        let signatory = Signatory::Account(new_key.account.clone());

        let cdd_auth_id =  Module::<T>::add_auth(
            cdd.did(), signatory.clone(),
            AuthorizationData::AttestPrimaryKeyRotation(target.did()),
            None,
        );
        Module::<T>::change_cdd_requirement_for_mk_rotation(
            RawOrigin::Root.into(),
            true
        )?;

        let owner_auth_id =  Module::<T>::add_auth(
            target.did(), signatory,
            AuthorizationData::RotatePrimaryKey(target.did()),
            None,
        );
    }: _(new_key.origin, owner_auth_id, Some(cdd_auth_id))

    change_cdd_requirement_for_mk_rotation {}: _(RawOrigin::Root, true)

    join_identity_as_key {
        let target = User::<T>::new("target", SEED);
        let new_key = User::<T>::without_did("key", SEED);

        let auth_id =  Module::<T>::add_auth(
            target.did(),
            Signatory::Account(new_key.account.clone()),
            AuthorizationData::JoinIdentity(Permissions::default()),
            None,
        );
    }: _(new_key.origin, auth_id)

    join_identity_as_identity {
        let target = User::<T>::new("target", SEED);
        let key = User::<T>::new("key", SEED);

        let auth_id =  Module::<T>::add_auth(
            target.did(),
            Signatory::Identity(key.did()),
            AuthorizationData::JoinIdentity(Permissions::default()),
            None,
        );
    }: _(key.origin, auth_id)

    leave_identity_as_key {
        let target = User::<T>::new("target", SEED);
        let key = User::<T>::without_did("key", SEED);
        let signatory = Signatory::Account(key.account.clone());

        Module::<T>::unsafe_join_identity(target.did(), Permissions::default(), signatory)?;

    }: _(key.origin)

    leave_identity_as_identity {
        let target = User::<T>::new("target", SEED);
        let key = User::<T>::new("key", SEED);
        let signatory = Signatory::Identity(key.did());

        Module::<T>::unsafe_join_identity(target.did(), Permissions::default(), signatory)?;

    }: _(key.origin, target.did())

    add_claim {
        let caller = User::<T>::new("caller", SEED);
        let target = User::<T>::new("target", SEED);
        let scope = Scope::Identity(caller.did());
        let claim = Claim::Jurisdiction(CountryCode::BB, scope);
    }: _(caller.origin, target.did(), claim, Some(666.into()))

    forwarded_call {
        // NB: The automated weight calculation does not account for weight of the transaction being forwarded.
        // The weight of the forwarded call must be added to the weight calculated by this benchmark.
        let target = User::<T>::new("target", SEED);
        let key = User::<T>::new("key", SEED);

        let call: T::Proposal = frame_system::Call::<T>::remark(vec![]).into();
        let boxed_proposal = Box::new(call);

        Module::<T>::unsafe_join_identity(target.did(), Permissions::default(), Signatory::Identity(key.did()))?;
        Module::<T>::set_context_did(Some(key.did()));
    }: _(key.origin, target.did(), boxed_proposal)

    revoke_claim {
        let (caller, conf_scope_claim, inv_proof) = setup_investor_uniqueness_claim::<T>("caller");
        Module::<T>::add_investor_uniqueness_claim(caller.origin.clone().into(), caller.did(), conf_scope_claim.clone(), inv_proof, Some(666.into()))?;
    }: _(caller.origin, caller.did(), conf_scope_claim)

    set_permission_to_signer {
        let target = User::<T>::new("target", SEED);
        let key = User::<T>::without_did("key", SEED);
        let signatory = Signatory::Account(key.account);

        Module::<T>::unsafe_join_identity(target.did(), Permissions::empty(), signatory.clone())?;
    }: _(target.origin, signatory, Permissions::default().into())

    freeze_secondary_keys {
        let caller = User::<T>::new("caller", SEED);
    }: _(caller.origin)

    unfreeze_secondary_keys {
        let caller = User::<T>::new("caller", SEED);
        Module::<T>::freeze_secondary_keys(caller.origin.clone().into())?;
    }: _(caller.origin)

    add_authorization {
        let caller = User::<T>::new("caller", SEED);
        let signatory = Signatory::Identity(caller.did());
        let auth_data = AuthorizationData::JoinIdentity(Permissions::default());
    }: _(caller.origin, signatory, auth_data, Some(666.into()))

    remove_authorization {
        let caller = User::<T>::new("caller", SEED);
        let signatory = Signatory::Identity(caller.did());
        let auth_id =  Module::<T>::add_auth(
            caller.did(),
            signatory.clone(),
            AuthorizationData::JoinIdentity(Permissions::default()),
            Some(666.into()),
        );
<<<<<<< HEAD
    }: _(caller.origin, signatory, auth_id)
=======
    }: _(origin, Signatory::Identity(did), auth_id, true)
>>>>>>> 0d31861b

    // TODO: accept_authorization. The worst case of `accept_authorization` will be whatever authorization type takes most resources.
    // A defensive weight has been hardcoded for now but it should be updated once we've done benchmarks for all auth types.

    // TODO: fix this.
    // Account keyring is not available in no_std so it's not possible to sign data directly.
    // However, substrate injects the required functions as host functions in WASM.
    // We need to setup some helper functions to access those.
    // A defensive weight has been hardcoded for now.
    // add_secondary_keys_with_authorization {
    //     // Number of keys.
    //     let n in 0 .. 8;

    //     let (_, origin, did) = make_account::<T>("caller", SEED);

    //     let expires_at = 600u64;
    //     let authorization = TargetIdAuthorization::<u64> {
    //         target_id: did.clone(),
    //         nonce: Module::<T>::offchain_authorization_nonce(did),
    //         expires_at,
    //     };
    //     let auth_encoded = authorization.encode();

    //     let accounts = [
    //         AccountKeyring::Alice,
    //         AccountKeyring::Bob,
    //         AccountKeyring::Charlie,
    //         AccountKeyring::Dave,
    //         AccountKeyring::Eve,
    //         AccountKeyring::Ferdie,
    //         AccountKeyring::One,
    //         AccountKeyring::Two
    //     ];

    //     let secondary_keys_with_auth = accounts.into_iter().enumerate().take(n as usize).map(|(i, acc)| {
    //         let (_, _, key_did) = make_account::<T>("key", i as u32);
    //         let sig = H512::from(acc.sign(&auth_encoded));
    //         SecondaryKeyWithAuth {
    //             secondary_key: SecondaryKey::from(key_did).into(),
    //             auth_signature: sig,
    //         }
    //     }).collect::<Vec<_>>();

    // }: _(origin, secondary_keys_with_auth, expires_at)

    revoke_offchain_authorization {
        let caller = User::<T>::new("caller", SEED);
        let nonce = Module::<T>::offchain_authorization_nonce(caller.did());

        let authorization = TargetIdAuthorization::<T::Moment> {
            target_id: caller.did(),
            nonce,
            expires_at: 600.into(),
        };
    }: _(caller.origin, Signatory::Identity(caller.did()), authorization)

    add_investor_uniqueness_claim {
        let (caller, conf_scope_claim, inv_proof) = setup_investor_uniqueness_claim::<T>("caller");
    }: _(caller.origin, caller.did(), conf_scope_claim, inv_proof, Some(666.into()))
}<|MERGE_RESOLUTION|>--- conflicted
+++ resolved
@@ -375,11 +375,7 @@
             AuthorizationData::JoinIdentity(Permissions::default()),
             Some(666.into()),
         );
-<<<<<<< HEAD
-    }: _(caller.origin, signatory, auth_id)
-=======
-    }: _(origin, Signatory::Identity(did), auth_id, true)
->>>>>>> 0d31861b
+    }: _(caller.origin, signatory, auth_id, true)
 
     // TODO: accept_authorization. The worst case of `accept_authorization` will be whatever authorization type takes most resources.
     // A defensive weight has been hardcoded for now but it should be updated once we've done benchmarks for all auth types.
