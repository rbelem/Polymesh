--- conflicted
+++ resolved
@@ -28,17 +28,10 @@
 pallet-timestamp = { git = "https://github.com/paritytech/substrate", default-features = false, tag = "v2.0.0" }
 
 # Only in STD
-<<<<<<< HEAD
-frame-benchmarking = { default-features = false, git = "https://github.com/paritytech/substrate", tag = "v2.0.0-rc6", optional = true }
-substrate-test-runtime-client = { git = "https://github.com/paritytech/substrate", tag = "v2.0.0-rc6", default-features = false, optional = true  }
-cryptography = { git = "https://github.com/PolymathNetwork/cryptography.git", branch = "develop", default-features = false, optional = true }
-
 schnorrkel = { version = "0.9.1", default-features = false, optional = true }
-=======
 frame-benchmarking = { default-features = false, git = "https://github.com/paritytech/substrate", tag = "v2.0.0", optional = true }
 substrate-test-runtime-client = { git = "https://github.com/paritytech/substrate", tag = "v2.0.0", default-features = false, optional = true  }
-cryptography = { git = "https://github.com/PolymathNetwork/cryptography.git", branch = "develop", default-features = false, optional = true }
->>>>>>> 166ee9c7
+cryptography = { git = "https://github.com/PolymathNetwork/cryptography.git", branch = "substrate-2", default-features = false, optional = true }
 
 [features]
 equalize = []
