--- conflicted
+++ resolved
@@ -180,7 +180,6 @@
   let dids = [];
 
   for (let i = 0; i < accounts.length; i++) {
-<<<<<<< HEAD
     let account_did = await keyToIdentityIds(api, accounts[i].publicKey);
    
     if(account_did == 0) {
@@ -191,14 +190,6 @@
     else {
         console.log('Identity Already Linked.');
     }
-=======
-    console.log(`>>>> [Register CDD Claim] acc: ${accounts[i].address}`);
-    await api.tx.identity
-      .cddRegisterDid(accounts[i].address, [])
-      .signAndSend(alice, { nonce: nonces.get(alice.address) });
-
-    nonces.set(alice.address, nonces.get(alice.address).addn(1));
->>>>>>> 144126ff
   }
   await blockTillPoolEmpty(api);
 
