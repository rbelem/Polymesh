--- conflicted
+++ resolved
@@ -614,17 +614,15 @@
             "signer": "AccountId",
             "signature": "OffChainSignature"
         },
-<<<<<<< HEAD
         "UniqueCall": {
             "nonce": "u64",
             "call": "call"
-=======
+        },
         "WeightToFeeCoefficient": {
             "coeffInteger": "Balance",
             "coeffFrac": "Perbill",
             "negative": "bool",
             "degree": "u8"
->>>>>>> e5ec0a59
         }
     },
     "rpc": {
