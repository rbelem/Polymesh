--- conflicted
+++ resolved
@@ -1,10 +1,7 @@
 {
     "types": {
         "IdentityId": "[u8; 32]",
-<<<<<<< HEAD
-=======
         "EventDid": "IdentityId",
->>>>>>> 130f38f8
         "InvestorUid": "[u8; 16]",
         "Ticker": "[u8; 12]",
         "CddId": "[u8; 32]",
