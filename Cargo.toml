--- conflicted
+++ resolved
@@ -15,11 +15,8 @@
 polymesh-runtime = { path = "pallets/runtime" }
 pallet-transaction-payment-rpc = { package = "pallet-transaction-payment-rpc", path = "pallets/transaction-payment/rpc", default-features = false }
 pallet-staking-rpc = { package = "pallet-staking-rpc", path = "pallets/staking/rpc", default-features = false }
-<<<<<<< HEAD
 polymesh-runtime-identity-rpc = { package = "polymesh-runtime-identity-rpc", path = "pallets/identity/rpc", default-features = false }
-=======
 im-online = { package = "pallet-im-online", path = "pallets/im-online", default-features = false }
->>>>>>> 650ba2f3
 
 parking_lot = "0.9.0"
 tokio = "0.1.22"
