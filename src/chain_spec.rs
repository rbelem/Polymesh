--- conflicted
+++ resolved
@@ -437,126 +437,6 @@
             code: general::WASM_BINARY.to_vec(),
             changes_trie_config: Default::default(),
         }),
-<<<<<<< HEAD
-        asset: {
-            Some(GeneralConfig::AssetConfig {
-                ticker_registration_config: TickerRegistrationConfig {
-                    max_ticker_length: 12,
-                    registration_length: Some(5_184_000_000),
-                },
-                classic_migration_tconfig: TickerRegistrationConfig {
-                    max_ticker_length: 12,
-                    registration_length: Some(5_184_000_000),
-                },
-                versions: vec![
-                    (SmartExtensionType::TransferManager, 5000),
-                    (SmartExtensionType::Offerings, 5000),
-                    (SmartExtensionType::SmartWallet, 5000),
-                ],
-                // Always use the first id, whomever that may be.
-                classic_migration_contract_did: IdentityId::from(1),
-                classic_migration_tickers: vec![],
-                reserved_country_currency_codes: currency_codes(),
-            })
-        },
-        checkpoint: {
-            // We use a weekly complexity. That is, >= 7 days apart per CP is OK.
-            use polymesh_primitives::calendar::{CalendarPeriod, CalendarUnit::Week};
-            let period = CalendarPeriod {
-                unit: Week,
-                amount: 1,
-            };
-            Some(GeneralConfig::CheckpointConfig {
-                schedules_max_complexity: period.complexity(),
-            })
-        },
-        identity: {
-            let initial_identities = vec![
-                // (primary_account_id, service provider did, target did, expiry time of CustomerDueDiligence claim i.e 10 days is ms)
-                // Service providers
-                (
-                    get_account_id_from_seed::<sr25519::Public>("cdd_provider_1"),
-                    IdentityId::from(1),
-                    IdentityId::from(1),
-                    InvestorUid::from(b"uid1".as_ref()),
-                    None,
-                ),
-                (
-                    get_account_id_from_seed::<sr25519::Public>("cdd_provider_2"),
-                    IdentityId::from(2),
-                    IdentityId::from(2),
-                    InvestorUid::from(b"uid2".as_ref()),
-                    None,
-                ),
-                // Governance committee members
-                (
-                    get_account_id_from_seed::<sr25519::Public>("governance_committee_1"),
-                    IdentityId::from(1),
-                    IdentityId::from(3),
-                    InvestorUid::from(b"uid3".as_ref()),
-                    None,
-                ),
-                (
-                    get_account_id_from_seed::<sr25519::Public>("governance_committee_2"),
-                    IdentityId::from(1),
-                    IdentityId::from(4),
-                    InvestorUid::from(b"uid4".as_ref()),
-                    None,
-                ),
-                (
-                    get_account_id_from_seed::<sr25519::Public>("governance_committee_3"),
-                    IdentityId::from(1),
-                    IdentityId::from(5),
-                    InvestorUid::from(b"uid4".as_ref()),
-                    None,
-                ),
-            ];
-            let num_initial_identities = initial_identities.len() as u128;
-            let mut identity_counter = num_initial_identities;
-            let authority_identities = initial_authorities
-                .iter()
-                .map(|x| {
-                    identity_counter = identity_counter + 1;
-                    let did = IdentityId::from(identity_counter);
-                    let investor_uid = InvestorUid::from(did.as_ref());
-                    (x.1.clone(), IdentityId::from(1), did, investor_uid, None)
-                })
-                .collect::<Vec<_>>();
-
-            let all_identities = initial_identities
-                .iter()
-                .cloned()
-                .chain(authority_identities.iter().cloned())
-                .collect::<Vec<_>>();
-            identity_counter = num_initial_identities;
-            let secondary_keys = initial_authorities
-                .iter()
-                .map(|x| {
-                    identity_counter += 1;
-                    (x.0.clone(), IdentityId::from(identity_counter))
-                })
-                .collect::<Vec<_>>();
-            stakers = authority_identities
-                .iter()
-                .cloned()
-                .zip(initial_authorities.iter().cloned())
-                .map(|((_, _, did, _, _), x)| {
-                    (
-                        did,
-                        x.0.clone(),
-                        x.1.clone(),
-                        STASH,
-                        general::StakerStatus::Validator,
-                    )
-                })
-                .collect::<Vec<_>>();
-            Some(GeneralConfig::IdentityConfig {
-                identities: all_identities,
-                secondary_keys,
-                ..Default::default()
-            })
-        },
-=======
         asset: Some(asset!()),
         checkpoint: Some(checkpoint!()),
         identity: Some(GeneralConfig::IdentityConfig {
@@ -564,7 +444,6 @@
             secondary_keys,
             ..Default::default()
         }),
->>>>>>> 6868955d
         balances: Some(GeneralConfig::BalancesConfig {
             balances: balances(&initial_authorities, &endowed_accounts),
         }),
@@ -578,24 +457,6 @@
         }),
         pallet_indices: Some(GeneralConfig::IndicesConfig { indices: vec![] }),
         pallet_sudo: Some(GeneralConfig::SudoConfig { key: root_key }),
-<<<<<<< HEAD
-        pallet_session: Some(GeneralConfig::SessionConfig {
-            keys: initial_authorities
-                .iter()
-                .map(|x| {
-                    (
-                        x.0.clone(),
-                        x.0.clone(),
-                        general_session_keys(x.2.clone(), x.3.clone(), x.4.clone(), x.5.clone()),
-                    )
-                })
-                .collect::<Vec<_>>(),
-        }),
-        pallet_staking: Some(GeneralConfig::StakingConfig {
-            minimum_validator_count: 1,
-            validator_count: initial_authorities.len() as u32,
-            validator_commission_cap: PerThing::from_rational_approximation(1u64, 4u64),
-=======
         pallet_session: Some(session!(
             GeneralConfig,
             initial_authorities,
@@ -603,7 +464,6 @@
         )),
         pallet_staking: Some(staking!(
             initial_authorities,
->>>>>>> 6868955d
             stakers,
             PerThing::from_rational_approximation(1u64, 4u64)
         )),
@@ -764,132 +624,6 @@
             code: alcyone::WASM_BINARY.to_vec(),
             changes_trie_config: Default::default(),
         }),
-<<<<<<< HEAD
-        asset: {
-            Some(AlcyoneConfig::AssetConfig {
-                ticker_registration_config: TickerRegistrationConfig {
-                    max_ticker_length: 12,
-                    registration_length: Some(5_184_000_000),
-                },
-                classic_migration_tconfig: TickerRegistrationConfig {
-                    max_ticker_length: 12,
-                    registration_length: Some(5_184_000_000),
-                },
-                versions: vec![
-                    (SmartExtensionType::TransferManager, 5000),
-                    (SmartExtensionType::Offerings, 5000),
-                    (SmartExtensionType::SmartWallet, 5000),
-                ],
-                classic_migration_contract_did: IdentityId::from(1),
-                classic_migration_tickers: vec![],
-                reserved_country_currency_codes: currency_codes(),
-            })
-        },
-        checkpoint: {
-            // We use a weekly complexity. That is, >= 7 days apart per CP is OK.
-            use polymesh_primitives::calendar::{CalendarPeriod, CalendarUnit::Week};
-            let period = CalendarPeriod {
-                unit: Week,
-                amount: 1,
-            };
-            Some(GeneralConfig::CheckpointConfig {
-                schedules_max_complexity: period.complexity(),
-            })
-        },
-        identity: {
-            let initial_identities = vec![
-                // (primary_account_id, service provider did, target did, expiry time of CustomerDueDiligence claim i.e 10 days is ms)
-                // Service providers
-                (
-                    get_account_id_from_seed::<sr25519::Public>("cdd_provider_1"),
-                    IdentityId::from(1),
-                    IdentityId::from(1),
-                    InvestorUid::from(b"uid1".as_ref()),
-                    None,
-                ),
-                (
-                    get_account_id_from_seed::<sr25519::Public>("cdd_provider_2"),
-                    IdentityId::from(2),
-                    IdentityId::from(2),
-                    InvestorUid::from(b"uid2".as_ref()),
-                    None,
-                ),
-                (
-                    get_account_id_from_seed::<sr25519::Public>("cdd_provider_3"),
-                    IdentityId::from(3),
-                    IdentityId::from(3),
-                    InvestorUid::from(b"uid3".as_ref()),
-                    None,
-                ),
-                // Governance committee members
-                (
-                    get_account_id_from_seed::<sr25519::Public>("polymath_1"),
-                    IdentityId::from(1),
-                    IdentityId::from(4),
-                    InvestorUid::from(b"uid4".as_ref()),
-                    None,
-                ),
-                (
-                    get_account_id_from_seed::<sr25519::Public>("polymath_2"),
-                    IdentityId::from(2),
-                    IdentityId::from(5),
-                    InvestorUid::from(b"uid5".as_ref()),
-                    None,
-                ),
-                (
-                    get_account_id_from_seed::<sr25519::Public>("polymath_3"),
-                    IdentityId::from(3),
-                    IdentityId::from(6),
-                    InvestorUid::from(b"uid6".as_ref()),
-                    None,
-                ),
-            ];
-            let num_initial_identities = initial_identities.len() as u128;
-            let mut identity_counter = num_initial_identities;
-            let authority_identities = initial_authorities
-                .iter()
-                .map(|x| {
-                    identity_counter = identity_counter + 1;
-                    let did = IdentityId::from(identity_counter);
-                    let investor_uid = InvestorUid::from(did.as_ref());
-                    (x.1.clone(), IdentityId::from(1), did, investor_uid, None)
-                })
-                .collect::<Vec<_>>();
-
-            let all_identities = initial_identities
-                .iter()
-                .cloned()
-                .chain(authority_identities.iter().cloned())
-                .collect::<Vec<_>>();
-            identity_counter = num_initial_identities;
-            let secondary_keys = initial_authorities
-                .iter()
-                .map(|x| {
-                    identity_counter += 1;
-                    (x.0.clone(), IdentityId::from(identity_counter))
-                })
-                .collect::<Vec<_>>();
-            stakers = authority_identities
-                .iter()
-                .cloned()
-                .zip(initial_authorities.iter().cloned())
-                .map(|((_, _, did, _, _), x)| {
-                    (
-                        did,
-                        x.0.clone(),
-                        x.1.clone(),
-                        STASH,
-                        general::StakerStatus::Validator,
-                    )
-                })
-                .collect::<Vec<_>>();
-            Some(AlcyoneConfig::IdentityConfig {
-                identities: all_identities,
-                secondary_keys,
-                ..Default::default()
-            })
-        },
-=======
         asset: Some(asset!()),
         checkpoint: Some(checkpoint!()),
         identity: Some(AlcyoneConfig::IdentityConfig {
@@ -897,7 +631,6 @@
             secondary_keys,
             ..Default::default()
         }),
->>>>>>> 6868955d
         balances: Some(AlcyoneConfig::BalancesConfig {
             balances: balances(&initial_authorities, &endowed_accounts),
         }),
