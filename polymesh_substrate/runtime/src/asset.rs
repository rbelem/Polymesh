--- conflicted
+++ resolved
@@ -157,23 +157,13 @@
         pub fn transfer_from(_origin, _ticker: Vec<u8>, from: T::AccountId, to: T::AccountId, value: T::TokenBalance) -> Result {
             let spender = ensure_signed(_origin)?;
             let ticker = Self::_toUpper(_ticker);
-<<<<<<< HEAD
-            let spender = ensure_signed(_origin)?;
             ensure!(<Allowance<T>>::exists((ticker.clone(), from.clone(), spender.clone())), "Allowance does not exist");
             let allowance = Self::allowance((ticker.clone(), from.clone(), spender.clone()));
             ensure!(allowance >= value, "Not enough allowance");
-=======
-            ensure!(<Allowance<T>>::exists((ticker.clone(), from.clone(), spender.clone())), "Allowance does not exist.");
-            let allowance = Self::allowance((ticker.clone(), from.clone(), spender.clone()));
-            ensure!(allowance >= value, "Not enough allowance.");
->>>>>>> 05af4fa0
-
-            // Needs to happen before allowance subtraction so that the from balance is checked in _transfer
-            Self::_transfer(ticker.clone(), from.clone(), to, value)?;
 
             // using checked_sub (safe math) to avoid overflow
             let updated_allowance = allowance.checked_sub(&value).ok_or("overflow in calculating allowance")?;
-<<<<<<< HEAD
+
             Self::_is_valid_transfer(ticker.clone(), from.clone(), to.clone(), value)?;
 
             Self::_transfer(ticker.clone(), from.clone(), to.clone(), value)
@@ -186,12 +176,6 @@
             <Allowance<T>>::insert((ticker.clone(), from.clone(), spender.clone()), updated_allowance);
 
             Self::deposit_event(RawEvent::Approval(ticker.clone(), from.clone(), spender.clone(), value));
-=======
-            <Allowance<T>>::insert((ticker.clone(), from.clone(), spender.clone()), updated_allowance);
-
-            Self::deposit_event(RawEvent::Approval(ticker.clone(), from.clone(), spender.clone(), updated_allowance));
-
->>>>>>> 05af4fa0
             Ok(())
         }
 
